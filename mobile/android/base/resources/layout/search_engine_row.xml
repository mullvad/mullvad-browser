--- conflicted
+++ resolved
@@ -19,13 +19,8 @@
                                   android:layout_centerVertical="true"
                                   android:layout_width="wrap_content"
                                   android:layout_height="wrap_content"
-<<<<<<< HEAD
-                                  android:duplicateParentState="true"
-                                  android:layout_marginRight="10dip">
-=======
-                                  android:layout_centerVertical="true"
+                                  android:layout_marginRight="10dip"
                                   android:duplicateParentState="true">
->>>>>>> 68706723
 
         <include layout="@layout/suggestion_item"
                  android:id="@+id/suggestion_user_entered"/>
