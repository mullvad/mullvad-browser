--- conflicted
+++ resolved
@@ -1029,60 +1029,16 @@
 endif
 
 RES_DRAWABLE += \
-  $(SYNC_RES_DRAWABLE)                                                          \
-<<<<<<< HEAD
-  mobile/android/base/resources/drawable/action_bar_button.xml                  \
-  mobile/android/base/resources/drawable/action_bar_button_inverse.xml          \
-  mobile/android/base/resources/drawable/bookmark_thumbnail_bg.xml              \
-  mobile/android/base/resources/drawable/url_bar_bg.xml                         \
-  mobile/android/base/resources/drawable/url_bar_bg_shadow_repeat.xml           \
-  mobile/android/base/resources/drawable/url_bar_entry.xml                      \
-  mobile/android/base/resources/drawable/url_bar_nav_button.xml                 \
-  mobile/android/base/resources/drawable/url_bar_right_edge.xml                 \
-  mobile/android/base/resources/drawable/bookmark_folder.xml                    \
-  mobile/android/base/resources/drawable/divider_vertical.xml                   \
-  mobile/android/base/resources/drawable/favicon_bg.xml                         \
-  mobile/android/base/resources/drawable/handle_end_level.xml                   \
-  mobile/android/base/resources/drawable/handle_start_level.xml                 \
-  mobile/android/base/resources/drawable/ic_menu_back.xml                       \
-  mobile/android/base/resources/drawable/ic_menu_desktop_mode_off.xml           \
-  mobile/android/base/resources/drawable/ic_menu_desktop_mode_on.xml            \
-  mobile/android/base/resources/drawable/ic_menu_quit.xml                       \
-  mobile/android/base/resources/drawable/menu_item_state.xml                    \
-  mobile/android/base/resources/drawable/menu_level.xml                         \
-  mobile/android/base/resources/drawable/progress_spinner.xml                   \
-  mobile/android/base/resources/drawable/remote_tabs_child_divider.xml          \
-  mobile/android/base/resources/drawable/shaped_button.xml                      \
-  mobile/android/base/resources/drawable/site_security_level.xml                \
-  mobile/android/base/resources/drawable/spinner.xml                            \
-  mobile/android/base/resources/drawable/suggestion_selector.xml                \
-  mobile/android/base/resources/drawable/tab_new_level.xml                      \
-  mobile/android/base/resources/drawable/tab_row.xml                            \
-  mobile/android/base/resources/drawable/tab_thumbnail.xml                      \
-  mobile/android/base/resources/drawable/tabs_panel_indicator.xml               \
-  mobile/android/base/resources/drawable/textbox_bg.xml                         \
-  mobile/android/base/resources/drawable/toast_button.xml                       \
-  mobile/android/base/resources/drawable/webapp_titlebar_bg.xml                 \
-  $(NULL)
-
-MOZ_BRANDING_DRAWABLE_MDPI = $(shell if test -e $(topsrcdir)/$(MOZ_BRANDING_DIRECTORY)/android-resources.mn; then cat $(topsrcdir)/$(MOZ_BRANDING_DIRECTORY)/android-resources.mn | tr '\n' ' ';  fi)
-
-RESOURCES=$(RES_LAYOUT) $(RES_LAYOUT_LARGE_LAND_V11) $(RES_LAYOUT_LARGE_V11) $(RES_LAYOUT_XLARGE_V11) $(RES_VALUES) $(RES_VALUES_LAND) $(RES_VALUES_V11) $(RES_VALUES_LARGE_V11) $(RES_VALUES_LARGE_LAND_V11) $(RES_VALUES_XLARGE_V11) $(RES_VALUES_LAND_V14) $(RES_VALUES_V14) $(RES_VALUES_V16) $(RES_XML) $(RES_XML_V11) $(RES_ANIM) $(RES_DRAWABLE_MDPI) $(RES_DRAWABLE_LDPI) $(RES_DRAWABLE_HDPI) $(RES_DRAWABLE_XHDPI) $(RES_DRAWABLE_MDPI_V11) $(RES_DRAWABLE_HDPI_V11) $(RES_DRAWABLE_XHDPI_V11) $(RES_DRAWABLE_LARGE_MDPI_V11) $(RES_DRAWABLE_LARGE_HDPI_V11) $(RES_DRAWABLE_LARGE_XHDPI_V11) $(RES_DRAWABLE_XLARGE_MDPI_V11) $(RES_DRAWABLE_XLARGE_HDPI_V11) $(RES_DRAWABLE_XLARGE_XHDPI_V11) $(RES_COLOR) $(RES_MENU)
-=======
-  res/drawable/abouthome_logo.xml                     \
-  res/drawable/abouthome_promo_box.xml                \
+  $(SYNC_RES_DRAWABLE)                                \
   res/drawable/action_bar_button.xml                  \
   res/drawable/action_bar_button_inverse.xml          \
-  res/drawable/address_bar_bg.xml                     \
-  res/drawable/address_bar_bg_shadow_repeat.xml       \
-  res/drawable/address_bar_nav_button.xml             \
-  res/drawable/address_bar_right_edge.xml             \
-  res/drawable/address_bar_url.xml                    \
-  res/drawable/awesomebar_listview_divider.xml        \
-  res/drawable/awesomebar_header_row.xml              \
-  res/drawable/awesomebar_tab_indicator.xml           \
-  res/drawable/awesomebar_tab_selected.xml            \
-  res/drawable/awesomebar_tab_unselected.xml          \
+  res/drawable/bookmark_thumbnail_bg.xml              \
+  res/drawable/url_bar_bg.xml                         \
+  res/drawable/url_bar_bg_shadow_repeat.xml           \
+  res/drawable/url_bar_entry.xml                      \
+  res/drawable/url_bar_nav_button.xml                 \
+  res/drawable/url_bar_right_edge.xml                 \
+  res/drawable/bookmark_folder.xml                    \
   res/drawable/divider_vertical.xml                   \
   res/drawable/favicon_bg.xml                         \
   res/drawable/handle_end_level.xml                   \
@@ -1142,7 +1098,6 @@
   $(RES_XML) \
   $(RES_XML_V11) \
   $(NULL)
->>>>>>> a8fb8b73
 
 RES_DIRS= \
   res/layout                    \
