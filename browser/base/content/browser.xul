--- conflicted
+++ resolved
@@ -733,6 +733,9 @@
                      nooverflow="true"
                      skipintoolbarset="true"
                      observes="socialActiveBroadcaster">
+        <toolbarbutton id="social-notification-icon" class="default-notification-icon toolbarbutton-1 notification-anchor-icon"
+                   oncommand="PopupNotifications._reshowNotifications(this,
+                                document.getElementById('social-sidebar-browser'));"/>
           <toolbarbutton id="social-provider-button"
                          class="toolbarbutton-1"
                          type="menu">
@@ -958,157 +961,9 @@
                      onclick="BrowserGoHome(event);"
                      aboutHomeOverrideTooltip="&abouthome.pageTitle;"/>
 
-<<<<<<< HEAD
-      <toolbarbutton id="social-share-button"
-                     class="toolbarbutton-1 chromeclass-toolbar-additional"
-                     hidden="true"
-                     label="&sharePageCmd.label;"
-                     tooltiptext="&sharePageCmd.label;"
-                     command="Social:SharePage"/>
-
-      <toolbaritem id="social-toolbar-item"
-                   class="chromeclass-toolbar-additional"
-                   removable="false"
-                   title="&socialToolbar.title;"
-                   hidden="true"
-                   skipintoolbarset="true"
-                   observes="socialActiveBroadcaster">
-        <toolbarbutton id="social-notification-icon" class="default-notification-icon toolbarbutton-1 notification-anchor-icon"
-                   oncommand="PopupNotifications._reshowNotifications(this,
-                                document.getElementById('social-sidebar-browser'));"/>
-        <toolbarbutton id="social-provider-button"
-                       class="toolbarbutton-1"
-                       type="menu">
-          <menupopup id="social-statusarea-popup">
-            <menuitem class="social-statusarea-user menuitem-iconic" pack="start" align="center"
-                      observes="socialBroadcaster_userDetails"
-                      oncommand="SocialUI.showProfile(); document.getElementById('social-statusarea-popup').hidePopup();">
-              <image class="social-statusarea-user-portrait"
-                     observes="socialBroadcaster_userDetails"/>
-              <vbox>
-                <label class="social-statusarea-loggedInStatus"
-                       observes="socialBroadcaster_userDetails"/>
-              </vbox>
-            </menuitem>
-#ifndef XP_WIN
-            <menuseparator class="social-statusarea-separator"/>
-#endif
-            <menuitem class="social-toggle-sidebar-menuitem"
-                      type="checkbox"
-                      autocheck="false"
-                      command="Social:ToggleSidebar"
-                      label="&social.toggleSidebar.label;"
-                      accesskey="&social.toggleSidebar.accesskey;"/>
-            <menuitem class="social-toggle-notifications-menuitem"
-                      type="checkbox"
-                      autocheck="false"
-                      command="Social:ToggleNotifications"
-                      label="&social.toggleNotifications.label;"
-                      accesskey="&social.toggleNotifications.accesskey;"/>
-            <menuitem class="social-toggle-menuitem" command="Social:Toggle"/>
-            <menuseparator/>
-            <menuseparator class="social-provider-menu" hidden="true"/>
-            <menuitem class="social-addons-menuitem" command="Social:Addons"
-                      label="&social.addons.label;"/>
-            <menuitem label="&social.learnMore.label;"
-                      accesskey="&social.learnMore.accesskey;"
-                      oncommand="SocialUI.showLearnMore();"/>
-          </menupopup>
-        </toolbarbutton>
-        <toolbarbutton id="social-mark-button"
-                       class="toolbarbutton-1"
-                       hidden="true"
-                       disabled="true"
-                       command="Social:TogglePageMark"/>
-      </toolbaritem>
-
-      <hbox id="window-controls" hidden="true" pack="end">
-        <toolbarbutton id="minimize-button"
-                       tooltiptext="&fullScreenMinimize.tooltip;"
-                       oncommand="window.minimize();"/>
-
-        <toolbarbutton id="restore-button"
-                       tooltiptext="&fullScreenRestore.tooltip;"
-                       oncommand="BrowserFullScreen();"/>
-
-        <toolbarbutton id="close-button"
-                       tooltiptext="&fullScreenClose.tooltip;"
-                       oncommand="BrowserTryToCloseWindow();"/>
-      </hbox>
-    </toolbar>
-
-    <toolbarset id="customToolbars" context="toolbar-context-menu"/>
-
-    <toolbar id="PersonalToolbar"
-             mode="icons" iconsize="small" defaulticonsize="small"
-             lockiconsize="true"
-             class="chromeclass-directories"
-             context="toolbar-context-menu"
-             defaultset="personal-bookmarks"
-             toolbarname="&personalbarCmd.label;" accesskey="&personalbarCmd.accesskey;"
-             collapsed="true"
-             customizable="true">
-      <toolbaritem flex="1" id="personal-bookmarks" title="&bookmarksItem.title;"
-                   removable="true">
-        <hbox flex="1"
-              id="PlacesToolbar"
-              context="placesContext"
-              onclick="BookmarksEventHandler.onClick(event, this._placesView);"
-              oncommand="BookmarksEventHandler.onCommand(event, this._placesView);"
-              tooltip="bhTooltip"
-              popupsinherittooltip="true">
-          <toolbarbutton class="bookmark-item bookmarks-toolbar-customize"
-                         mousethrough="never"
-                         label="&bookmarksToolbarItem.label;"/>
-          <hbox flex="1">
-            <hbox align="center">
-              <image id="PlacesToolbarDropIndicator"
-                     mousethrough="always"
-                     collapsed="true"/>
-            </hbox>
-            <scrollbox orient="horizontal"
-                       id="PlacesToolbarItems"
-                       flex="1"/>
-            <toolbarbutton type="menu"
-                           id="PlacesChevron"
-                           class="chevron"
-                           mousethrough="never"
-                           collapsed="true"
-                           tooltiptext="&bookmarksToolbarChevron.tooltip;"
-                           onpopupshowing="document.getElementById('PlacesToolbar')
-                                                   ._placesView._onChevronPopupShowing(event);">
-              <menupopup id="PlacesChevronPopup"
-                         placespopup="true"
-                         tooltip="bhTooltip" popupsinherittooltip="true"
-                         context="placesContext"/>
-            </toolbarbutton>
-          </hbox>
-        </hbox>
-      </toolbaritem>
-    </toolbar>
-
-#ifdef MENUBAR_CAN_AUTOHIDE
-#ifndef CAN_DRAW_IN_TITLEBAR
-#define APPMENU_ON_TABBAR
-#endif
-#endif
-
-
-    <toolbar id="TabsToolbar"
-             class="toolbar-primary"
-             fullscreentoolbar="true"
-             customizable="true"
-             mode="icons" lockmode="true"
-             iconsize="small" defaulticonsize="small" lockiconsize="true"
-             aria-label="&tabsToolbar.label;"
-             context="toolbar-context-menu"
-#ifdef APPMENU_ON_TABBAR
-             defaultset="appmenu-toolbar-button,tabbrowser-tabs,new-tab-button,alltabs-button,tabs-closebutton"
-=======
       <toolbarbutton id="print-button" class="toolbarbutton-1 chromeclass-toolbar-additional"
 #ifdef XP_MACOSX
                      command="cmd_print"
->>>>>>> d79465b5
 #else
                      command="cmd_printPreview"
 #endif
@@ -1157,48 +1012,6 @@
 
   <hbox id="fullscr-toggler" collapsed="true"/>
 
-<<<<<<< HEAD
-  <hbox flex="1" id="browser">
-    <vbox id="browser-border-start" hidden="true" layer="true"/>
-    <vbox id="sidebar-box" hidden="true" class="chromeclass-extrachrome">
-      <sidebarheader id="sidebar-header" align="center">
-        <label id="sidebar-title" persist="value" flex="1" crop="end" control="sidebar"/>
-        <image id="sidebar-throbber"/>
-        <toolbarbutton class="tabs-closebutton" tooltiptext="&sidebarCloseButton.tooltip;" oncommand="toggleSidebar();"/>
-      </sidebarheader>
-      <browser id="sidebar" flex="1" autoscroll="false" disablehistory="true"
-                style="min-width: 14em; width: 18em; max-width: 36em;"/>
-    </vbox>
-
-    <splitter id="sidebar-splitter" class="chromeclass-extrachrome sidebar-splitter" hidden="true"/>
-    <vbox id="appcontent" flex="1">
-      <tabbrowser id="content" disablehistory="true"
-                  flex="1" contenttooltip="aHTMLTooltip"
-                  tabcontainer="tabbrowser-tabs"
-                  contentcontextmenu="contentAreaContextMenu"
-                  autocompletepopup="PopupAutoComplete"/>
-      <chatbar id="pinnedchats" layer="true" mousethrough="always" hidden="true"/>
-      <statuspanel id="statusbar-display" inactive="true"/>
-    </vbox>
-    <splitter id="social-sidebar-splitter"
-              class="chromeclass-extrachrome sidebar-splitter"
-              observes="socialSidebarBroadcaster"/>
-    <vbox id="social-sidebar-box"
-          class="chromeclass-extrachrome"
-          observes="socialSidebarBroadcaster"
-          persist="width">
-      <browser id="social-sidebar-browser"
-               type="content"
-               context="contentAreaContextMenu"
-               disableglobalhistory="true"
-               tooltip="aHTMLTooltip"
-               popupnotificationanchor="social-notification-icon"
-               flex="1"
-               style="min-width: 14em; width: 18em; max-width: 36em;"/>
-    </vbox>
-    <vbox id="browser-border-end" hidden="true" layer="true"/>
-  </hbox>
-=======
   <deck id="content-deck" flex="1">
     <hbox flex="1" id="browser">
       <vbox id="browser-border-start" hidden="true" layer="true"/>
@@ -1235,6 +1048,7 @@
                  context="contentAreaContextMenu"
                  disableglobalhistory="true"
                  tooltip="aHTMLTooltip"
+               popupnotificationanchor="social-notification-icon"
                  flex="1"
                  style="min-width: 14em; width: 18em; max-width: 36em;"/>
       </vbox>
@@ -1242,7 +1056,6 @@
     </hbox>
 #include ../../components/customizableui/content/customizeMode.inc.xul
   </deck>
->>>>>>> d79465b5
 
   <hbox id="full-screen-warning-container" hidden="true" fadeout="true">
     <hbox style="width: 100%;" pack="center"> <!-- Inner hbox needed due to bug 579776. -->
