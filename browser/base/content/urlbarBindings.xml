--- conflicted
+++ resolved
@@ -1490,7 +1490,6 @@
 
   <binding id="click-to-play-plugins-notification" extends="chrome://global/content/bindings/notification.xml#popup-notification">
     <content align="start" class="click-to-play-plugins-notification-content">
-<<<<<<< HEAD
       <xul:vbox flex="1" align="stretch" class="popup-notification-main-box"
                 xbl:inherits="popupid">
         <xul:hbox class="click-to-play-plugins-notification-description-box" flex="1" align="start">
@@ -1499,7 +1498,7 @@
             <xul:label class="text-link click-to-play-plugins-notification-link" anonid="click-to-play-plugins-notification-link" />
           </xul:description>
           <xul:toolbarbutton anonid="closebutton"
-                             class="messageCloseButton popup-notification-closebutton tabbable"
+                             class="messageCloseButton popup-notification-closebutton tabbable close-icon"
                              xbl:inherits="oncommand=closebuttoncommand"
                              tooltiptext="&closeNotification.tooltip;"/>
         </xul:hbox>
@@ -1535,42 +1534,6 @@
           <children/>
         </xul:box>
       </xul:vbox>
-=======
-      <xul:hbox flex="1">
-        <xul:vbox class="click-to-play-plugins-notification-icon-box" flex="1">
-          <xul:image class="popup-notification-icon"
-                     xbl:inherits="popupid,src=icon"/>
-          <xul:spacer flex="1"/>
-        </xul:vbox>
-        <xul:spacer class="click-to-play-plugins-notification-separator"/>
-        <xul:vbox flex="1" class="popup-notification-main-box"
-                  xbl:inherits="popupid">
-          <xul:box class="click-to-play-plugins-notification-description-box" flex="1">
-            <xul:description xbl:inherits="xbl:text=label"/>
-          </xul:box>
-          <xul:spacer class="click-to-play-plugins-notification-separator"/>
-          <xul:vbox class="click-to-play-plugins-notification-center-box">
-            <children includes="popupnotification-centeritem"/>
-          </xul:vbox>
-          <xul:spacer class="click-to-play-plugins-notification-separator"/>
-          <xul:hbox class="click-to-play-plugins-notification-button-container"
-                    pack="end" align="center">
-            <xul:button anonid="button"
-                        class="popup-notification-menubutton"
-                        type="menu-button"
-                        xbl:inherits="oncommand=buttoncommand,label=buttonlabel,accesskey=buttonaccesskey">
-              <xul:menupopup anonid="menupopup"
-                             xbl:inherits="oncommand=menucommand">
-                <children/>
-                <xul:menuitem class="menuitem-iconic popup-notification-closeitem close-icon"
-                              label="&closeNotificationItem.label;"
-                              xbl:inherits="oncommand=closeitemcommand"/>
-              </xul:menupopup>
-            </xul:button>
-          </xul:hbox>
-        </xul:vbox>
-      </xul:hbox>
->>>>>>> d075825b
     </content>
     <resources>
       <stylesheet src="chrome://global/skin/notification.css"/>
@@ -1885,6 +1848,120 @@
            enter activates the button and not this default action -->
       <handler event="keypress" keycode="VK_ENTER" group="system" action="this._accept(event);"/>
       <handler event="keypress" keycode="VK_RETURN" group="system" action="this._accept(event);"/>
+    </handlers>
+  </binding>
+
+  <binding id="splitmenu">
+    <content>
+      <xul:hbox anonid="menuitem" flex="1"
+                class="splitmenu-menuitem"
+                xbl:inherits="iconic,label,disabled,onclick=oncommand,_moz-menuactive=active"/>
+      <xul:menu anonid="menu" class="splitmenu-menu"
+                xbl:inherits="disabled,_moz-menuactive=active"
+                oncommand="event.stopPropagation();">
+        <children includes="menupopup"/>
+      </xul:menu>
+    </content>
+
+    <implementation implements="nsIDOMEventListener">
+      <constructor><![CDATA[
+        this._parentMenupopup.addEventListener("DOMMenuItemActive", this, false);
+        this._parentMenupopup.addEventListener("popuphidden", this, false);
+      ]]></constructor>
+
+      <destructor><![CDATA[
+        this._parentMenupopup.removeEventListener("DOMMenuItemActive", this, false);
+        this._parentMenupopup.removeEventListener("popuphidden", this, false);
+      ]]></destructor>
+
+      <field name="menuitem" readonly="true">
+        document.getAnonymousElementByAttribute(this, "anonid", "menuitem");
+      </field>
+      <field name="menu" readonly="true">
+        document.getAnonymousElementByAttribute(this, "anonid", "menu");
+      </field>
+
+      <field name="_menuDelay">600</field>
+
+      <field name="_parentMenupopup"><![CDATA[
+        this._getParentMenupopup(this);
+      ]]></field>
+
+      <method name="_getParentMenupopup">
+        <parameter name="aNode"/>
+        <body><![CDATA[
+          let node = aNode.parentNode;
+          while (node) {
+            if (node.localName == "menupopup")
+              break;
+            node = node.parentNode;
+          }
+          return node;
+        ]]></body>
+      </method>
+
+      <method name="handleEvent">
+        <parameter name="event"/>
+        <body><![CDATA[
+          switch (event.type) {
+            case "DOMMenuItemActive":
+              if (this.getAttribute("active") == "true" &&
+                  event.target != this &&
+                  this._getParentMenupopup(event.target) == this._parentMenupopup)
+                this.removeAttribute("active");
+              break;
+            case "popuphidden":
+              if (event.target == this._parentMenupopup)
+                this.removeAttribute("active");
+              break;
+          }
+        ]]></body>
+      </method>
+    </implementation>
+
+    <handlers>
+      <handler event="mouseover"><![CDATA[
+        if (this.getAttribute("active") != "true") {
+          this.setAttribute("active", "true");
+
+          let event = document.createEvent("Events");
+          event.initEvent("DOMMenuItemActive", true, false);
+          this.dispatchEvent(event);
+
+          if (this.getAttribute("disabled") != "true") {
+            let self = this;
+            setTimeout(function () {
+              if (self.getAttribute("active") == "true")
+                self.menu.open = true;
+            }, this._menuDelay);
+          }
+        }
+      ]]></handler>
+
+      <handler event="popupshowing"><![CDATA[
+        if (event.target == this.firstChild &&
+            this._parentMenupopup._currentPopup)
+          this._parentMenupopup._currentPopup.hidePopup();
+      ]]></handler>
+
+      <handler event="click" phase="capturing"><![CDATA[
+        if (this.getAttribute("disabled") == "true") {
+          // Prevent the command from being carried out
+          event.stopPropagation();
+          return;
+        }
+
+        let node = event.originalTarget;
+        while (true) {
+          if (node == this.menuitem)
+            break;
+          if (node == this)
+            return;
+          node = node.parentNode;
+        }
+
+        this._parentMenupopup.hidePopup();
+      ]]></handler>
     </handlers>
   </binding>
 
