--- conflicted
+++ resolved
@@ -4016,14 +4016,6 @@
   #main-window[privatebrowsingmode=temporary] {
     background-position: top right 10px;
   }
-<<<<<<< HEAD
-
-  #main-window[privatebrowsingmode=temporary][inFullscreen][tabsontop=true] #window-controls {
-    -moz-padding-end: 50px;
-  }
-}
-
-%include ../shared/UITour.inc.css
-=======
-}
->>>>>>> 0a5b921d
+}
+
+%include ../shared/UITour.inc.css