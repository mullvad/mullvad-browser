%if 0
/* This Source Code Form is subject to the terms of the Mozilla Public
 * License, v. 2.0. If a copy of the MPL was not distributed with this
 * file, You can obtain one at http://mozilla.org/MPL/2.0/. */
%endif

@import url("chrome://global/skin/");

@namespace url("http://www.mozilla.org/keymaster/gatekeeper/there.is.only.xul");
@namespace html url("http://www.w3.org/1999/xhtml");

%include ../shared/browser.inc
%include linuxShared.inc
%filter substitution

%define forwardTransitionLength 150ms
%define conditionalForwardWithUrlbar       window:not([chromehidden~=toolbar]) :-moz-any(#nav-bar[currentset*="unified-back-forward-button,urlbar-container"],                #nav-bar:not([currentset]))                 > #nav-bar-customizationtarget > #unified-back-forward-button
%define conditionalForwardWithUrlbarWidth 32

#menubar-items {
  -moz-box-orient: vertical; /* for flex hack */
}

#main-menubar {
  -moz-box-flex: 1; /* make menu items expand to fill toolbar height */
}

#navigator-toolbox {
  -moz-appearance: none;
  background-color: transparent;
  border-top: none;
  border-bottom: 1px solid ThreeDShadow;
}

#navigator-toolbox > toolbar:not(:-moz-lwtheme):not(#toolbar-menubar):not(#TabsToolbar) {
  -moz-appearance: none;
  border-style: none;
  background-color: -moz-Dialog;
}

#navigator-toolbox > toolbar:not(#toolbar-menubar):not(#TabsToolbar) {
  padding-top: 1px;
  padding-bottom: 1px;
}

#nav-bar,
#nav-bar[collapsed=true] + toolbar,
#nav-bar[collapsed=true] + #customToolbars + #PersonalToolbar {
  background-image: linear-gradient(@toolbarHighlight@, rgba(255,255,255,0));
  box-shadow: 0 1px 0 @toolbarHighlight@ inset;
  margin-top: -1px; /* Move up 1px into the TabsToolbar */
  /* Position the toolbar above the bottom of background tabs */
  position: relative;
  z-index: 1;
}

#nav-bar-overflow-button {
  -moz-image-region: rect(-5px, 12px, 11px, -4px);
}

#widget-overflow-list > .overflowedItem {
  width: 100%;
  min-height: 36px;
  background-repeat: no-repeat;
  background-position: 0 center;
}

#widget-overflow-list > .overflowedItem > .toolbarbutton-text {
  -moz-padding-start: 10px;
  text-align: start;
}

#personal-bookmarks {
  min-height: 29px;
}

#browser-bottombox {
  /* opaque for layers optimization */
  background-color: -moz-Dialog;
}

#urlbar:-moz-lwtheme:not([focused="true"]),
.searchbar-textbox:-moz-lwtheme:not([focused="true"]) {
  opacity: .85;
}

/* Places toolbar */
toolbarbutton.bookmark-item {
  margin: 0;
  padding: 2px 3px;
}

toolbarbutton.bookmark-item:hover:active,
toolbarbutton.bookmark-item[open="true"] {
  padding-top: 3px;
  padding-bottom: 1px;
  -moz-padding-start: 4px;
  -moz-padding-end: 2px;
}

.bookmark-item > .toolbarbutton-icon {
  width: 16px;
  height: 16px;
}

#PlacesToolbarItems > .bookmark-item:not([image]):not([label=""]):not([container]) > .toolbarbutton-icon {
  display: none;
}


/* Force the display of the label for bookmarks */
.bookmark-item > .toolbarbutton-text {
  display: -moz-box !important;
}

.bookmark-item > .toolbarbutton-menu-dropmarker {
  display: none;
}

/* Dropmarker for folder bookmarks */
.bookmark-item[container] > .toolbarbutton-menu-dropmarker {
  display: -moz-box !important;
}

#wrapper-personal-bookmarks[place="palette"] > .toolbarpaletteitem-box {
  background: url("chrome://browser/skin/places/bookmarksToolbar.png") no-repeat center;
}

.bookmarks-toolbar-customize {
  max-width: 15em !important;
  list-style-image: url("chrome://browser/skin/places/bookmarksToolbar.png") !important;
}

/* Bookmark menus */
menu.bookmark-item,
menuitem.bookmark-item {
  min-width: 0;
  max-width: 32em;
}

.bookmark-item > .menu-iconic-left {
  margin-top: 0;
  margin-bottom: 0;
}

.bookmark-item > .menu-iconic-left > .menu-iconic-icon {
  -moz-padding-start: 0px;
}

/* Bookmark drag and drop styles */
.bookmark-item[dragover-into="true"] {
  background: Highlight !important;
  color: HighlightText !important;
}

/* rules for menupopup drop indicators */
.menupopup-drop-indicator-bar {
  position: relative;
  /* these two margins must together compensate the indicator's height */
  margin-top: -1px;
  margin-bottom: -1px;
}

.menupopup-drop-indicator {
  list-style-image: none;
  height: 2px;
  -moz-margin-end: -4em;
  background-color: Highlight;
}

/* Bookmarks toolbar */
#PlacesToolbarDropIndicator {
  list-style-image: url(chrome://browser/skin/places/toolbarDropMarker.png);
}

/* Bookmark items */
.bookmark-item {
  list-style-image: url("chrome://mozapps/skin/places/defaultFavicon.png");
}

.bookmark-item[container] {
  list-style-image: url("moz-icon://stock/gtk-directory?size=menu");
}

.bookmark-item[container][livemark] {
  list-style-image: url("chrome://browser/skin/feeds/feedIcon16.png");
}

.bookmark-item[container][livemark] .bookmark-item {
  list-style-image: url("chrome://browser/skin/places/livemark-item.png");
  -moz-image-region: rect(0px, 16px, 16px, 0px);
}

.bookmark-item[container][livemark] .bookmark-item[visited] {
  -moz-image-region: rect(0px, 32px, 16px, 16px);
}

.bookmark-item[container][query] {
  list-style-image: url("chrome://browser/skin/places/query.png");
}

.bookmark-item[query][tagContainer] {
  list-style-image: url("chrome://browser/skin/places/tag.png");
}

.bookmark-item[query][dayContainer] {
  list-style-image: url("chrome://browser/skin/places/calendar.png");
}

.bookmark-item[query][hostContainer] {
  list-style-image: url("moz-icon://stock/gtk-directory?size=menu");
}

.bookmark-item[query][hostContainer][open] {
  list-style-image: url("moz-icon://stock/gtk-directory?size=menu");
}

.bookmark-item[cutting] > .toolbarbutton-icon,
.bookmark-item[cutting] > .menu-iconic-left > .menu-iconic-icon {
  opacity: 0.5;
}

.bookmark-item[cutting] > .toolbarbutton-text,
.bookmark-item[cutting] > .menu-iconic-left > .menu-iconic-text {
  opacity: 0.7;
}

/* Stock icons for the menu bar items */
menuitem:not([type]):not(.menuitem-tooltip):not(.menuitem-iconic-tooltip) {
  -moz-binding: url("chrome://global/content/bindings/menu.xml#menuitem-iconic");
}

#placesContext_open\:newwindow,
#menu_newNavigator,
#context-openlink,
#context-openframe {
  list-style-image: url("chrome://browser/skin/Toolbar-small.png");
  -moz-image-region: rect(0px 80px 16px 64px);
}

#placesContext_open\:newtab,
#placesContext_openContainer\:tabs,
#menu_newNavigatorTab,
#context-openlinkintab,
#context-openframeintab {
  list-style-image: url("chrome://browser/skin/Toolbar-small.png");
  -moz-image-region: rect(0px 64px 16px 48px);
}

#menu_openFile {
  list-style-image: url("moz-icon://stock/gtk-open?size=menu");
}

#menu_close {
  list-style-image: url("moz-icon://stock/gtk-close?size=menu");
}

#context-media-play {
  list-style-image: url("moz-icon://stock/gtk-media-play?size=menu");
}

#context-media-pause {
  list-style-image: url("moz-icon://stock/gtk-media-pause?size=menu");
}

#menu_savePage,
#context-savelink,
#context-saveimage,
#context-savevideo,
#context-saveaudio,
#context-savepage,
#context-saveframe {
  list-style-image: url("moz-icon://stock/gtk-save-as?size=menu");
}

#menu_printPreview {
  list-style-image: url("moz-icon://stock/gtk-print-preview?size=menu");
}

#menu_print,
#context-printframe {
  list-style-image: url("moz-icon://stock/gtk-print?size=menu");
}

#menu_FileQuitItem {
  list-style-image: url("moz-icon://stock/gtk-quit?size=menu");
}

#menu_undo,
#context-undo {
  list-style-image: url("moz-icon://stock/gtk-undo?size=menu");
}

#menu_undo[disabled],
#context-undo[disabled] {
  list-style-image: url("moz-icon://stock/gtk-undo?size=menu&state=disabled");
}

#menu_redo {
  list-style-image: url("moz-icon://stock/gtk-redo?size=menu");
}

#menu_redo[disabled] {
  list-style-image: url("moz-icon://stock/gtk-redo?size=menu&state=disabled");
}

#menu_cut,
#placesContext_cut,
#context-cut {
  list-style-image: url("moz-icon://stock/gtk-cut?size=menu");
}

#menu_cut[disabled],
#placesContext_cut[disabled],
#context-cut[disabled] {
  list-style-image: url("moz-icon://stock/gtk-cut?size=menu&state=disabled");
}

#menu_copy,
#placesContext_copy,
#context-copy,
#context-copyimage,
#context-copyvideourl,
#context-copyaudiourl,
#context-copylink,
#context-copyemail {
  list-style-image: url("moz-icon://stock/gtk-copy?size=menu");
}

#menu_copy[disabled],
#placesContext_copy[disabled],
#context-copy[disabled] {
  list-style-image: url("moz-icon://stock/gtk-copy?size=menu&state=disabled");
}

#menu_paste,
#placesContext_paste,
#context-paste {
  list-style-image: url("moz-icon://stock/gtk-paste?size=menu");
}

#menu_paste[disabled],
#placesContext_paste[disabled],
#context-paste[disabled] {
  list-style-image: url("moz-icon://stock/gtk-paste?size=menu&state=disabled");
}

#menu_delete,
#placesContext_delete,
#placesContext_delete_history,
#context-delete {
  list-style-image: url("moz-icon://stock/gtk-delete?size=menu");
}

#menu_delete[disabled],
#placesContext_delete[disabled],
#placesContext_delete_history[disabled],
#context-delete[disabled] {
  list-style-image: url("moz-icon://stock/gtk-delete?size=menu&state=disabled");
}

#menu_selectAll,
#context-selectall {
  list-style-image: url("moz-icon://stock/gtk-select-all?size=menu");
}

#menu_find {
  list-style-image: url("moz-icon://stock/gtk-find?size=menu");
}

#menu_find[disabled] {
  list-style-image: url("moz-icon://stock/gtk-find?size=menu&state=disabled");
}

#menu_preferences {
  list-style-image: url("moz-icon://stock/gtk-preferences?size=menu");
}

#menu_stop,
#context-stop {
  list-style-image: url("moz-icon://stock/gtk-stop?size=menu");
}

#menu_stop[disabled],
#context-stop[disabled] {
  list-style-image: url("moz-icon://stock/gtk-stop?size=menu&state=disabled");
}

#menu_reload,
#placesContext_reload,
#context-reload,
#context-reloadframe {
  list-style-image: url("moz-icon://stock/gtk-refresh?size=menu");
}

#menu_reload[disabled],
#context-reload[disabled] {
  list-style-image: url("moz-icon://stock/gtk-refresh?size=menu&state=disabled");
}

#menu_zoomEnlarge {
  list-style-image: url("moz-icon://stock/gtk-zoom-in?size=menu");
}

#menu_zoomReduce {
  list-style-image: url("moz-icon://stock/gtk-zoom-out?size=menu");
}

#menu_zoomReset {
  list-style-image: url("moz-icon://stock/gtk-zoom-100?size=menu");
}

#historyMenuBack,
#context-back {
  list-style-image: url("moz-icon://stock/gtk-go-back-ltr?size=menu");
}

#historyMenuBack[disabled],
#context-back[disabled] {
  list-style-image: url("moz-icon://stock/gtk-go-back-ltr?size=menu&state=disabled");
}

#historyMenuBack:-moz-locale-dir(rtl),
#context-back:-moz-locale-dir(rtl) {
  list-style-image: url("moz-icon://stock/gtk-go-back-rtl?size=menu");
}

#historyMenuBack[disabled]:-moz-locale-dir(rtl),
#context-back[disabled]:-moz-locale-dir(rtl) {
  list-style-image: url("moz-icon://stock/gtk-go-back-rtl?size=menu&state=disabled");
}

#historyMenuForward,
#context-forward {
  list-style-image: url("moz-icon://stock/gtk-go-forward-ltr?size=menu");
}

#historyMenuForward[disabled],
#context-forward[disabled] {
  list-style-image: url("moz-icon://stock/gtk-go-forward-ltr?size=menu&state=disabled");
}

#historyMenuForward:-moz-locale-dir(rtl),
#context-forward:-moz-locale-dir(rtl) {
  list-style-image: url("moz-icon://stock/gtk-go-forward-rtl?size=menu");
}

#historyMenuForward[disabled]:-moz-locale-dir(rtl),
#context-forward[disabled]:-moz-locale-dir(rtl) {
  list-style-image: url("moz-icon://stock/gtk-go-forward-rtl?size=menu&state=disabled");
}

#historyMenuHome {
  list-style-image: url("moz-icon://stock/gtk-home?size=menu");
}

#menu_showAllHistory {
  list-style-image: url("chrome://browser/skin/Toolbar-small.png");
  -moz-image-region: rect(0px 32px 16px 16px);
}

#bookmarksShowAll {
  list-style-image: url("chrome://browser/skin/Toolbar-small.png");
  -moz-image-region: rect(0px 48px 16px 32px);
}

#subscribeToPageMenuitem:not([disabled]),
#subscribeToPageMenupopup,
#BMB_subscribeToPageMenuitem:not([disabled]),
#BMB_subscribeToPageMenupopup {
  list-style-image: url("chrome://browser/skin/page-livemarks.png");
}

#bookmarksToolbarFolderMenu,
#BMB_bookmarksToolbar {
  list-style-image: url("chrome://browser/skin/places/bookmarksToolbar.png");
}

#BMB_unsortedBookmarks {
  list-style-image: url("chrome://browser/skin/places/unsortedBookmarks.png");
}

#menu_openDownloads {
  list-style-image: url("chrome://browser/skin/Toolbar-small.png");
  -moz-image-region: rect(0px 16px 16px 0px);
}

#menu_openAddons {
  list-style-image: url("chrome://mozapps/skin/extensions/extensionGeneric-16.png");
}

#menu_pageInfo,
#context-viewinfo,
#context-viewframeinfo {
  list-style-image: url("moz-icon://stock/gtk-info?size=menu");
}

#privateBrowsingItem {
  list-style-image: url("chrome://browser/skin/Privacy-16.png");
}

#placesContext_show\:info {
  list-style-image: url("moz-icon://stock/gtk-properties?size=menu");
}

#sanitizeItem {
  list-style-image: url("moz-icon://stock/gtk-clear?size=menu");
}

#menu_openHelp {
  list-style-image: url("moz-icon://stock/gtk-help?size=menu");
}

#aboutName {
  list-style-image: url("moz-icon://stock/gtk-about?size=menu");
}

#javascriptConsole {
  list-style-image: url("chrome://global/skin/console/console.png");
}

/* Primary toolbar buttons */
.toolbarbutton-1:not([type="menu-button"]) {
  -moz-box-orient: vertical;
  min-width: 0;
  list-style-image: url("chrome://browser/skin/Toolbar.png");
}

.toolbarbutton-1 > .toolbarbutton-icon {
  -moz-margin-end: 0;
}

.toolbarbutton-1:not([type="menu-button"]),
.toolbarbutton-1 > .toolbarbutton-menubutton-button {
  padding: 5px;
}

.toolbarbutton-1[checked="true"] {
  padding: 5px !important;
}

/* 24px primary toolbar buttons */
#back-button {
  list-style-image: url("moz-icon://stock/gtk-go-back-ltr?size=toolbar");
}
#back-button[disabled="true"] {
  list-style-image: url("moz-icon://stock/gtk-go-back-ltr?size=toolbar&state=disabled");
}

#back-button:-moz-locale-dir(rtl) {
  list-style-image: url("moz-icon://stock/gtk-go-back-rtl?size=toolbar");
}
#back-button[disabled="true"]:-moz-locale-dir(rtl) {
  list-style-image: url("moz-icon://stock/gtk-go-back-rtl?size=toolbar&state=disabled");
}

#forward-button,
@conditionalForwardWithUrlbar@ > #forward-button {
  list-style-image: url("moz-icon://stock/gtk-go-forward-ltr?size=toolbar");
}
#forward-button:-moz-locale-dir(rtl),
@conditionalForwardWithUrlbar@ > #forward-button:-moz-locale-dir(rtl) {
  list-style-image: url("moz-icon://stock/gtk-go-forward-rtl?size=toolbar");
}

#forward-button[disabled] {
  list-style-image: url("moz-icon://stock/gtk-go-forward-ltr?size=toolbar&state=disabled");
}
#forward-button[disabled]:-moz-locale-dir(rtl) {
  list-style-image: url("moz-icon://stock/gtk-go-forward-rtl?size=toolbar&state=disabled");
}

@conditionalForwardWithUrlbar@:not([switchingtabs]) > #forward-button {
  transition: @forwardTransitionLength@ ease-out;
}

@conditionalForwardWithUrlbar@ > #forward-button[disabled] {
  transform: scale(0);
  opacity: 0;
  pointer-events: none;
}

#reload-button {
  list-style-image: url("moz-icon://stock/gtk-refresh?size=toolbar");
}
#reload-button[disabled="true"] {
  list-style-image: url("moz-icon://stock/gtk-refresh?size=toolbar&state=disabled");
}

#stop-button {
  list-style-image: url("moz-icon://stock/gtk-stop?size=toolbar");
}
#stop-button[disabled="true"] {
  list-style-image: url("moz-icon://stock/gtk-stop?size=toolbar&state=disabled");
}

#home-button {
  list-style-image: url("moz-icon://stock/gtk-home?size=toolbar");
}
#home-button[disabled="true"] {
  list-style-image: url("moz-icon://stock/gtk-home?size=toolbar&state=disabled");
}

/* tabview button */

#tabview-button,
#menu_tabview {
  list-style-image: url(chrome://browser/skin/tabview/tabview.png);
  -moz-image-region: rect(0, 80px, 16px, 64px);
}

#tabview-button[groups="0"],
#menu_tabview[groups="0"] {
  -moz-image-region: rect(0, 16px, 16px, 0);
}

#tabview-button[groups="1"],
#menu_tabview[groups="1"] {
  -moz-image-region: rect(0, 32px, 16px, 16px);
}

#tabview-button[groups="2"],
#menu_tabview[groups="2"] {
  -moz-image-region: rect(0, 48px, 16px, 32px);
}

#tabview-button[groups="3"],
#menu_tabview[groups="3"] {
  -moz-image-region: rect(0, 64px, 16px, 48px);
}

#downloads-button {
  -moz-image-region: rect(0px 24px 24px 0px);
}

toolbar > .customization-target > #history-panelmenu,
toolbar > .customization-target > toolbarpaletteitem > #history-panelmenu {
  -moz-image-region: rect(0px 48px 24px 24px);
}

#bookmarks-button {
  -moz-image-region: rect(0px 72px 24px 48px);
}

#print-button {
  list-style-image: url("moz-icon://stock/gtk-print?size=toolbar");
}
:not(toolbarpaletteitem) > #print-button[disabled="true"] {
  list-style-image: url("moz-icon://stock/gtk-print?size=toolbar&state=disabled");
}

#new-tab-button {
  -moz-image-region: rect(0px 96px 24px 72px);
}

#new-window-button {
  -moz-image-region: rect(0px 120px 24px 96px);
}

#cut-button {
  list-style-image: url("moz-icon://stock/gtk-cut?size=toolbar") !important;
}
:not(toolbarpaletteitem) > #edit-controls > #cut-button[disabled="true"] {
  list-style-image: url("moz-icon://stock/gtk-cut?size=toolbar&state=disabled") !important;
}

#copy-button {
  list-style-image: url("moz-icon://stock/gtk-copy?size=toolbar") !important;
}
:not(toolbarpaletteitem) > #edit-controls > #copy-button[disabled="true"] {
  list-style-image: url("moz-icon://stock/gtk-copy?size=toolbar&state=disabled") !important;
}

#paste-button {
  list-style-image: url("moz-icon://stock/gtk-paste?size=toolbar") !important;
}
:not(toolbarpaletteitem) > #edit-controls > #paste-button[disabled="true"] {
  list-style-image: url("moz-icon://stock/gtk-paste?size=toolbar&state=disabled") !important;
}

#zoom-out-button {
  list-style-image: url("moz-icon://stock/gtk-zoom-out?size=toolbar") !important;
}

#zoom-in-button {
  list-style-image: url("moz-icon://stock/gtk-zoom-in?size=toolbar") !important;
}

#fullscreen-button {
  list-style-image: url("moz-icon://stock/gtk-fullscreen?size=toolbar");
}

#sync-button {
  -moz-image-region: rect(0px 144px 24px 120px);
}
#sync-button[status="active"] {
  list-style-image: url("chrome://browser/skin/sync-24-throbber.png");
  -moz-image-region: rect(0px 24px 24px 0px);
}

#feed-button {
  -moz-image-region: rect(0px 168px 24px 144px);
}

:not(toolbarpaletteitem) > #feed-button[disabled] > .toolbarbutton-icon {
  opacity: .4;
}

#webrtc-status-button {
  -moz-image-region: rect(0px 192px 24px 168px);
}

.unified-nav-back[_moz-menuactive] {
  list-style-image: url("moz-icon://stock/gtk-go-back-ltr?size=menu") !important;
}
.unified-nav-back[_moz-menuactive]:-moz-locale-dir(rtl) {
  list-style-image: url("moz-icon://stock/gtk-go-back-rtl?size=menu") !important;
}
.unified-nav-forward[_moz-menuactive] {
  list-style-image: url("moz-icon://stock/gtk-go-forward-ltr?size=menu") !important;
}
.unified-nav-forward[_moz-menuactive]:-moz-locale-dir(rtl) {
  list-style-image: url("moz-icon://stock/gtk-go-forward-rtl?size=menu") !important;
}
#home-button.bookmark-item {
  list-style-image: url("moz-icon://stock/gtk-home?size=menu");
}
:not(toolbarpaletteitem) > #home-button.bookmark-item[disabled="true"] {
  list-style-image: url("moz-icon://stock/gtk-home?size=menu&state=disabled");
}


/* Fullscreen window controls */
#window-controls {
  -moz-box-align: start;
  -moz-margin-start: 10px;
}

#minimize-button {
  list-style-image: url("chrome://global/skin/icons/Minimize.gif");
}
#restore-button {
  list-style-image: url("chrome://global/skin/icons/Restore.gif");
}
#close-button {
  list-style-image: url("chrome://global/skin/icons/Close.gif");
}

/* Location bar */
#urlbar {
  width: 7em;
  -moz-appearance: textfield;
  padding: 0;
}

.urlbar-textbox-container {
  -moz-appearance: none;
  -moz-box-align: stretch;
}

.urlbar-input-box {
  -moz-margin-start: 0;
  min-width: 4em;
}

.urlbar-history-dropmarker {
  -moz-appearance: toolbarbutton-dropdown;
}

#urlbar-container {
  -moz-box-orient: horizontal;
  -moz-box-align: stretch;
}

@conditionalForwardWithUrlbar@ + #urlbar-container {
  -moz-padding-start: @conditionalForwardWithUrlbarWidth@px;
  -moz-margin-start: -@conditionalForwardWithUrlbarWidth@px;
  position: relative;
  pointer-events: none;
}

@conditionalForwardWithUrlbar@ + #urlbar-container > #urlbar {
  pointer-events: all;
}

@conditionalForwardWithUrlbar@:not([switchingtabs]) + #urlbar-container > #urlbar {
  transition: margin-left @forwardTransitionLength@ ease-out,
              margin-right @forwardTransitionLength@ ease-out;
}

@conditionalForwardWithUrlbar@[forwarddisabled] + #urlbar-container > #urlbar:-moz-locale-dir(ltr) {
  margin-left: -@conditionalForwardWithUrlbarWidth@px;
}
@conditionalForwardWithUrlbar@[forwarddisabled] + #urlbar-container > #urlbar:-moz-locale-dir(rtl) {
  margin-right: -@conditionalForwardWithUrlbarWidth@px;
}

#urlbar-icons {
  -moz-box-align: center;
}

.urlbar-icon {
  cursor: pointer;
  padding: 0 3px;
}

#urlbar-search-splitter {
  -moz-appearance: none;
  width: 8px;
  -moz-margin-start: -4px;
}

#urlbar-search-splitter + #urlbar-container > #urlbar ,
#urlbar-search-splitter + #search-container > #searchbar > .searchbar-textbox {
  -moz-margin-start: 0;
}

#urlbar-display-box {
  margin-top: -1px;
  margin-bottom: -1px;
  -moz-border-end: 1px solid #AAA;
  -moz-margin-end: 3px;
}

#urlbar-display {
  margin-top: 0;
  margin-bottom: 0;
  -moz-margin-start: 0;
  color: GrayText;
}

/* Favicon */
#page-proxy-favicon {
  width: 16px;
  height: 16px;
  margin-top: 2px;
  margin-bottom: 2px;
  -moz-margin-start: 4px;
  -moz-margin-end: 3px;
  list-style-image: url(chrome://browser/skin/identity-icons-generic.png);
  -moz-image-region: rect(0, 16px, 16px, 0);
}

.verifiedDomain > #page-proxy-favicon[pageproxystate="valid"] {
  list-style-image: url(chrome://browser/skin/identity-icons-https.png);
}

.verifiedIdentity > #page-proxy-favicon[pageproxystate="valid"] {
  list-style-image: url(chrome://browser/skin/identity-icons-https-ev.png);
}

.mixedActiveContent > #page-proxy-favicon[pageproxystate="valid"] {
  list-style-image: url(chrome://browser/skin/identity-icons-https-mixed-active.png);
}

#identity-box:hover > #page-proxy-favicon {
  -moz-image-region: rect(0, 32px, 16px, 16px);
}

#identity-box:hover:active > #page-proxy-favicon,
#identity-box[open=true] > #page-proxy-favicon {
  -moz-image-region: rect(0, 48px, 16px, 32px);
}

#page-proxy-favicon[pageproxystate="invalid"] {
  opacity: 0.3;
}

/* Identity indicator */
#identity-box {
  padding: 1px;
  margin: -1px;
  -moz-margin-end: 0;
  font-size: .9em;
}

#identity-box:-moz-locale-dir(ltr) {
  border-top-left-radius: 2.5px;
  border-bottom-left-radius: 2.5px;
}

#identity-box:-moz-locale-dir(rtl) {
  border-top-right-radius: 2.5px;
  border-bottom-right-radius: 2.5px;
}

#identity-box:-moz-focusring {
  outline: 1px dotted #000;
  outline-offset: -3px;
}

#identity-icon-labels {
  -moz-padding-start: 2px;
  -moz-padding-end: 5px;
}

#urlbar[pageproxystate="valid"] > #identity-box.verifiedIdentity {
  background-color: #fff;
  color: hsl(92,100%,30%);
  -moz-margin-end: 4px;
  background-image: linear-gradient(hsla(92,81%,16%,0),
                                    hsla(92,81%,16%,.2) 25%,
                                    hsla(92,81%,16%,.2) 75%,
                                    hsla(92,81%,16%,0));
  background-position: right;
  background-size: 1px;
  background-repeat: no-repeat;
}

#identity-box.verifiedIdentity:-moz-locale-dir(rtl) {
  background-position: left;
}

/* Identity popup icons */
#identity-popup-icon {
  height: 64px;
  width: 64px;
  padding: 0;
  list-style-image: url("chrome://browser/skin/identity.png");
  -moz-image-region: rect(0px, 64px, 64px, 0px);
}

#identity-popup.verifiedDomain > #identity-popup-container > #identity-popup-icon {
  -moz-image-region: rect(64px, 64px, 128px, 0px);
}

#identity-popup.verifiedIdentity > #identity-popup-container > #identity-popup-icon {
  -moz-image-region: rect(128px, 64px, 192px, 0px);
}

/* Identity popup body text */
.identity-popup-description {
  white-space: pre-wrap;
  -moz-padding-start: 15px;
  margin: 2px 0 4px;
}

.identity-popup-label {
  white-space: pre-wrap;
  -moz-padding-start: 15px;
  margin: 0;
}

#identity-popup-content-host ,
#identity-popup-content-owner {
  font-weight: bold;
  max-width: 300px;
}

#identity-popup-content-host ,
#identity-popup-content-box.verifiedIdentity > #identity-popup-content-owner {
  font-size: 140%;
}

#identity-popup-content-owner {
  margin-bottom: 0 !important;
}

#identity-popup-content-verifier {
  margin: 4px 0 2px;
}

#identity-popup-content-box.verifiedIdentity > #identity-popup-encryption ,
#identity-popup-content-box.verifiedDomain > #identity-popup-encryption {
  margin-top: 10px;
  -moz-margin-start: -18px;
}

#identity-popup-content-box.verifiedIdentity > #identity-popup-encryption > vbox > #identity-popup-encryption-icon ,
#identity-popup-content-box.verifiedDomain > #identity-popup-encryption > vbox > #identity-popup-encryption-icon {
  list-style-image: url("chrome://browser/skin/Secure.png");
}

/* Identity popup bounding box */
#identity-popup-container {
  min-width: 280px;
}

/* Notification popup */
#notification-popup {
  min-width: 280px;
}

.popup-notification-icon {
  width: 64px;
  height: 64px;
  -moz-margin-end: 10px;
}

.popup-notification-icon[popupid="geolocation"] {
  list-style-image: url(chrome://browser/skin/Geolocation-64.png);
}

.popup-notification-icon[popupid="xpinstall-disabled"],
.popup-notification-icon[popupid="addon-progress"],
.popup-notification-icon[popupid="addon-install-cancelled"],
.popup-notification-icon[popupid="addon-install-blocked"],
.popup-notification-icon[popupid="addon-install-failed"],
.popup-notification-icon[popupid="addon-install-complete"] {
  list-style-image: url(chrome://mozapps/skin/extensions/extensionGeneric.png);
  width: 32px;
  height: 32px;
}

.popup-notification-icon[popupid="click-to-play-plugins"] {
  list-style-image: url(chrome://mozapps/skin/plugins/pluginBlocked-64.png);
}

.popup-notification-icon[popupid="plugins-not-found"] {
  list-style-image: url(chrome://browser/skin/pluginInstall-64.png);
}

.popup-notification-icon[popupid="web-notifications"] {
  list-style-image: url(chrome://browser/skin/notification-64.png);
}

.addon-progress-description {
  width: 350px;
  max-width: 350px;
}

.popup-progress-label,
.popup-progress-meter {
  -moz-margin-start: 0;
  -moz-margin-end: 0;
}

.popup-progress-cancel {
  -moz-appearance: none;
  background: transparent;
  border: none;
  padding: 0;
  margin: 0;
  -moz-margin-start: 5px;
  min-height: 0;
  min-width: 0;
  list-style-image: url("moz-icon://stock/gtk-cancel?size=menu");
}

.popup-notification-icon[popupid="indexedDB-permissions-prompt"],
.popup-notification-icon[popupid="indexedDB-quota-prompt"],
.popup-notification-icon[popupid*="offline-app-requested"],
.popup-notification-icon[popupid="offline-app-usage"] {
  list-style-image: url(chrome://global/skin/icons/question-64.png);
}

.popup-notification-icon[popupid="password-save"],
.popup-notification-icon[popupid="password-change"] {
  list-style-image: url(chrome://mozapps/skin/passwordmgr/key-64.png);
}

.popup-notification-icon[popupid="webapps-install"] {
  list-style-image: url(chrome://browser/skin/webapps-64.png);
}

.popup-notification-icon[popupid="mixed-content-blocked"] {
  list-style-image: url(chrome://browser/skin/mixed-content-blocked-64.png);
}

.popup-notification-icon[popupid="webRTC-sharingDevices"],
.popup-notification-icon[popupid="webRTC-shareDevices"] {
  list-style-image: url(chrome://browser/skin/webRTC-shareDevice-64.png);
}

.popup-notification-icon[popupid="pointerLock"] {
  list-style-image: url(chrome://browser/skin/pointerLock-64.png);
}

/* Notification icon box */
#notification-popup-box {
  position: relative;
  background-color: #fff;
  background-clip: padding-box;
  padding-left: 4px;
  border-radius: 2.5px 0 0 2.5px;
  border-width: 0 8px 0 0;
  border-style: solid;
  border-image: url("chrome://browser/skin/urlbar-arrow.png") 0 8 0 0 fill;
  -moz-margin-end: -8px;
  margin-top: -1px;
  margin-bottom: -1px;
}

#notification-popup-box:not([hidden]) + #identity-box {
  -moz-padding-start: 10px;
  border-radius: 0;
}

#notification-popup-box:-moz-locale-dir(rtl),
.notification-anchor-icon:-moz-locale-dir(rtl) {
  transform: scaleX(-1);
}

.notification-anchor-icon {
  width: 16px;
  height: 16px;
  margin: 0 2px;
}

.notification-anchor-icon:-moz-focusring {
  outline: 1px dotted -moz-DialogText;
}

.default-notification-icon,
#default-notification-icon {
  list-style-image: url(chrome://global/skin/icons/information-16.png);
}

.identity-notification-icon,
#identity-notification-icon {
  list-style-image: url(chrome://mozapps/skin/profile/profileicon.png);
}

.geo-notification-icon,
#geo-notification-icon {
  list-style-image: url(chrome://browser/skin/Geolocation-16.png);
}

#addons-notification-icon {
  list-style-image: url(chrome://mozapps/skin/extensions/extensionGeneric-16.png);
}

.indexedDB-notification-icon,
#indexedDB-notification-icon {
  list-style-image: url(chrome://global/skin/icons/question-16.png);
}

#password-notification-icon {
  list-style-image: url(chrome://mozapps/skin/passwordmgr/key-16.png);
}

#webapps-notification-icon {
  list-style-image: url(chrome://browser/skin/webapps-16.png);
}

#plugins-notification-icon {
  list-style-image: url(chrome://mozapps/skin/plugins/pluginGeneric-16.png);
}

#blocked-plugins-notification-icon {
  list-style-image: url(chrome://mozapps/skin/plugins/notifyPluginBlocked.png);
}

#plugin-install-notification-icon {
  list-style-image: url(chrome://browser/skin/pluginInstall-16.png);
}

#notification-popup-box[hidden] {
  /* Override display:none to make the pluginBlockedNotification animation work
     when showing the notification repeatedly. */
  display: -moz-box;
  visibility: collapse;
}

#blocked-plugins-notification-icon[showing] {
  animation: pluginBlockedNotification 500ms ease 0s 5 alternate both;
}

@keyframes pluginBlockedNotification {
  from {
    opacity: 0;
  }
  to {
    opacity: 1;
  }
}

.mixed-content-blocked-notification-icon,
#mixed-content-blocked-notification-icon {
  list-style-image: url(chrome://browser/skin/mixed-content-blocked-16.png);
}

.webRTC-shareDevices-notification-icon,
#webRTC-shareDevices-notification-icon {
  list-style-image: url(chrome://browser/skin/webRTC-shareDevice-16.png);
}

.webRTC-sharingDevices-notification-icon,
#webRTC-sharingDevices-notification-icon {
  list-style-image: url(chrome://browser/skin/webRTC-sharingDevice-16.png);
}

.web-notifications-notification-icon,
#web-notifications-notification-icon {
  list-style-image: url(chrome://browser/skin/notification-16.png);
}

#pointerLock-notification-icon {
  list-style-image: url(chrome://browser/skin/pointerLock-16.png);
}
#pointerLock-cancel {
  margin: 0px;
}

#treecolAutoCompleteImage {
  max-width : 36px;
}

.ac-result-type-bookmark,
.autocomplete-treebody::-moz-tree-image(bookmark, treecolAutoCompleteImage) {
  list-style-image: url("chrome://browser/skin/places/star-icons.png");
  -moz-image-region: rect(0px 32px 16px 16px);
  width: 16px;
  height: 16px;
}

.ac-result-type-keyword,
.autocomplete-treebody::-moz-tree-image(keyword, treecolAutoCompleteImage) {
  list-style-image: url(moz-icon://stock/gtk-find?size=menu);
  width: 16px;
  height: 16px;
}

.ac-result-type-tag,
.autocomplete-treebody::-moz-tree-image(tag, treecolAutoCompleteImage) {
  list-style-image: url("chrome://browser/skin/places/tag.png");
  width: 16px;
  height: 16px;
}

.ac-comment {
  font-size: 1.05em;
}

.ac-extra > .ac-comment {
  font-size: inherit;
}

.ac-url-text,
.ac-action-text {
  color: -moz-nativehyperlinktext;
  font-size: 0.9em;
}

richlistitem[type~="action"][actiontype="switchtab"] > .ac-url-box > .ac-action-icon {
  list-style-image: url("chrome://browser/skin/actionicon-tab.png");
  padding: 0 3px;
}

.autocomplete-treebody::-moz-tree-cell-text(treecolAutoCompleteComment) {
  color: GrayText;
}

.ac-comment[selected="true"],
.ac-url-text[selected="true"],
.ac-action-text[selected="true"] {
  color: inherit !important;
}

.autocomplete-treebody::-moz-tree-cell-text(suggesthint, treecolAutoCompleteComment),
.autocomplete-treebody::-moz-tree-cell-text(suggestfirst, treecolAutoCompleteComment) {
  color: GrayText;
  font-size: smaller;
}

.autocomplete-treebody::-moz-tree-cell(suggesthint) {
  border-top: 1px solid GrayText;
}

/* Combined go/reload/stop button in location bar */

#go-button {
  padding-top: 2px;
  padding-bottom: 2px;
}

#urlbar > toolbarbutton {
  -moz-appearance: none;
  padding: 0;
  border: none;
  cursor: pointer;
  width: 22px;
}

#go-button,
#urlbar-go-button {
  list-style-image: url("chrome://browser/skin/Go-arrow.png");
}

#go-button:-moz-locale-dir(rtl) > .toolbarbutton-icon,
#urlbar-go-button:-moz-locale-dir(rtl) > .toolbarbutton-icon {
  transform: scaleX(-1);
}

#urlbar-reload-button {
  list-style-image: url("moz-icon://stock/gtk-refresh?size=menu");
}

#urlbar-stop-button {
  list-style-image: url("moz-icon://stock/gtk-stop?size=menu");
}

/* Popup blocker button */
#page-report-button {
  list-style-image: url("chrome://browser/skin/Info.png");
}


/* social share panel */

.social-share-frame {
  background: linear-gradient(to bottom, rgba(242,242,242,.99), rgba(242,242,242,.95));
  border-left: 1px solid #f8f8f8;
  width: 330px;
  height: 150px;
  /* we resize our panels dynamically, make it look nice */
  transition: height 100ms ease-out, width 100ms ease-out;
}

#social-share-button {
  list-style-image: url("chrome://browser/skin/social/share-button.png");
}

#social-share-button[open],
#social-share-button:hover:active {
  list-style-image: url("chrome://browser/skin/social/share-button-active.png");
}

.social-share-toolbar {
  border-right: 1px solid #dedede;
  background: linear-gradient(to bottom, rgba(247,247,247,.99), rgba(247,247,247,.95));
}

#social-share-provider-buttons {
  border-right: 1px solid #fbfbfb;
  padding: 6px;
}

#social-share-provider-buttons > .share-provider-button {
  padding: 6px;
  margin: 0;
  border: none;
  border-radius: 2px;
}

#social-share-provider-buttons > .share-provider-button[checked],
#social-share-provider-buttons > .share-provider-button:active {
  padding: 5px;
  border: 1px solid #b5b5b8;
  box-shadow: inset 1px 1px 3px rgba(0, 0, 0, 0.2);
}

#social-share-provider-buttons > .share-provider-button[checked] {
  background: linear-gradient(to bottom, #d9d9d9, #e3e3e3);
}

#social-share-provider-buttons > .share-provider-button > .toolbarbutton-text {
  display: none;
}
#social-share-provider-buttons > .share-provider-button > .toolbarbutton-icon {
  width: 16px;
  min-height: 16px;
  max-height: 16px;
}

/* social recommending panel */

#social-mark-button {
  -moz-image-region: rect(0, 16px, 16px, 0);
}

/* bookmarks menu-button */

#bookmarks-menu-button {
  list-style-image: url("chrome://browser/skin/Toolbar.png");
  -moz-image-region: rect(0px 216px 24px 192px);
}

#bookmarks-menu-button[starred] {
  -moz-image-region: rect(24px 216px 48px 192px);
}

toolbar[iconsize="small"] #bookmarks-menu-button,
#bookmarks-menu-button.bookmark-item {
  list-style-image: url("chrome://browser/skin/Toolbar-small.png");
  -moz-image-region: rect(0px 144px 16px 128px);
}

toolbar[iconsize="small"] #bookmarks-menu-button[starred],
#bookmarks-menu-button.bookmark-item[starred] {
  -moz-image-region: rect(16px 144px 32px 128px);
}

:not(toolbarpaletteitem) > #bookmarks-menu-button[disabled] > .toolbarbutton-icon,
:not(toolbarpaletteitem) > #bookmarks-menu-button[disabled] > .toolbarbutton-menu-dropmarker,
:not(toolbarpaletteitem) > #bookmarks-menu-button[disabled] > .toolbarbutton-menubutton-dropmarker,
:not(toolbarpaletteitem) > #bookmarks-menu-button[disabled] > .toolbarbutton-menubutton-button > .toolbarbutton-icon,
:not(toolbarpaletteitem) > #bookmarks-menu-button > .toolbarbutton-menubutton-button[disabled] > .toolbarbutton-icon {
  opacity: .4;
}

/* Bookmarking panel */
#editBookmarkPanelStarIcon {
  list-style-image: url("chrome://browser/skin/places/starred48.png");
  width: 48px;
  height: 48px;
}

#editBookmarkPanelStarIcon[unstarred] {
  list-style-image: url("chrome://browser/skin/places/unstarred48.png");
}

#editBookmarkPanelTitle {
  font-size: 130%;
}

#editBookmarkPanelHeader,
#editBookmarkPanelContent {
  margin-bottom: .5em;
}

/* Implements editBookmarkPanel resizing on folderTree un-collapse. */
#editBMPanel_folderTree {
  min-width: 27em;
}

.panel-promo-box {
  margin: 8px -10px -10px -10px;
  padding: 8px 10px;
  border-top: 1px solid ThreeDShadow;
  background-image: linear-gradient(hsla(0,0%,0%,.15), hsla(0,0%,0%,.08) 6px);
}

.panel-promo-icon {
  list-style-image: url("chrome://browser/skin/sync-notification-24.png");
  -moz-margin-end: 10px;
  vertical-align: middle;
}

.panel-promo-closebutton {
  list-style-image: url("moz-icon://stock/gtk-close?size=menu");
  margin-top: 0;
  margin-bottom: 0;
}

.panel-promo-closebutton > .toolbarbutton-text {
  padding: 0;
  margin: 0;
}

/* Content area */
#sidebar {
  background-color: Window;
}

/* Tabstrip */

%include ../shared/tabs.inc.css

#tabbrowser-tabs {
  /* override the global style to allow the selected tab to be above the nav-bar */
  z-index: auto;
}

#TabsToolbar {
  min-height: 0;
  padding: 0;
  position: relative;
}

/*
 * Draw the bottom border of the tabstrip:
 */
#TabsToolbar::after {
  content: "";
  position: absolute;
  bottom: 1px;
  left: 0;
  right: 0;
  z-index: 0;
  border-bottom: 1px solid hsla(0,0%,0%,.3);
}

#TabsToolbar:not(:-moz-lwtheme) {
  -moz-appearance: menubar;
  color: -moz-menubartext;
}

#toolbar-menubar:not([autohide="true"]):not(:-moz-lwtheme):-moz-system-metric(menubar-drag),
#TabsToolbar:not(:-moz-lwtheme):-moz-system-metric(menubar-drag) {
  -moz-binding: url("chrome://browser/content/customizableui/toolbar.xml#toolbar-drag");
}

#TabsToolbar:not(:-moz-lwtheme) > #tabbrowser-tabs > .tabbrowser-tab:not([selected]) {
  color: -moz-menubartext;
}

.tabbrowser-tab:-moz-lwtheme {
  color: inherit;
}

.tabbrowser-tab:focus > .tab-stack > .tab-content > .tab-label {
  outline: 1px dotted;
}

#context_reloadTab {
  list-style-image: url("moz-icon://stock/gtk-refresh?size=menu");
}

#context_closeOtherTabs {
  list-style-image: url("moz-icon://stock/gtk-clear?size=menu");
}

#context_closeOtherTabs[disabled] {
  list-style-image: url("moz-icon://stock/gtk-clear?size=menu&state=disabled");
}

#context_undoCloseTab {
  list-style-image: url("moz-icon://stock/gtk-undelete?size=menu");
}

#context_closeTab {
  list-style-image: url("moz-icon://stock/gtk-close?size=menu");
}

/* Tab drag and drop */
.tab-drop-indicator {
  list-style-image: url(chrome://browser/skin/tabbrowser/tabDragIndicator.png);
  margin-bottom: -9px;
  z-index: 3;
}

/* In-tab close button */
.tab-close-button > .toolbarbutton-icon {
  /* XXX Buttons have padding in widget/ that we don't want here but can't override with good CSS, so we must
     use evil CSS to give the impression of smaller content */
  margin: -4px;
}

.tab-close-button {
  list-style-image: url("moz-icon://stock/gtk-close?size=menu");
  margin-top: 0;
  margin-bottom: -1px;
  -moz-margin-end: -4px;
}

/* Tabstrip new tab button */
.tabs-newtab-button,
#TabsToolbar > #new-tab-button ,
#TabsToolbar > #wrapper-new-tab-button > #new-tab-button {
  list-style-image: url("moz-icon://stock/gtk-add?size=menu");
  -moz-image-region: auto;
}

/* Tabstrip close button */
.tabs-closebutton {
  list-style-image: url("moz-icon://stock/gtk-close?size=menu");
}

.tabs-closebutton > .toolbarbutton-icon {
  /* XXX Buttons have padding in widget/ that we don't want here but can't override with good CSS, so we must
     use evil CSS to give the impression of smaller content */
  margin: -2px;
}

/* Tabbrowser arrowscrollbox arrows */
.tabbrowser-arrowscrollbox > .scrollbutton-up,
.tabbrowser-arrowscrollbox > .scrollbutton-down {
  -moz-appearance: none;
  margin: 0;
}

.tabbrowser-arrowscrollbox > .scrollbutton-up {
  -moz-border-start: 0;
  -moz-border-end: 2px solid transparent;
}

.tabbrowser-arrowscrollbox > .scrollbutton-down {
  -moz-border-start: 2px solid transparent;
  -moz-border-end: 0;
  transition: 1s box-shadow ease-out;
  border-radius: 4px;
}

.tabbrowser-arrowscrollbox > .scrollbutton-down[notifybgtab] {
  box-shadow: 0 0 5px 5px Highlight inset;
  transition: none;
}

.tabbrowser-arrowscrollbox > .scrollbutton-up:not([disabled]):-moz-locale-dir(ltr),
.tabbrowser-arrowscrollbox > .scrollbutton-down:not([disabled]):-moz-locale-dir(rtl) {
  border-width: 0 2px 0 0;
  border-style: solid;
  border-image: url("chrome://browser/skin/tabbrowser/tab-overflow-border.png") 0 2 0 2 fill;
}

.tabbrowser-arrowscrollbox > .scrollbutton-down:not([disabled]):-moz-locale-dir(ltr),
.tabbrowser-arrowscrollbox > .scrollbutton-up:not([disabled]):-moz-locale-dir(rtl) {
  border-width: 0 0 0 2px;
  border-style: solid;
  border-image: url("chrome://browser/skin/tabbrowser/tab-overflow-border.png") 0 2 0 2 fill;
}

#TabsToolbar .toolbarbutton-1 > .toolbarbutton-icon,
#TabsToolbar .toolbarbutton-1 > .toolbarbutton-menu-dropmarker,
#TabsToolbar .toolbarbutton-1 > .toolbarbutton-menubutton-button > .toolbarbutton-icon {
  margin-top: -2px;
  margin-bottom: -2px;
}

#alltabs-button > .toolbarbutton-menu-dropmarker {
  margin-bottom: -2px;
}

#alltabs-button > .toolbarbutton-icon {
  display: none;
}

/* All tabs menupopup */
.alltabs-item > .menu-iconic-left > .menu-iconic-icon {
  list-style-image: url("chrome://mozapps/skin/places/defaultFavicon.png");
}

.alltabs-item[selected="true"] {
  font-weight: bold;
}

.alltabs-item[busy] > .menu-iconic-left > .menu-iconic-icon {
  list-style-image: url("chrome://global/skin/icons/loading_16.png");
}

.alltabs-item[tabIsVisible] {
  /* box-shadow instead of background-color to work around native styling */
  box-shadow: inset -5px 0 ThreeDShadow;
}

/* Sidebar */
#sidebar-header > .tabs-closebutton {
  margin-bottom: 0px !important;
  padding: 0px 2px 0px 2px !important;
}

#sidebar-throbber[loading="true"] {
  list-style-image: url("chrome://global/skin/icons/loading_16.png");
  -moz-margin-end: 4px;
}

toolbarbutton.chevron {
  list-style-image: url("chrome://global/skin/toolbar/chevron.gif") !important;
}

toolbarbutton.chevron:-moz-locale-dir(rtl) > .toolbarbutton-icon {
  transform: scaleX(-1);
}

toolbarbutton.chevron > .toolbarbutton-text,
toolbarbutton.chevron > .toolbarbutton-menu-dropmarker {
  display: none;
}

toolbarbutton.chevron > .toolbarbutton-icon {
  margin: 0;
}

/* Ctrl-Tab */

.ctrlTab-preview {
  -moz-appearance: toolbarbutton;
}

.tabPreview-canvas {
  box-shadow: 0 0 5px ThreeDShadow;
}

.ctrlTab-preview:focus .tabPreview-canvas,
.ctrlTab-preview:hover .tabPreview-canvas {
  box-shadow: none;
}

.ctrlTab-favicon[src] {
  background-color: white;
  width: 20px;
  height: 20px;
  padding: 2px;
}

#ctrlTab-panel {
  padding: 10px;
}

.ctrlTab-preview:not(#ctrlTab-showAll) .tabPreview-canvas {
  margin-bottom: 2px;
}

#ctrlTab-showAll {
  -moz-appearance: button;
  color: ButtonText;
  padding: 0 3px;
  margin-top: 10px;
}

/* Add-on bar */

#addon-bar {
  box-shadow: 0 1px 0 rgba(0,0,0,.15) inset;
  padding: 0;
  min-height: 20px;
}

#status-bar {
  min-height: 0;
  -moz-appearance: none;
  background-color: transparent;
  border: none;
}

#addon-bar[customizing] > #status-bar {
  opacity: .5;
  background-image: repeating-linear-gradient(135deg,
                                              rgba(255,255,255,.3), rgba(255,255,255,.3) 5px,
                                              rgba(0,0,0,.3) 5px, rgba(0,0,0,.3) 10px);
}

#status-bar > statusbarpanel {
  border-width: 0;
  -moz-appearance: none;
}

#addonbar-closebutton {
  list-style-image: url("moz-icon://stock/gtk-close?size=menu");
}

#addonbar-closebutton > .toolbarbutton-icon {
  margin-top: -2px;
  margin-bottom: -2px;
}

/* Status panel */

.statuspanel-label {
  margin: 0;
  padding: 2px 4px;
  background: linear-gradient(#fff, #ddd);
  border: 1px none #ccc;
  border-top-style: solid;
  color: #333;
  text-shadow: none;
}

.statuspanel-label:-moz-locale-dir(ltr):not([mirror]),
.statuspanel-label:-moz-locale-dir(rtl)[mirror] {
  border-right-style: solid;
  border-top-right-radius: .3em;
  margin-right: 1em;
}

.statuspanel-label:-moz-locale-dir(rtl):not([mirror]),
.statuspanel-label:-moz-locale-dir(ltr)[mirror] {
  border-left-style: solid;
  border-top-left-radius: .3em;
  margin-left: 1em;
}

#full-screen-warning-message {
  background-color: hsl(0,0%,15%);
  color: white;
  border-radius: 8px;
  margin-top: 30px;
  padding: 30px 50px;
  box-shadow: 0 0 2px white;
}

#full-screen-warning-container[obscure-browser] {
  background-color: rgba(0,0,0,0.3);
}

.full-screen-description {
  font-size: 150%;
}

#full-screen-domain-text {
  font-size: 300%;
}

.full-screen-approval-button,
#full-screen-remember-decision {
  font-size: 120%;
}

%include ../shared/devtools/responsivedesign.inc.css
%include ../shared/devtools/highlighter.inc.css
%include ../shared/devtools/commandline.inc.css
%include ../shared/plugin-doorhanger.inc.css

.gcli-panel {
  padding: 0;
}

.gclitoolbar-input-node > .textbox-input-box > html|*.textbox-input::-moz-selection {
  color: hsl(210,11%,16%);
}

/* Error counter */

#developer-toolbar-toolbox-button[error-count]:before {
  color: #FDF3DE;
  min-width: 16px;
  text-shadow: none;
  background-image: linear-gradient(#B4211B, #8A1915);
  border-radius: 1px;
  -moz-margin-end: 2px;
}

#social-provider-button {
  -moz-image-region: rect(0, 16px, 16px, 0);
  list-style-image: url(chrome://browser/skin/social/services-16.png);
}

#social-provider-button > .toolbarbutton-menu-dropmarker {
  display: none;
}

.toolbarbutton-badge-container {
  margin: 5px 3px;
  position: relative;
}

toolbar[iconsize="small"] .toolbarbutton-badge-container {
  margin: 0;
}

.toolbarbutton-badge[badge]:not([badge=""])::after {
  /* The |content| property is set in the content stylesheet. */
  font-size: 9px;
  font-weight: bold;
  padding: 0 1px;
  color: #fff;
  background-color: rgb(240,61,37);
  border: 1px solid rgb(216,55,34);
  border-radius: 2px;
  box-shadow: 0 1px 0 rgba(0,39,121,0.77);
  position: absolute;
  top: 0;
  right: 0;
}

.toolbarbutton-badge[badge]:not([badge=""]):-moz-locale-dir(rtl)::after {
  left: 2px;
  right: auto;
}

.popup-notification-icon[popupid="servicesInstall"] {
  list-style-image: url(chrome://browser/skin/social/services-64.png);
}
#servicesInstall-notification-icon {
  list-style-image: url(chrome://browser/skin/social/services-16.png);
}
#social-undoactivation-button,
#servicesInstall-learnmore-link {
  -moz-margin-start: 0; /* override default label margin to match description margin */
}

.social-activation-icon {
  width: auto;
  height: auto;
  max-height: 64px;
  max-width: 64px;
}

#social-activation-message {
  max-width: 250px;
}

#social-activation-message > label {
  margin: 0;
}

/* social toolbar provider menu */
#social-statusarea-popup {
  margin-top: 0;
  margin-left: -12px;
  margin-right: -12px;
}

.social-statusarea-user {
  list-style-image:url("chrome://global/skin/icons/information-32.png");
}

.social-statusarea-user-portrait {
  width: 32px;
  height: 32px;
  border-radius: 2px;
  margin: 10px;
}

.social-panel > .panel-arrowcontainer > .panel-arrowcontent {
  padding: 0;
}

%include ../shared/social/chat.inc.css

.chat-titlebar {
  background-color: #d9d9d9;
  background-image: linear-gradient(@toolbarHighlight@, rgba(255,255,255,0));
}

.chat-titlebar[selected] {
  background-color: #f0f0f0;
}

.chatbar-button {
  -moz-appearance: none;
  background-color: #d9d9d9;
  background-image: linear-gradient(@toolbarHighlight@, rgba(255,255,255,0));
}

.chatbar-button > .toolbarbutton-icon {
  -moz-margin-end: 0;
}

.chatbar-button:hover,
.chatbar-button[open="true"] {
  background-color: #f0f0f0;
}

.chatbar-button[activity] {
  background-image: radial-gradient(circle farthest-corner at center 3px, rgb(233,242,252) 3%, rgba(172,206,255,0.75) 40%, rgba(87,151,201,0.5) 80%, rgba(87,151,201,0));
}

chatbox {
  border-top-left-radius: 2.5px;
  border-top-right-radius: 2.5px;
}

<<<<<<< HEAD
=======
/* Customization mode */

%include ../shared/customizableui/customizeMode.inc.css

#main-window[customizing] #tab-view-deck {
  background-image: url("chrome://browser/skin/customizableui/customizeMode-gridTexture.png"),
                    url("chrome://browser/skin/customizableui/background-noise-toolbar.png"),
                    linear-gradient(to bottom, #bcbcbc, #b5b5b5);
  background-attachment: fixed;
}

#main-window[customizing] #tab-view-deck {
  padding: 2em;
}

#main-window[customizing] #navigator-toolbox > toolbar:not(#toolbar-menubar):not(#TabsToolbar),
#main-window[customizing] #customization-container {
  border: 3px solid hsla(0,0%,0%,.1);
  border-top-width: 0;
  background-clip: padding-box;
  background-origin: padding-box;
  -moz-border-right-colors: hsla(0,0%,0%,.05) hsla(0,0%,0%,.1) hsla(0,0%,0%,.2);
  -moz-border-bottom-colors: hsla(0,0%,0%,.05) hsla(0,0%,0%,.1) hsla(0,0%,0%,.2);
  -moz-border-left-colors: hsla(0,0%,0%,.05) hsla(0,0%,0%,.1) hsla(0,0%,0%,.2);
}

#main-window[customizing] #navigator-toolbox > toolbar:not(#toolbar-menubar):not(#TabsToolbar) {
  border-bottom-width: 0;
}

#main-window[customizing] #TabsToolbar {
  -moz-appearance: none;
  background-clip: padding-box;
  border-right: 3px solid transparent;
  border-left: 3px solid transparent;
}

/* End customization mode */

.click-to-play-plugins-notification-content {
  margin: -10px;
}

.click-to-play-plugins-notification-icon-box {
  -moz-border-end: 1px solid hsla(0,0%,100%,.2);
  padding-top: 16px;
  -moz-padding-start: 16px;
  -moz-padding-end: 6px;
}

.click-to-play-plugins-notification-separator {
  -moz-border-start: 1px solid hsla(211,79%,6%,.1);
  border-top: 1px solid hsla(211,79%,6%,.1);
}

.click-to-play-plugins-notification-description-box {
  border-bottom: 1px solid hsla(0,0%,100%,.2);
  -moz-border-start: 1px solid hsla(0,0%,100%,.2);
  padding: 14px 10px 9px 10px;
}

.click-to-play-plugins-notification-center-box {
  border-top: 1px solid hsla(0,0%,100%,.2);
  border-bottom: 1px solid hsla(0,0%,100%,.2);
  background-color: hsla(211,79%,6%,.05);
}

.click-to-play-plugins-notification-button-container {
  border-top: 1px solid hsla(0,0%,100%,.2);
  -moz-border-start: 1px solid hsla(0,0%,100%,.2);
  margin: 0px;
  padding: 15px 11px 14px 11px;
}

.center-item-box {
  padding-top: 11px;
  -moz-padding-start: 16px;
  -moz-padding-end: 11px;
  margin-bottom: -2px;
  -moz-border-start: 1px solid hsla(0,0%,100%,.2);
}

.center-item-box[padbottom="true"] {
  padding-bottom: 12px;
}

.center-item-icon {
  background-image: url("chrome://mozapps/skin/plugins/pluginGeneric-16.png");
  background-repeat: no-repeat;
  height: 16px;
  width: 16px;
  margin-bottom: 4px;
}

.center-item-box[warn="true"] {
  background-image: url("chrome://browser/skin/click-to-play-warning-stripes.png");
  background-repeat: repeat-x;
  padding-top: 7px;
  -moz-padding-end: 11px;
  padding-bottom: 9px;
  -moz-padding-start: 16px;
}

.center-item-box[padbottom="true"][warn="true"] {
  padding-bottom: 7px;
}

.center-item-box[showseparator="true"] {
  border-top: 1px solid hsla(211,79%,6%,.1);
}

.center-item-box[warn="false"] > .center-item-warning {
  display: none;
}

.center-item-warning > .text-link {
  color: #3d8cd7;
}

.center-item-warning > .text-link[href=""] {
  display: none;
}

.center-item-warning-icon {
  background-image: url("chrome://mozapps/skin/extensions/alerticon-info-negative.png");
  background-repeat: no-repeat;
  width: 16px;
  height: 15px;
  margin-bottom: 4px;
}

.center-item-warning-description {
  color: #828282;
}

.center-item-button {
  min-width: 0;
}

>>>>>>> d075825b
#main-window[privatebrowsingmode=temporary] #TabsToolbar::before {
  display: -moz-box;
  content: "";
  background: url("chrome://browser/skin/privatebrowsing-mask.png") center no-repeat;
  width: 40px;
}<|MERGE_RESOLUTION|>--- conflicted
+++ resolved
@@ -1922,8 +1922,6 @@
   border-top-right-radius: 2.5px;
 }
 
-<<<<<<< HEAD
-=======
 /* Customization mode */
 
 %include ../shared/customizableui/customizeMode.inc.css
@@ -1963,107 +1961,7 @@
 
 /* End customization mode */
 
-.click-to-play-plugins-notification-content {
-  margin: -10px;
-}
-
-.click-to-play-plugins-notification-icon-box {
-  -moz-border-end: 1px solid hsla(0,0%,100%,.2);
-  padding-top: 16px;
-  -moz-padding-start: 16px;
-  -moz-padding-end: 6px;
-}
-
-.click-to-play-plugins-notification-separator {
-  -moz-border-start: 1px solid hsla(211,79%,6%,.1);
-  border-top: 1px solid hsla(211,79%,6%,.1);
-}
-
-.click-to-play-plugins-notification-description-box {
-  border-bottom: 1px solid hsla(0,0%,100%,.2);
-  -moz-border-start: 1px solid hsla(0,0%,100%,.2);
-  padding: 14px 10px 9px 10px;
-}
-
-.click-to-play-plugins-notification-center-box {
-  border-top: 1px solid hsla(0,0%,100%,.2);
-  border-bottom: 1px solid hsla(0,0%,100%,.2);
-  background-color: hsla(211,79%,6%,.05);
-}
-
-.click-to-play-plugins-notification-button-container {
-  border-top: 1px solid hsla(0,0%,100%,.2);
-  -moz-border-start: 1px solid hsla(0,0%,100%,.2);
-  margin: 0px;
-  padding: 15px 11px 14px 11px;
-}
-
-.center-item-box {
-  padding-top: 11px;
-  -moz-padding-start: 16px;
-  -moz-padding-end: 11px;
-  margin-bottom: -2px;
-  -moz-border-start: 1px solid hsla(0,0%,100%,.2);
-}
-
-.center-item-box[padbottom="true"] {
-  padding-bottom: 12px;
-}
-
-.center-item-icon {
-  background-image: url("chrome://mozapps/skin/plugins/pluginGeneric-16.png");
-  background-repeat: no-repeat;
-  height: 16px;
-  width: 16px;
-  margin-bottom: 4px;
-}
-
-.center-item-box[warn="true"] {
-  background-image: url("chrome://browser/skin/click-to-play-warning-stripes.png");
-  background-repeat: repeat-x;
-  padding-top: 7px;
-  -moz-padding-end: 11px;
-  padding-bottom: 9px;
-  -moz-padding-start: 16px;
-}
-
-.center-item-box[padbottom="true"][warn="true"] {
-  padding-bottom: 7px;
-}
-
-.center-item-box[showseparator="true"] {
-  border-top: 1px solid hsla(211,79%,6%,.1);
-}
-
-.center-item-box[warn="false"] > .center-item-warning {
-  display: none;
-}
-
-.center-item-warning > .text-link {
-  color: #3d8cd7;
-}
-
-.center-item-warning > .text-link[href=""] {
-  display: none;
-}
-
-.center-item-warning-icon {
-  background-image: url("chrome://mozapps/skin/extensions/alerticon-info-negative.png");
-  background-repeat: no-repeat;
-  width: 16px;
-  height: 15px;
-  margin-bottom: 4px;
-}
-
-.center-item-warning-description {
-  color: #828282;
-}
-
-.center-item-button {
-  min-width: 0;
-}
-
->>>>>>> d075825b
+
 #main-window[privatebrowsingmode=temporary] #TabsToolbar::before {
   display: -moz-box;
   content: "";
