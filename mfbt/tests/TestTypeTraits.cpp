/* -*- Mode: C++; tab-width: 8; indent-tabs-mode: nil; c-basic-offset: 2 -*- */
/* vim: set ts=8 sts=2 et sw=2 tw=80: */
/* This Source Code Form is subject to the terms of the Mozilla Public
 * License, v. 2.0. If a copy of the MPL was not distributed with this file,
 * You can obtain one at http://mozilla.org/MPL/2.0/. */

#include "mozilla/Assertions.h"
#include "mozilla/TypeTraits.h"

#define TEST_CV_QUALIFIERS(test, type, ...) \
  test(type, __VA_ARGS__) \
  test(const type, __VA_ARGS__) \
  test(volatile type, __VA_ARGS__) \
  test(const volatile type, __VA_ARGS__)

using mozilla::AddLvalueReference;
using mozilla::AddPointer;
using mozilla::AddRvalueReference;
using mozilla::Decay;
using mozilla::DeclVal;
using mozilla::IsFunction;
using mozilla::IsArray;
using mozilla::IsBaseOf;
using mozilla::IsClass;
using mozilla::IsConvertible;
using mozilla::IsDefaultConstructible;
using mozilla::IsDestructible;
using mozilla::IsEmpty;
using mozilla::IsLvalueReference;
using mozilla::IsPointer;
using mozilla::IsReference;
using mozilla::IsRvalueReference;
using mozilla::IsSame;
using mozilla::IsSigned;
using mozilla::IsUnsigned;
using mozilla::MakeSigned;
using mozilla::MakeUnsigned;
using mozilla::RemoveExtent;
using mozilla::RemovePointer;

static_assert(!IsFunction<int>::value,
              "int is not a function type");
static_assert(IsFunction<void(int)>::value,
              "void(int) is a function type");
static_assert(!IsFunction<void(*)(int)>::value,
              "void(*)(int) is not a function type");

static_assert(!IsArray<bool>::value,
              "bool not an array");
static_assert(IsArray<bool[]>::value,
              "bool[] is an array");
static_assert(IsArray<bool[5]>::value,
              "bool[5] is an array");

static_assert(!IsPointer<bool>::value,
              "bool not a pointer");
static_assert(IsPointer<bool*>::value,
              "bool* is a pointer");
static_assert(IsPointer<bool* const>::value,
              "bool* const is a pointer");
static_assert(IsPointer<bool* volatile>::value,
              "bool* volatile is a pointer");
static_assert(IsPointer<bool* const volatile>::value,
              "bool* const volatile is a pointer");
static_assert(IsPointer<bool**>::value,
              "bool** is a pointer");
static_assert(IsPointer<void (*)(void)>::value,
              "void (*)(void) is a pointer");
struct IsPointerTest { bool m; void f(); };
static_assert(!IsPointer<IsPointerTest>::value,
              "IsPointerTest not a pointer");
static_assert(IsPointer<IsPointerTest*>::value,
              "IsPointerTest* is a pointer");
static_assert(!IsPointer<bool(IsPointerTest::*)()>::value,
<<<<<<< HEAD
              "bool(IsPointerTest::*) not a pointer");
=======
              "bool(IsPointerTest::*)() not a pointer");
>>>>>>> ba2cc369
static_assert(!IsPointer<void(IsPointerTest::*)(void)>::value,
              "void(IsPointerTest::*)(void) not a pointer");

static_assert(!IsLvalueReference<bool>::value,
              "bool not an lvalue reference");
static_assert(!IsLvalueReference<bool*>::value,
              "bool* not an lvalue reference");
static_assert(IsLvalueReference<bool&>::value,
              "bool& is an lvalue reference");
static_assert(!IsLvalueReference<bool&&>::value,
              "bool&& not an lvalue reference");

static_assert(!IsLvalueReference<void>::value,
              "void not an lvalue reference");
static_assert(!IsLvalueReference<void*>::value,
              "void* not an lvalue reference");

static_assert(!IsLvalueReference<int>::value,
              "int not an lvalue reference");
static_assert(!IsLvalueReference<int*>::value,
              "int* not an lvalue reference");
static_assert(IsLvalueReference<int&>::value,
              "int& is an lvalue reference");
static_assert(!IsLvalueReference<int&&>::value,
              "int&& not an lvalue reference");

static_assert(!IsRvalueReference<bool>::value,
              "bool not an rvalue reference");
static_assert(!IsRvalueReference<bool*>::value,
              "bool* not an rvalue reference");
static_assert(!IsRvalueReference<bool&>::value,
              "bool& not an rvalue reference");
static_assert(IsRvalueReference<bool&&>::value,
              "bool&& is an rvalue reference");

static_assert(!IsRvalueReference<void>::value,
              "void not an rvalue reference");
static_assert(!IsRvalueReference<void*>::value,
              "void* not an rvalue reference");

static_assert(!IsRvalueReference<int>::value,
              "int not an rvalue reference");
static_assert(!IsRvalueReference<int*>::value,
              "int* not an rvalue reference");
static_assert(!IsRvalueReference<int&>::value,
              "int& not an rvalue reference");
static_assert(IsRvalueReference<int&&>::value,
              "int&& is an rvalue reference");

static_assert(!IsReference<bool>::value,
              "bool not a reference");
static_assert(!IsReference<bool*>::value,
              "bool* not a reference");
static_assert(IsReference<bool&>::value,
              "bool& is a reference");
static_assert(IsReference<bool&&>::value,
              "bool&& is a reference");

static_assert(!IsReference<void>::value,
              "void not a reference");
static_assert(!IsReference<void*>::value,
              "void* not a reference");

static_assert(!IsReference<int>::value,
              "int not a reference");
static_assert(!IsReference<int*>::value,
              "int* not a reference");
static_assert(IsReference<int&>::value,
              "int& is a reference");
static_assert(IsReference<int&&>::value,
              "int&& is a reference");

namespace CPlusPlus11IsMemberPointer {

using mozilla::IsMemberPointer;

struct S {};
union U {};

#define ASSERT_IS_MEMBER_POINTER(type, msg) \
  static_assert(IsMemberPointer<type>::value, #type msg);
#define TEST_IS_MEMBER_POINTER(type) \
  TEST_CV_QUALIFIERS(ASSERT_IS_MEMBER_POINTER, type, \
                     " is a member pointer type")

TEST_IS_MEMBER_POINTER(int S::*)
TEST_IS_MEMBER_POINTER(int U::*)

#undef TEST_IS_MEMBER_POINTER
#undef ASSERT_IS_MEMBER_POINTER

#define ASSERT_IS_NOT_MEMBER_POINTER(type, msg) \
  static_assert(!IsMemberPointer<type>::value, #type msg);
#define TEST_IS_NOT_MEMBER_POINTER(type) \
  TEST_CV_QUALIFIERS(ASSERT_IS_NOT_MEMBER_POINTER, type, \
                     " is not a member pointer type")

TEST_IS_NOT_MEMBER_POINTER(int*)

#undef TEST_IS_NOT_MEMBER_POINTER
#undef ASSERT_IS_NOT_MEMBER_POINTER

} // CPlusPlus11IsMemberPointer

namespace CPlusPlus11IsScalar {

using mozilla::IsScalar;

enum E {};
enum class EC {};
class C {};
struct S {};
union U {};

#define ASSERT_IS_SCALAR(type, msg) \
  static_assert(IsScalar<type>::value, #type msg);
#define TEST_IS_SCALAR(type) \
  TEST_CV_QUALIFIERS(ASSERT_IS_SCALAR, type, " is a scalar type")

TEST_IS_SCALAR(int)
TEST_IS_SCALAR(float)
TEST_IS_SCALAR(E)
TEST_IS_SCALAR(EC)
TEST_IS_SCALAR(S*)
TEST_IS_SCALAR(int S::*)

#undef TEST_IS_SCALAR
#undef ASSERT_IS_SCALAR

#define ASSERT_IS_NOT_SCALAR(type, msg) \
  static_assert(!IsScalar<type>::value, #type msg);
#define TEST_IS_NOT_SCALAR(type) \
  TEST_CV_QUALIFIERS(ASSERT_IS_NOT_SCALAR, type, " is not a scalar type")

TEST_IS_NOT_SCALAR(C)
TEST_IS_NOT_SCALAR(S)
TEST_IS_NOT_SCALAR(U)

#undef TEST_IS_NOT_SCALAR
#undef ASSERT_IS_NOT_SCALAR

} // CPlusPlus11IsScalar

struct S1 {};
union U1 { int mX; };

static_assert(!IsClass<int>::value,
              "int isn't a class");
static_assert(IsClass<const S1>::value,
              "S is a class");
static_assert(!IsClass<U1>::value,
              "U isn't a class");

static_assert(!mozilla::IsEmpty<int>::value,
              "not a class => not empty");
static_assert(!mozilla::IsEmpty<bool[5]>::value,
              "not a class => not empty");

static_assert(!mozilla::IsEmpty<U1>::value,
              "not a class => not empty");

struct E1 {};
struct E2 { int : 0; };
struct E3 : E1 {};
struct E4 : E2 {};

static_assert(IsEmpty<const volatile S1>::value,
              "S should be empty");

static_assert(mozilla::IsEmpty<E1>::value &&
              mozilla::IsEmpty<E2>::value &&
              mozilla::IsEmpty<E3>::value &&
              mozilla::IsEmpty<E4>::value,
              "all empty");

union U2 { E1 e1; };
static_assert(!mozilla::IsEmpty<U2>::value,
              "not a class => not empty");

struct NE1 { int mX; };
struct NE2 : virtual E1 {};
struct NE3 : E2 { virtual ~NE3() {} };
struct NE4 { virtual void f() {} };

static_assert(!mozilla::IsEmpty<NE1>::value &&
              !mozilla::IsEmpty<NE2>::value &&
              !mozilla::IsEmpty<NE3>::value &&
              !mozilla::IsEmpty<NE4>::value,
              "all empty");

static_assert(!IsSigned<bool>::value,
              "bool shouldn't be signed");
static_assert(IsUnsigned<bool>::value,
              "bool should be unsigned");

static_assert(!IsSigned<const bool>::value,
              "const bool shouldn't be signed");
static_assert(IsUnsigned<const bool>::value,
              "const bool should be unsigned");

static_assert(!IsSigned<volatile bool>::value,
              "volatile bool shouldn't be signed");
static_assert(IsUnsigned<volatile bool>::value,
              "volatile bool should be unsigned");

static_assert(!IsSigned<unsigned char>::value,
              "unsigned char shouldn't be signed");
static_assert(IsUnsigned<unsigned char>::value,
              "unsigned char should be unsigned");
static_assert(IsSigned<signed char>::value,
              "signed char should be signed");
static_assert(!IsUnsigned<signed char>::value,
              "signed char shouldn't be unsigned");

static_assert(!IsSigned<unsigned short>::value,
              "unsigned short shouldn't be signed");
static_assert(IsUnsigned<unsigned short>::value,
              "unsigned short should be unsigned");
static_assert(IsSigned<short>::value,
              "short should be signed");
static_assert(!IsUnsigned<short>::value,
              "short shouldn't be unsigned");

static_assert(!IsSigned<unsigned int>::value,
              "unsigned int shouldn't be signed");
static_assert(IsUnsigned<unsigned int>::value,
              "unsigned int should be unsigned");
static_assert(IsSigned<int>::value,
              "int should be signed");
static_assert(!IsUnsigned<int>::value,
              "int shouldn't be unsigned");

static_assert(!IsSigned<unsigned long>::value,
              "unsigned long shouldn't be signed");
static_assert(IsUnsigned<unsigned long>::value,
              "unsigned long should be unsigned");
static_assert(IsSigned<long>::value,
              "long should be signed");
static_assert(!IsUnsigned<long>::value,
              "long shouldn't be unsigned");

static_assert(IsSigned<float>::value,
              "float should be signed");
static_assert(!IsUnsigned<float>::value,
              "float shouldn't be unsigned");

static_assert(IsSigned<const float>::value,
              "const float should be signed");
static_assert(!IsUnsigned<const float>::value,
              "const float shouldn't be unsigned");

static_assert(IsSigned<double>::value,
              "double should be signed");
static_assert(!IsUnsigned<double>::value,
              "double shouldn't be unsigned");

static_assert(IsSigned<volatile double>::value,
              "volatile double should be signed");
static_assert(!IsUnsigned<volatile double>::value,
              "volatile double shouldn't be unsigned");

static_assert(IsSigned<long double>::value,
              "long double should be signed");
static_assert(!IsUnsigned<long double>::value,
              "long double shouldn't be unsigned");

static_assert(IsSigned<const volatile long double>::value,
              "const volatile long double should be signed");
static_assert(!IsUnsigned<const volatile long double>::value,
              "const volatile long double shouldn't be unsigned");

class NotIntConstructible
{
  NotIntConstructible(int) = delete;
};

static_assert(!IsSigned<NotIntConstructible>::value,
              "non-arithmetic types are not signed");
static_assert(!IsUnsigned<NotIntConstructible>::value,
              "non-arithmetic types are not unsigned");

struct TrivialCtor0 {};
struct TrivialCtor1 { int mX; };

struct DefaultCtor0 { DefaultCtor0() {} };
struct DefaultCtor1 { DefaultCtor1() = default; };
struct DefaultCtor2 { DefaultCtor2() {} explicit DefaultCtor2(int) {} };

struct NoDefaultCtor0 { explicit NoDefaultCtor0(int) {} };
struct NoDefaultCtor1 { NoDefaultCtor1() = delete; };

class PrivateCtor0 { PrivateCtor0() {} };
class PrivateCtor1 { PrivateCtor1() = default; };

enum EnumCtor0 {};
enum EnumCtor1 : int {};

enum class EnumClassCtor0 {};
enum class EnumClassCtor1 : int {};

union UnionCtor0 {};
union UnionCtor1 { int mX; };

union UnionCustomCtor0 { explicit UnionCustomCtor0(int) {} };
union UnionCustomCtor1
{
  int mX;
  explicit UnionCustomCtor1(int aX) : mX(aX) {}
};

static_assert(IsDefaultConstructible<int>::value,
              "integral type is default-constructible");

static_assert(IsDefaultConstructible<TrivialCtor0>::value,
              "trivial constructor class 0 is default-constructible");
static_assert(IsDefaultConstructible<TrivialCtor1>::value,
              "trivial constructor class 1 is default-constructible");

static_assert(IsDefaultConstructible<DefaultCtor0>::value,
              "default constructor class 0 is default-constructible");
static_assert(IsDefaultConstructible<DefaultCtor1>::value,
              "default constructor class 1 is default-constructible");
static_assert(IsDefaultConstructible<DefaultCtor2>::value,
              "default constructor class 2 is default-constructible");

static_assert(!IsDefaultConstructible<NoDefaultCtor0>::value,
              "no default constructor class is not default-constructible");
static_assert(!IsDefaultConstructible<NoDefaultCtor1>::value,
              "deleted default constructor class is not default-constructible");

static_assert(!IsDefaultConstructible<PrivateCtor0>::value,
              "private default constructor class 0 is not default-constructible");
static_assert(!IsDefaultConstructible<PrivateCtor1>::value,
              "private default constructor class 1 is not default-constructible");

static_assert(IsDefaultConstructible<EnumCtor0>::value,
              "enum constructor 0 is default-constructible");
static_assert(IsDefaultConstructible<EnumCtor1>::value,
              "enum constructor 1 is default-constructible");

static_assert(IsDefaultConstructible<EnumClassCtor0>::value,
              "enum class constructor 0 is default-constructible");
static_assert(IsDefaultConstructible<EnumClassCtor1>::value,
              "enum class constructor 1 is default-constructible");

static_assert(IsDefaultConstructible<UnionCtor0>::value,
              "union constructor 0 is default-constructible");
static_assert(IsDefaultConstructible<UnionCtor1>::value,
              "union constructor 1 is default-constructible");

static_assert(!IsDefaultConstructible<UnionCustomCtor0>::value,
              "union with custom 1-arg constructor 0 is not default-constructible");
static_assert(!IsDefaultConstructible<UnionCustomCtor1>::value,
              "union with custom 1-arg constructor 1 is not default-constructible");

class PublicDestructible
{
public:
  ~PublicDestructible();
};
class PrivateDestructible
{
private:
  ~PrivateDestructible();
};
class TrivialDestructible
{
};

static_assert(IsDestructible<PublicDestructible>::value,
              "public destructible class is destructible");
static_assert(!IsDestructible<PrivateDestructible>::value,
              "private destructible class is not destructible");
static_assert(IsDestructible<TrivialDestructible>::value,
              "trivial destructible class is destructible");

namespace CPlusPlus11IsBaseOf {

// Adapted from C++11 § 20.9.6.
struct B {};
struct B1 : B {};
struct B2 : B {};
struct D : private B1, private B2 {};

static void
StandardIsBaseOfTests()
{
  static_assert((IsBaseOf<B, D>::value) == true,
                "IsBaseOf fails on diamond");
  static_assert((IsBaseOf<const B, D>::value) == true,
                "IsBaseOf fails on diamond plus constness change");
  static_assert((IsBaseOf<B, const D>::value) == true,
                "IsBaseOf fails on diamond plus constness change");
  static_assert((IsBaseOf<B, const B>::value) == true,
                "IsBaseOf fails on constness change");
  static_assert((IsBaseOf<D, B>::value) == false,
                "IsBaseOf got the direction of inheritance wrong");
  static_assert((IsBaseOf<B&, D&>::value) == false,
                "IsBaseOf should return false on references");
  static_assert((IsBaseOf<B[3], D[3]>::value) == false,
                "IsBaseOf should return false on arrays");
  // We fail at the following test.  To fix it, we need to specialize IsBaseOf
  // for all built-in types.
  // static_assert((IsBaseOf<int, int>::value) == false);
}

} /* namespace CPlusPlus11IsBaseOf */

class A { };
class B : public A { };
class C : private A { };
class D { };
class E : public A { };
class F : public B, public E { };

static void
TestIsBaseOf()
{
  static_assert((IsBaseOf<A, B>::value),
                "A is a base of B");
  static_assert((!IsBaseOf<B, A>::value),
                "B is not a base of A");
  static_assert((IsBaseOf<A, C>::value),
                "A is a base of C");
  static_assert((!IsBaseOf<C, A>::value),
                "C is not a base of A");
  static_assert((IsBaseOf<A, F>::value),
                "A is a base of F");
  static_assert((!IsBaseOf<F, A>::value),
                "F is not a base of A");
  static_assert((!IsBaseOf<A, D>::value),
                "A is not a base of D");
  static_assert((!IsBaseOf<D, A>::value),
                "D is not a base of A");
  static_assert((IsBaseOf<B, B>::value),
                "B is the same as B (and therefore, a base of B)");
}

class ExplicitCopyConstructor {
  explicit ExplicitCopyConstructor(const ExplicitCopyConstructor&) = default;
};

static void
TestIsConvertible()
{
  // Pointer type convertibility
  static_assert((IsConvertible<A*, A*>::value),
                "A* should convert to A*");
  static_assert((IsConvertible<B*, A*>::value),
                "B* should convert to A*");
  static_assert((!IsConvertible<A*, B*>::value),
                "A* shouldn't convert to B*");
  static_assert((!IsConvertible<A*, C*>::value),
                "A* shouldn't convert to C*");
  static_assert((!IsConvertible<A*, D*>::value),
                "A* shouldn't convert to unrelated D*");
  static_assert((!IsConvertible<D*, A*>::value),
                "D* shouldn't convert to unrelated A*");

  // Instance type convertibility
  static_assert((IsConvertible<A, A>::value),
                "A is A");
  static_assert((IsConvertible<B, A>::value),
                "B converts to A");
  static_assert((!IsConvertible<D, A>::value),
                "D and A are unrelated");
  static_assert((!IsConvertible<A, D>::value),
                "A and D are unrelated");

  static_assert(IsConvertible<void, void>::value, "void is void");
  static_assert(!IsConvertible<A, void>::value, "A shouldn't convert to void");
  static_assert(!IsConvertible<void, B>::value, "void shouldn't convert to B");

  static_assert(!IsConvertible<const ExplicitCopyConstructor&,
                               ExplicitCopyConstructor>::value,
                "IsConvertible should test for implicit convertibility");

  // These cases seem to require C++11 support to properly implement them, so
  // for now just disable them.
  //static_assert((!IsConvertible<C*, A*>::value),
  //           "C* shouldn't convert to A* (private inheritance)");
  //static_assert((!IsConvertible<C, A>::value),
  //           "C doesn't convert to A (private inheritance)");
}

static_assert(IsSame<AddLvalueReference<int>::Type, int&>::value,
              "not adding & to int correctly");
static_assert(IsSame<AddLvalueReference<volatile int&>::Type, volatile int&>::value,
              "not adding & to volatile int& correctly");
static_assert(IsSame<AddLvalueReference<void*>::Type, void*&>::value,
              "not adding & to void* correctly");
static_assert(IsSame<AddLvalueReference<void>::Type, void>::value,
              "void shouldn't be transformed by AddLvalueReference");
static_assert(IsSame<AddLvalueReference<struct S1&&>::Type, struct S1&>::value,
              "not reference-collapsing struct S1&& & to struct S1& correctly");

static_assert(IsSame<AddRvalueReference<int>::Type, int&&>::value,
              "not adding && to int correctly");
static_assert(IsSame<AddRvalueReference<volatile int&>::Type, volatile int&>::value,
              "not adding && to volatile int& correctly");
static_assert(IsSame<AddRvalueReference<const int&&>::Type, const int&&>::value,
              "not adding && to volatile int& correctly");
static_assert(IsSame<AddRvalueReference<void*>::Type, void*&&>::value,
              "not adding && to void* correctly");
static_assert(IsSame<AddRvalueReference<void>::Type, void>::value,
              "void shouldn't be transformed by AddRvalueReference");
static_assert(IsSame<AddRvalueReference<struct S1&>::Type, struct S1&>::value,
              "not reference-collapsing struct S1& && to struct S1& correctly");

struct TestWithDefaultConstructor
{
  int foo() const { return 0; }
};
struct TestWithNoDefaultConstructor
{
  explicit TestWithNoDefaultConstructor(int) {}
  int foo() const { return 1; }
};

static_assert(IsSame<decltype(TestWithDefaultConstructor().foo()), int>::value,
              "decltype should work using a struct with a default constructor");
static_assert(IsSame<decltype(DeclVal<TestWithDefaultConstructor>().foo()), int>::value,
              "decltype should work using a DeclVal'd struct with a default constructor");
static_assert(IsSame<decltype(DeclVal<TestWithNoDefaultConstructor>().foo()), int>::value,
              "decltype should work using a DeclVal'd struct without a default constructor");

static_assert(IsSame<MakeSigned<const unsigned char>::Type, const signed char>::value,
              "const unsigned char won't signify correctly");
static_assert(IsSame<MakeSigned<volatile unsigned short>::Type, volatile signed short>::value,
              "volatile unsigned short won't signify correctly");
static_assert(IsSame<MakeSigned<const volatile unsigned int>::Type, const volatile signed int>::value,
              "const volatile unsigned int won't signify correctly");
static_assert(IsSame<MakeSigned<unsigned long>::Type, signed long>::value,
              "unsigned long won't signify correctly");
static_assert(IsSame<MakeSigned<const signed char>::Type, const signed char>::value,
              "const signed char won't signify correctly");

static_assert(IsSame<MakeSigned<volatile signed short>::Type, volatile signed short>::value,
              "volatile signed short won't signify correctly");
static_assert(IsSame<MakeSigned<const volatile signed int>::Type, const volatile signed int>::value,
              "const volatile signed int won't signify correctly");
static_assert(IsSame<MakeSigned<signed long>::Type, signed long>::value,
              "signed long won't signify correctly");

static_assert(IsSame<MakeSigned<char>::Type, signed char>::value,
              "char won't signify correctly");
static_assert(IsSame<MakeSigned<volatile char>::Type, volatile signed char>::value,
              "volatile char won't signify correctly");
static_assert(IsSame<MakeSigned<const char>::Type, const signed char>::value,
              "const char won't signify correctly");

static_assert(IsSame<MakeUnsigned<const signed char>::Type, const unsigned char>::value,
              "const signed char won't unsignify correctly");
static_assert(IsSame<MakeUnsigned<volatile signed short>::Type, volatile unsigned short>::value,
              "volatile signed short won't unsignify correctly");
static_assert(IsSame<MakeUnsigned<const volatile signed int>::Type, const volatile unsigned int>::value,
              "const volatile signed int won't unsignify correctly");
static_assert(IsSame<MakeUnsigned<signed long>::Type, unsigned long>::value,
              "signed long won't unsignify correctly");

static_assert(IsSame<MakeUnsigned<const unsigned char>::Type, const unsigned char>::value,
              "const unsigned char won't unsignify correctly");

static_assert(IsSame<MakeUnsigned<volatile unsigned short>::Type, volatile unsigned short>::value,
              "volatile unsigned short won't unsignify correctly");
static_assert(IsSame<MakeUnsigned<const volatile unsigned int>::Type, const volatile unsigned int>::value,
              "const volatile unsigned int won't unsignify correctly");
static_assert(IsSame<MakeUnsigned<unsigned long>::Type, unsigned long>::value,
              "signed long won't unsignify correctly");

static_assert(IsSame<MakeUnsigned<char>::Type, unsigned char>::value,
              "char won't unsignify correctly");
static_assert(IsSame<MakeUnsigned<volatile char>::Type, volatile unsigned char>::value,
              "volatile char won't unsignify correctly");
static_assert(IsSame<MakeUnsigned<const char>::Type, const unsigned char>::value,
              "const char won't unsignify correctly");

static_assert(IsSame<RemoveExtent<int>::Type, int>::value,
              "removing extent from non-array must return the non-array");
static_assert(IsSame<RemoveExtent<const int[]>::Type, const int>::value,
              "removing extent from unknown-bound array must return element type");
static_assert(IsSame<RemoveExtent<volatile int[5]>::Type, volatile int>::value,
              "removing extent from known-bound array must return element type");
static_assert(IsSame<RemoveExtent<long[][17]>::Type, long[17]>::value,
              "removing extent from multidimensional array must return element type");

struct TestRemovePointer { bool m; void f(); };
static_assert(IsSame<RemovePointer<int>::Type, int>::value,
              "removing pointer from int must return int");
static_assert(IsSame<RemovePointer<int*>::Type, int>::value,
              "removing pointer from int* must return int");
static_assert(IsSame<RemovePointer<int* const>::Type, int>::value,
              "removing pointer from int* const must return int");
static_assert(IsSame<RemovePointer<int* volatile>::Type, int>::value,
              "removing pointer from int* volatile must return int");
static_assert(IsSame<RemovePointer<const long*>::Type, const long>::value,
              "removing pointer from const long* must return const long");
static_assert(IsSame<RemovePointer<void* const>::Type, void>::value,
              "removing pointer from void* const must return void");
static_assert(IsSame<RemovePointer<void (TestRemovePointer::*)()>::Type,
                                   void (TestRemovePointer::*)()>::value,
              "removing pointer from void (S::*)() must return void (S::*)()");
static_assert(IsSame<RemovePointer<void (*)()>::Type, void()>::value,
              "removing pointer from void (*)() must return void()");
static_assert(IsSame<RemovePointer<bool TestRemovePointer::*>::Type,
                                   bool TestRemovePointer::*>::value,
              "removing pointer from bool S::* must return bool S::*");

static_assert(IsSame<AddPointer<int>::Type, int*>::value,
              "adding pointer to int must return int*");
static_assert(IsSame<AddPointer<int*>::Type, int**>::value,
              "adding pointer to int* must return int**");
static_assert(IsSame<AddPointer<int&>::Type, int*>::value,
              "adding pointer to int& must return int*");
static_assert(IsSame<AddPointer<int* const>::Type, int* const*>::value,
              "adding pointer to int* const must return int* const*");
static_assert(IsSame<AddPointer<int* volatile>::Type, int* volatile*>::value,
              "adding pointer to int* volatile must return int* volatile*");

static_assert(IsSame<Decay<int>::Type, int>::value,
              "decaying int must return int");
static_assert(IsSame<Decay<int*>::Type, int*>::value,
              "decaying int* must return int*");
static_assert(IsSame<Decay<int* const>::Type, int*>::value,
              "decaying int* const must return int*");
static_assert(IsSame<Decay<int* volatile>::Type, int*>::value,
              "decaying int* volatile must return int*");
static_assert(IsSame<Decay<int&>::Type, int>::value,
              "decaying int& must return int");
static_assert(IsSame<Decay<const int&>::Type, int>::value,
              "decaying const int& must return int");
static_assert(IsSame<Decay<int&&>::Type, int>::value,
              "decaying int&& must return int");
static_assert(IsSame<Decay<int[1]>::Type, int*>::value,
              "decaying int[1] must return int*");
static_assert(IsSame<Decay<void(int)>::Type, void(*)(int)>::value,
              "decaying void(int) must return void(*)(int)");

/*
 * Android's broken [u]intptr_t inttype macros are broken because its PRI*PTR
 * macros are defined as "ld", but sizeof(long) is 8 and sizeof(intptr_t)
 * is 4 on 32-bit Android. We redefine Android's PRI*PTR macros in
 * IntegerPrintfMacros.h and assert here that our new definitions match the
 * actual type sizes seen at compile time.
 */
#if defined(ANDROID) && !defined(__LP64__)
static_assert(mozilla::IsSame<int, intptr_t>::value,
              "emulated PRI[di]PTR definitions will be wrong");
static_assert(mozilla::IsSame<unsigned int, uintptr_t>::value,
              "emulated PRI[ouxX]PTR definitions will be wrong");
#endif

int
main()
{
  CPlusPlus11IsBaseOf::StandardIsBaseOfTests();
  TestIsBaseOf();
  TestIsConvertible();
  return 0;
}<|MERGE_RESOLUTION|>--- conflicted
+++ resolved
@@ -72,11 +72,7 @@
 static_assert(IsPointer<IsPointerTest*>::value,
               "IsPointerTest* is a pointer");
 static_assert(!IsPointer<bool(IsPointerTest::*)()>::value,
-<<<<<<< HEAD
-              "bool(IsPointerTest::*) not a pointer");
-=======
               "bool(IsPointerTest::*)() not a pointer");
->>>>>>> ba2cc369
 static_assert(!IsPointer<void(IsPointerTest::*)(void)>::value,
               "void(IsPointerTest::*)(void) not a pointer");
 
