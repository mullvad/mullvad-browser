#
# ***** BEGIN LICENSE BLOCK *****
# Version: MPL 1.1/GPL 2.0/LGPL 2.1
#
# The contents of this file are subject to the Mozilla Public License Version
# 1.1 (the "License"); you may not use this file except in compliance with
# the License. You may obtain a copy of the License at
# http://www.mozilla.org/MPL/
#
# Software distributed under the License is distributed on an "AS IS" basis,
# WITHOUT WARRANTY OF ANY KIND, either express or implied. See the License
# for the specific language governing rights and limitations under the
# License.
#
# The Original Code is mozilla.org code.
#
# The Initial Developer of the Original Code is
# Netscape Communications Corporation.
# Portions created by the Initial Developer are Copyright (C) 1998
# the Initial Developer. All Rights Reserved.
#
# Contributor(s):
#
# Alternatively, the contents of this file may be used under the terms of
# either of the GNU General Public License Version 2 or later (the "GPL"),
# or the GNU Lesser General Public License Version 2.1 or later (the "LGPL"),
# in which case the provisions of the GPL or the LGPL are applicable instead
# of those above. If you wish to allow use of your version of this file only
# under the terms of either the GPL or the LGPL, and not to allow others to
# use your version of this file under the terms of the MPL, indicate your
# decision by deleting the provisions above and replace them with the notice
# and other provisions required by the GPL or the LGPL. If you do not delete
# the provisions above, a recipient may use your version of this file under
# the terms of any one of the MPL, the GPL or the LGPL.
#
# ***** END LICENSE BLOCK *****

DEPTH		= ../../../..
topsrcdir	= @top_srcdir@
srcdir		= @srcdir@
VPATH		= @srcdir@

include $(DEPTH)/config/autoconf.mk

MODULE		= content
LIBRARY_NAME	= gkconhtmldoc_s
LIBXUL_LIBRARY	= 1

REQUIRES	= xpcom \
		  string \
		  gfx \
		  thebes \
		  layout \
		  widget \
		  dom \
		  necko \
		  htmlparser \
		  locale \
		  view \
		  js \
		  intl \
		  webshell \
		  docshell \
		  caps \
		  util \
		  uconv \
		  pref \
		  chardet \
		  nkcache \
		  imglib2 \
		  xpconnect \
		  unicharutil \
		  commandhandler \
		  composer \
		  editor \
		  plugin \
		  txtsvc \
<<<<<<< HEAD
		  html5 \
=======
		  uriloader \
>>>>>>> 05ae092b
		  $(NULL)

CPPSRCS		= \
		nsHTMLContentSink.cpp \
		nsHTMLFragmentContentSink.cpp \
		nsHTMLDocument.cpp \
		nsImageDocument.cpp \
		nsMediaDocument.cpp \
		nsPluginDocument.cpp \
		nsWyciwygChannel.cpp \
		nsWyciwygProtocolHandler.cpp \
		$(NULL)

ifdef MOZ_MEDIA
CPPSRCS += nsVideoDocument.cpp
endif

EXPORTS		= \
		nsIHTMLDocument.h \
		$(NULL)

# we don't want the shared lib, but we want to force the creation of a static lib.
FORCE_STATIC_LIB = 1

include $(topsrcdir)/config/rules.mk

INCLUDES	+= \
		-I$(srcdir)/../../../base/src \
		-I$(srcdir)/../../../events/src \
		-I$(srcdir)/../../content/src \
		-I$(srcdir)/../../../../layout/style \
		-I$(srcdir)/../../../../dom/src/base \
		$(NULL)

DEFINES += -D_IMPL_NS_LAYOUT<|MERGE_RESOLUTION|>--- conflicted
+++ resolved
@@ -75,11 +75,8 @@
 		  editor \
 		  plugin \
 		  txtsvc \
-<<<<<<< HEAD
+		  uriloader \
 		  html5 \
-=======
-		  uriloader \
->>>>>>> 05ae092b
 		  $(NULL)
 
 CPPSRCS		= \
