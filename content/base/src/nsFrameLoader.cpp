--- conflicted
+++ resolved
@@ -94,7 +94,8 @@
 #include "nsINameSpaceManager.h"
 
 #include "nsThreadUtils.h"
-<<<<<<< HEAD
+#include "nsICSSStyleSheet.h"
+#include "nsIContentViewer.h"
 #include "nsIView.h"
 
 #ifdef MOZ_WIDGET_GTK2
@@ -111,10 +112,6 @@
 using namespace mozilla;
 using namespace mozilla::dom;
 #endif
-=======
-#include "nsICSSStyleSheet.h"
-#include "nsIContentViewer.h"
->>>>>>> f7a35de1
 
 class nsAsyncDocShellDestroyer : public nsRunnable
 {
@@ -1341,7 +1338,6 @@
   return NS_OK;
 }
 
-<<<<<<< HEAD
 NS_IMETHODIMP
 nsFrameLoader::UpdatePositionAndSize(nsIFrame *aIFrame)
 {
@@ -1516,12 +1512,12 @@
 #endif
   return NS_ERROR_FAILURE;
 }
-=======
+
 nsresult
 nsFrameLoader::CreateStaticClone(nsIFrameLoader* aDest)
 {
   nsFrameLoader* dest = static_cast<nsFrameLoader*>(aDest);
-  dest->EnsureDocShell();
+  dest->MaybeCreateDocShell();
   NS_ENSURE_STATE(dest->mDocShell);
 
   nsCOMPtr<nsIDOMDocument> dummy = do_GetInterface(dest->mDocShell);
@@ -1540,5 +1536,4 @@
 
   viewer->SetDOMDocument(clonedDOMDoc);
   return NS_OK;
-}
->>>>>>> f7a35de1
+}