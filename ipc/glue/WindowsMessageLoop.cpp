--- conflicted
+++ resolved
@@ -299,13 +299,7 @@
     case WM_GETMINMAXINFO:
     case WM_GETTEXT:
     case WM_NCHITTEST:
-<<<<<<< HEAD
-    case WM_SETICON:
     case WM_STYLECHANGING:
-    case WM_STYLECHANGED:
-=======
-    case WM_STYLECHANGING:
->>>>>>> 6c33c722
     case WM_SYNCPAINT: // Intentional fall-through.
     case WM_WINDOWPOSCHANGING: {
       return DefWindowProc(hwnd, uMsg, wParam, lParam);
