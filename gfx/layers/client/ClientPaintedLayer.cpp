/* -*- Mode: C++; tab-width: 2; indent-tabs-mode: nil; c-basic-offset: 2 -*-
 * This Source Code Form is subject to the terms of the Mozilla Public
 * License, v. 2.0. If a copy of the MPL was not distributed with this
 * file, You can obtain one at http://mozilla.org/MPL/2.0/. */

#include "ClientPaintedLayer.h"
#include "ClientTiledPaintedLayer.h"     // for ClientTiledPaintedLayer
#include <stdint.h>                     // for uint32_t
#include "GeckoProfiler.h"              // for PROFILER_LABEL
#include "client/ClientLayerManager.h"  // for ClientLayerManager, etc
#include "gfxContext.h"                 // for gfxContext
#include "gfxRect.h"                    // for gfxRect
#include "gfxPrefs.h"                   // for gfxPrefs
#include "mozilla/Assertions.h"         // for MOZ_ASSERT, etc
#include "mozilla/gfx/2D.h"             // for DrawTarget
#include "mozilla/gfx/Matrix.h"         // for Matrix
#include "mozilla/gfx/Rect.h"           // for Rect, IntRect
#include "mozilla/gfx/Types.h"          // for Float, etc
#include "mozilla/layers/LayersTypes.h"
#include "mozilla/Preferences.h"
#include "nsCOMPtr.h"                   // for already_AddRefed
#include "nsISupportsImpl.h"            // for Layer::AddRef, etc
#include "nsRect.h"                     // for mozilla::gfx::IntRect
#include "gfx2DGlue.h"
#include "ReadbackProcessor.h"

namespace mozilla {
namespace layers {

using namespace mozilla::gfx;

void
ClientPaintedLayer::PaintThebes(nsTArray<ReadbackProcessor::Update>* aReadbackUpdates)
{
  PROFILER_LABEL("ClientPaintedLayer", "PaintThebes",
    js::ProfileEntry::Category::GRAPHICS);

  NS_ASSERTION(ClientManager()->InDrawing(),
               "Can only draw in drawing phase");
  
  mContentClient->BeginPaint();

  uint32_t flags = RotatedContentBuffer::PAINT_CAN_DRAW_ROTATED;
#ifndef MOZ_IGNORE_PAINT_WILL_RESAMPLE
  if (ClientManager()->CompositorMightResample()) {
    flags |= RotatedContentBuffer::PAINT_WILL_RESAMPLE;
  }
  if (!(flags & RotatedContentBuffer::PAINT_WILL_RESAMPLE)) {
    if (MayResample()) {
      flags |= RotatedContentBuffer::PAINT_WILL_RESAMPLE;
    }
  }
#endif
  PaintState state =
    mContentClient->BeginPaintBuffer(this, flags);
<<<<<<< HEAD
  mValidRegion.Sub(mValidRegion, state.mRegionToInvalidate);
=======
  SubtractFromValidRegion(state.mRegionToInvalidate);
>>>>>>> be35e9d9

  if (!state.mRegionToDraw.IsEmpty() && !ClientManager()->GetPaintedLayerCallback()) {
    ClientManager()->SetTransactionIncomplete();
    mContentClient->EndPaint(nullptr);
    return;
  }

  // The area that became invalid and is visible needs to be repainted
  // (this could be the whole visible area if our buffer switched
  // from RGB to RGBA, because we might need to repaint with
  // subpixel AA)
  state.mRegionToInvalidate.And(state.mRegionToInvalidate,
                                GetLocalVisibleRegion().ToUnknownRegion());

  bool didUpdate = false;
  RotatedContentBuffer::DrawIterator iter;
  while (DrawTarget* target = mContentClient->BorrowDrawTargetForPainting(state, &iter)) {
    if (!target || !target->IsValid()) {
      if (target) {
        mContentClient->ReturnDrawTargetToBuffer(target);
      }
      continue;
    }
    
    SetAntialiasingFlags(this, target);

    RefPtr<gfxContext> ctx = gfxContext::CreatePreservingTransformOrNull(target);
    MOZ_ASSERT(ctx); // already checked the target above

    ClientManager()->GetPaintedLayerCallback()(this,
                                              ctx,
                                              iter.mDrawRegion,
                                              iter.mDrawRegion,
                                              state.mClip,
                                              state.mRegionToInvalidate,
                                              ClientManager()->GetPaintedLayerCallbackData());

    ctx = nullptr;
    mContentClient->ReturnDrawTargetToBuffer(target);
    didUpdate = true;
  }

  mContentClient->EndPaint(aReadbackUpdates);

  if (didUpdate) {
    Mutated();

<<<<<<< HEAD
    mValidRegion.Or(mValidRegion, state.mRegionToDraw);
=======
    AddToValidRegion(state.mRegionToDraw);
>>>>>>> be35e9d9

    ContentClientRemote* contentClientRemote = static_cast<ContentClientRemote*>(mContentClient.get());
    MOZ_ASSERT(contentClientRemote->GetIPCHandle());

    // Hold(this) ensures this layer is kept alive through the current transaction
    // The ContentClient assumes this layer is kept alive (e.g., in CreateBuffer),
    // so deleting this Hold for whatever reason will break things.
    ClientManager()->Hold(this);
    contentClientRemote->Updated(state.mRegionToDraw,
                                 mVisibleRegion.ToUnknownRegion(),
                                 state.mDidSelfCopy);
  }
}

void
ClientPaintedLayer::RenderLayerWithReadback(ReadbackProcessor *aReadback)
{
  RenderMaskLayers(this);
  
  if (!mContentClient) {
    mContentClient = ContentClient::CreateContentClient(ClientManager()->AsShadowForwarder());
    if (!mContentClient) {
      return;
    }
    mContentClient->Connect();
    ClientManager()->AsShadowForwarder()->Attach(mContentClient, this);
    MOZ_ASSERT(mContentClient->GetForwarder());
  }

  nsTArray<ReadbackProcessor::Update> readbackUpdates;
  nsIntRegion readbackRegion;
  if (aReadback && UsedForReadback()) {
    aReadback->GetPaintedLayerUpdates(this, &readbackUpdates);
  }

  PaintThebes(&readbackUpdates);
}

already_AddRefed<PaintedLayer>
ClientLayerManager::CreatePaintedLayer()
{
  return CreatePaintedLayerWithHint(NONE);
}

already_AddRefed<PaintedLayer>
ClientLayerManager::CreatePaintedLayerWithHint(PaintedLayerCreationHint aHint)
{
  NS_ASSERTION(InConstruction(), "Only allowed in construction phase");
  // The non-tiling ContentClient requires CrossProcessSemaphore which
  // isn't implemented for OSX.
#ifdef XP_MACOSX
  if (true) {
#else
  if (gfxPrefs::LayersTilesEnabled()) {
#endif
    RefPtr<ClientTiledPaintedLayer> layer = new ClientTiledPaintedLayer(this, aHint);
    CREATE_SHADOW(Painted);
    return layer.forget();
  } else {
    RefPtr<ClientPaintedLayer> layer = new ClientPaintedLayer(this, aHint);
    CREATE_SHADOW(Painted);
    return layer.forget();
  }
}

void
ClientPaintedLayer::PrintInfo(std::stringstream& aStream, const char* aPrefix)
{
  PaintedLayer::PrintInfo(aStream, aPrefix);
  if (mContentClient) {
    aStream << "\n";
    nsAutoCString pfx(aPrefix);
    pfx += "  ";
    mContentClient->PrintInfo(aStream, pfx.get());
  }
}

} // namespace layers
} // namespace mozilla<|MERGE_RESOLUTION|>--- conflicted
+++ resolved
@@ -53,11 +53,7 @@
 #endif
   PaintState state =
     mContentClient->BeginPaintBuffer(this, flags);
-<<<<<<< HEAD
-  mValidRegion.Sub(mValidRegion, state.mRegionToInvalidate);
-=======
   SubtractFromValidRegion(state.mRegionToInvalidate);
->>>>>>> be35e9d9
 
   if (!state.mRegionToDraw.IsEmpty() && !ClientManager()->GetPaintedLayerCallback()) {
     ClientManager()->SetTransactionIncomplete();
@@ -105,11 +101,7 @@
   if (didUpdate) {
     Mutated();
 
-<<<<<<< HEAD
-    mValidRegion.Or(mValidRegion, state.mRegionToDraw);
-=======
     AddToValidRegion(state.mRegionToDraw);
->>>>>>> be35e9d9
 
     ContentClientRemote* contentClientRemote = static_cast<ContentClientRemote*>(mContentClient.get());
     MOZ_ASSERT(contentClientRemote->GetIPCHandle());
