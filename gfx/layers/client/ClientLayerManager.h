/* -*- Mode: C++; tab-width: 2; indent-tabs-mode: nil; c-basic-offset: 2 -*-
 * This Source Code Form is subject to the terms of the Mozilla Public
 * License, v. 2.0. If a copy of the MPL was not distributed with this
 * file, You can obtain one at http://mozilla.org/MPL/2.0/. */

#ifndef GFX_CLIENTLAYERMANAGER_H
#define GFX_CLIENTLAYERMANAGER_H

#include <stdint.h>                     // for int32_t
#include "Layers.h"
#include "gfxContext.h"                 // for gfxContext
#include "mozilla/Attributes.h"         // for override
#include "mozilla/LinkedList.h"         // For LinkedList
#include "mozilla/WidgetUtils.h"        // for ScreenRotation
#include "mozilla/gfx/Rect.h"           // for Rect
#include "mozilla/layers/CompositorTypes.h"
#include "mozilla/layers/LayersTypes.h"  // for BufferMode, LayersBackend, etc
#include "mozilla/layers/ShadowLayers.h"  // for ShadowLayerForwarder, etc
#include "mozilla/layers/APZTestData.h" // for APZTestData
#include "nsCOMPtr.h"                   // for already_AddRefed
#include "nsIObserver.h"                // for nsIObserver
#include "nsISupportsImpl.h"            // for Layer::Release, etc
#include "nsRect.h"                     // for mozilla::gfx::IntRect
#include "nsTArray.h"                   // for nsTArray
#include "nscore.h"                     // for nsAString
#include "mozilla/layers/TransactionIdAllocator.h"
#include "nsIWidget.h"                  // For plugin window configuration information structs

namespace mozilla {
namespace layers {

class ClientPaintedLayer;
class CompositorBridgeChild;
class ImageLayer;
class PLayerChild;
class FrameUniformityData;

class ClientLayerManager final : public LayerManager
{
  typedef nsTArray<RefPtr<Layer> > LayerRefArray;

public:
  explicit ClientLayerManager(nsIWidget* aWidget);

  virtual void Destroy() override;

protected:
  virtual ~ClientLayerManager();

public:
  virtual ShadowLayerForwarder* AsShadowForwarder() override
  {
    return mForwarder;
  }

  virtual KnowsCompositor* AsKnowsCompositor() override
  {
    return mForwarder;
  }

  virtual ClientLayerManager* AsClientLayerManager() override
  {
    return this;
  }

  virtual int32_t GetMaxTextureSize() const override;

  virtual void SetDefaultTargetConfiguration(BufferMode aDoubleBuffering, ScreenRotation aRotation);
  virtual bool BeginTransactionWithTarget(gfxContext* aTarget) override;
  virtual bool BeginTransaction() override;
  virtual bool EndEmptyTransaction(EndTransactionFlags aFlags = END_DEFAULT) override;
  virtual void EndTransaction(DrawPaintedLayerCallback aCallback,
                              void* aCallbackData,
                              EndTransactionFlags aFlags = END_DEFAULT) override;

  virtual LayersBackend GetBackendType() override { return LayersBackend::LAYERS_CLIENT; }
  virtual LayersBackend GetCompositorBackendType() override
  {
    return AsShadowForwarder()->GetCompositorBackendType();
  }
  virtual void GetBackendName(nsAString& name) override;
  virtual const char* Name() const override { return "Client"; }

  virtual void SetRoot(Layer* aLayer) override;

  virtual void Mutated(Layer* aLayer) override;
  virtual void MutatedSimple(Layer* aLayer) override;

  virtual already_AddRefed<PaintedLayer> CreatePaintedLayer() override;
  virtual already_AddRefed<PaintedLayer> CreatePaintedLayerWithHint(PaintedLayerCreationHint aHint) override;
  virtual already_AddRefed<ContainerLayer> CreateContainerLayer() override;
  virtual already_AddRefed<ImageLayer> CreateImageLayer() override;
  virtual already_AddRefed<CanvasLayer> CreateCanvasLayer() override;
  virtual already_AddRefed<ReadbackLayer> CreateReadbackLayer() override;
  virtual already_AddRefed<ColorLayer> CreateColorLayer() override;
  virtual already_AddRefed<TextLayer> CreateTextLayer() override;
  virtual already_AddRefed<BorderLayer> CreateBorderLayer() override;
  virtual already_AddRefed<RefLayer> CreateRefLayer() override;

<<<<<<< HEAD
  virtual void UpdateTextureFactoryIdentifier(const TextureFactoryIdentifier& aNewIdentifier) override;
  virtual TextureFactoryIdentifier GetTextureFactoryIdentifier() override
=======
  void UpdateTextureFactoryIdentifier(const TextureFactoryIdentifier& aNewIdentifier,
                                      uint64_t aDeviceResetSeqNo);
  TextureFactoryIdentifier GetTextureFactoryIdentifier()
>>>>>>> 36d34f51
  {
    return AsShadowForwarder()->GetTextureFactoryIdentifier();
  }

  virtual void FlushRendering() override;
  void SendInvalidRegion(const nsIntRegion& aRegion);

  virtual uint32_t StartFrameTimeRecording(int32_t aBufferSize) override;

  virtual void StopFrameTimeRecording(uint32_t         aStartIndex,
                                      nsTArray<float>& aFrameIntervals) override;

  virtual bool NeedsWidgetInvalidation() override { return false; }

  ShadowableLayer* Hold(Layer* aLayer);

  bool HasShadowManager() const { return mForwarder->HasShadowManager(); }

  virtual bool IsCompositingCheap() override;
  virtual bool HasShadowManagerInternal() const override { return HasShadowManager(); }

  virtual void SetIsFirstPaint() override;

  /**
   * Pass through call to the forwarder for nsPresContext's
   * CollectPluginGeometryUpdates. Passes widget configuration information
   * to the compositor for transmission to the chrome process. This
   * configuration gets set when the window paints.
   */
  void StorePluginWidgetConfigurations(const nsTArray<nsIWidget::Configuration>&
                                       aConfigurations) override;

  // Drop cached resources and ask our shadow manager to do the same,
  // if we have one.
  virtual void ClearCachedResources(Layer* aSubtree = nullptr) override;

  void HandleMemoryPressure();

  void SetRepeatTransaction() { mRepeatTransaction = true; }
  bool GetRepeatTransaction() { return mRepeatTransaction; }

  bool IsRepeatTransaction() { return mIsRepeatTransaction; }

  void SetTransactionIncomplete() { mTransactionIncomplete = true; }

  bool HasShadowTarget() { return !!mShadowTarget; }

  void SetShadowTarget(gfxContext* aTarget) { mShadowTarget = aTarget; }

  bool CompositorMightResample() { return mCompositorMightResample; } 
  
  DrawPaintedLayerCallback GetPaintedLayerCallback() const
  { return mPaintedLayerCallback; }

  void* GetPaintedLayerCallbackData() const
  { return mPaintedLayerCallbackData; }

  CompositorBridgeChild* GetRemoteRenderer();

  CompositorBridgeChild* GetCompositorBridgeChild();

  // Disable component alpha layers with the software compositor.
  virtual bool ShouldAvoidComponentAlphaLayers() override { return !IsCompositingCheap(); }

  bool InConstruction() { return mPhase == PHASE_CONSTRUCTION; }
#ifdef DEBUG
  bool InDrawing() { return mPhase == PHASE_DRAWING; }
  bool InForward() { return mPhase == PHASE_FORWARD; }
#endif
  bool InTransaction() { return mPhase != PHASE_NONE; }

  void SetNeedsComposite(bool aNeedsComposite)
  {
    mNeedsComposite = aNeedsComposite;
  }
  bool NeedsComposite() const { return mNeedsComposite; }

  virtual void Composite() override;
  virtual void GetFrameUniformity(FrameUniformityData* aFrameUniformityData) override;
  virtual bool RequestOverfill(mozilla::dom::OverfillCallback* aCallback) override;
  virtual void RunOverfillCallback(const uint32_t aOverfill) override;

  virtual void DidComposite(uint64_t aTransactionId,
                            const mozilla::TimeStamp& aCompositeStart,
                            const mozilla::TimeStamp& aCompositeEnd) override;

  virtual bool AreComponentAlphaLayersEnabled() override;

  // Log APZ test data for the current paint. We supply the paint sequence
  // number ourselves, and take care of calling APZTestData::StartNewPaint()
  // when a new paint is started.
  void LogTestDataForCurrentPaint(FrameMetrics::ViewID aScrollId,
                                  const std::string& aKey,
                                  const std::string& aValue)
  {
    mApzTestData.LogTestDataForPaint(mPaintSequenceNumber, aScrollId, aKey, aValue);
  }

  // Log APZ test data for a repaint request. The sequence number must be
  // passed in from outside, and APZTestData::StartNewRepaintRequest() needs
  // to be called from the outside as well when a new repaint request is started.
  void StartNewRepaintRequest(SequenceNumber aSequenceNumber);

  // TODO(botond): When we start using this and write a wrapper similar to
  // nsLayoutUtils::LogTestDataForPaint(), make sure that wrapper checks
  // gfxPrefs::APZTestLoggingEnabled().
  void LogTestDataForRepaintRequest(SequenceNumber aSequenceNumber,
                                    FrameMetrics::ViewID aScrollId,
                                    const std::string& aKey,
                                    const std::string& aValue)
  {
    mApzTestData.LogTestDataForRepaintRequest(aSequenceNumber, aScrollId, aKey, aValue);
  }

  // Get the content-side APZ test data for reading. For writing, use the
  // LogTestData...() functions.
  const APZTestData& GetAPZTestData() const {
    return mApzTestData;
  }

  // Get a copy of the compositor-side APZ test data for our layers ID.
  void GetCompositorSideAPZTestData(APZTestData* aData) const;

  virtual void SetTransactionIdAllocator(TransactionIdAllocator* aAllocator) override
  {
     mTransactionIdAllocator = aAllocator;
  }

  float RequestProperty(const nsAString& aProperty) override;

  bool AsyncPanZoomEnabled() const override;

  void SetNextPaintSyncId(int32_t aSyncId);

  virtual void SetLayerObserverEpoch(uint64_t aLayerObserverEpoch) override;

  virtual void AddDidCompositeObserver(DidCompositeObserver* aObserver) override;
  virtual void RemoveDidCompositeObserver(DidCompositeObserver* aObserver) override;

  virtual already_AddRefed<PersistentBufferProvider>
  CreatePersistentBufferProvider(const gfx::IntSize& aSize, gfx::SurfaceFormat aFormat) override;

protected:
  enum TransactionPhase {
    PHASE_NONE, PHASE_CONSTRUCTION, PHASE_DRAWING, PHASE_FORWARD
  };
  TransactionPhase mPhase;

private:
  // Listen memory-pressure event for ClientLayerManager
  class MemoryPressureObserver final : public nsIObserver
  {
  public:
    NS_DECL_ISUPPORTS
    NS_DECL_NSIOBSERVER

    explicit MemoryPressureObserver(ClientLayerManager* aClientLayerManager)
      : mClientLayerManager(aClientLayerManager)
    {
      RegisterMemoryPressureEvent();
    }

    void Destroy();

  private:
    virtual ~MemoryPressureObserver() {}
    void RegisterMemoryPressureEvent();
    void UnregisterMemoryPressureEvent();

    ClientLayerManager* mClientLayerManager;
  };

  /**
   * Forward transaction results to the parent context.
   */
  void ForwardTransaction(bool aScheduleComposite);

  /**
   * Take a snapshot of the parent context, and copy
   * it into mShadowTarget.
   */
  void MakeSnapshotIfRequired();

  void ClearLayer(Layer* aLayer);

  void HandleMemoryPressureLayer(Layer* aLayer);

  bool EndTransactionInternal(DrawPaintedLayerCallback aCallback,
                              void* aCallbackData,
                              EndTransactionFlags);

  LayerRefArray mKeepAlive;

  nsIWidget* mWidget;

  /* PaintedLayer callbacks; valid at the end of a transaciton,
   * while rendering */
  DrawPaintedLayerCallback mPaintedLayerCallback;
  void *mPaintedLayerCallbackData;

  // When we're doing a transaction in order to draw to a non-default
  // target, the layers transaction is only performed in order to send
  // a PLayers:Update.  We save the original non-default target to
  // mShadowTarget, and then perform the transaction using
  // mDummyTarget as the render target.  After the transaction ends,
  // we send a message to our remote side to capture the actual pixels
  // being drawn to the default target, and then copy those pixels
  // back to mShadowTarget.
  RefPtr<gfxContext> mShadowTarget;

  RefPtr<TransactionIdAllocator> mTransactionIdAllocator;
  uint64_t mLatestTransactionId;
  TimeDuration mLastPaintTime;

  // Sometimes we draw to targets that don't natively support
  // landscape/portrait orientation.  When we need to implement that
  // ourselves, |mTargetRotation| describes the induced transform we
  // need to apply when compositing content to our target.
  ScreenRotation mTargetRotation;

  // Used to repeat the transaction right away (to avoid rebuilding
  // a display list) to support progressive drawing.
  bool mRepeatTransaction;
  bool mIsRepeatTransaction;
  bool mTransactionIncomplete;
  bool mCompositorMightResample;
  bool mNeedsComposite;

  // An incrementing sequence number for paints.
  // Incremented in BeginTransaction(), but not for repeat transactions.
  uint32_t mPaintSequenceNumber;

  // A sequence number for checking whether we have not yet acknowledged
  // a device reset.
  uint64_t mDeviceResetSequenceNumber;

  APZTestData mApzTestData;

  RefPtr<ShadowLayerForwarder> mForwarder;
  AutoTArray<dom::OverfillCallback*,0> mOverfillCallbacks;
  mozilla::TimeStamp mTransactionStart;

  nsTArray<DidCompositeObserver*> mDidCompositeObservers;

  RefPtr<MemoryPressureObserver> mMemoryPressureObserver;
  uint64_t mDeviceCounter;
};

class ClientLayer : public ShadowableLayer
{
public:
  ClientLayer()
  {
    MOZ_COUNT_CTOR(ClientLayer);
  }

  ~ClientLayer();

  // Shrink memory usage.
  // Called when "memory-pressure" is observed.
  virtual void HandleMemoryPressure() { }

  virtual void RenderLayer() = 0;
  virtual void RenderLayerWithReadback(ReadbackProcessor *aReadback) { RenderLayer(); }

  virtual ClientPaintedLayer* AsThebes() { return nullptr; }

  static inline ClientLayer *
  ToClientLayer(Layer* aLayer)
  {
    return static_cast<ClientLayer*>(aLayer->ImplData());
  }

  template <typename LayerType>
  static inline void RenderMaskLayers(LayerType* aLayer) {
    if (aLayer->GetMaskLayer()) {
      ToClientLayer(aLayer->GetMaskLayer())->RenderLayer();
    }
    for (size_t i = 0; i < aLayer->GetAncestorMaskLayerCount(); i++) {
      ToClientLayer(aLayer->GetAncestorMaskLayerAt(i))->RenderLayer();
    }
  }
};

// Create a shadow layer (PLayerChild) for aLayer, if we're forwarding
// our layer tree to a parent process.  Record the new layer creation
// in the current open transaction as a side effect.
template<typename CreatedMethod> void
CreateShadowFor(ClientLayer* aLayer,
                ClientLayerManager* aMgr,
                CreatedMethod aMethod)
{
  LayerHandle shadow = aMgr->AsShadowForwarder()->ConstructShadowFor(aLayer);
  if (!shadow) {
    return;
  }

  aLayer->SetShadow(aMgr->AsShadowForwarder(), shadow);
  (aMgr->AsShadowForwarder()->*aMethod)(aLayer);
  aMgr->Hold(aLayer->AsLayer());
}

#define CREATE_SHADOW(_type)                                       \
  CreateShadowFor(layer, this,                                     \
                  &ShadowLayerForwarder::Created ## _type ## Layer)


} // namespace layers
} // namespace mozilla

#endif /* GFX_CLIENTLAYERMANAGER_H */<|MERGE_RESOLUTION|>--- conflicted
+++ resolved
@@ -97,14 +97,9 @@
   virtual already_AddRefed<BorderLayer> CreateBorderLayer() override;
   virtual already_AddRefed<RefLayer> CreateRefLayer() override;
 
-<<<<<<< HEAD
-  virtual void UpdateTextureFactoryIdentifier(const TextureFactoryIdentifier& aNewIdentifier) override;
+  virtual void UpdateTextureFactoryIdentifier(const TextureFactoryIdentifier& aNewIdentifier,
+											  uint64_t aDeviceResetSeqNo) override;
   virtual TextureFactoryIdentifier GetTextureFactoryIdentifier() override
-=======
-  void UpdateTextureFactoryIdentifier(const TextureFactoryIdentifier& aNewIdentifier,
-                                      uint64_t aDeviceResetSeqNo);
-  TextureFactoryIdentifier GetTextureFactoryIdentifier()
->>>>>>> 36d34f51
   {
     return AsShadowForwarder()->GetTextureFactoryIdentifier();
   }
