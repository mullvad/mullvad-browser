/* -*- Mode: C++; tab-width: 2; indent-tabs-mode: nil; c-basic-offset: 2 -*- */
/* ***** BEGIN LICENSE BLOCK *****
 * Version: MPL 1.1/GPL 2.0/LGPL 2.1
 *
 * The contents of this file are subject to the Mozilla Public License Version
 * 1.1 (the "License"); you may not use this file except in compliance with
 * the License. You may obtain a copy of the License at
 * http://www.mozilla.org/MPL/
 *
 * Software distributed under the License is distributed on an "AS IS" basis,
 * WITHOUT WARRANTY OF ANY KIND, either express or implied. See the License
 * for the specific language governing rights and limitations under the
 * License.
 *
 * The Original Code is mozilla.org code.
 *
 * The Initial Developer of the Original Code is
 * Netscape Communications Corporation.
 * Portions created by the Initial Developer are Copyright (C) 1998
 * the Initial Developer. All Rights Reserved.
 *
 * Contributor(s):
 *   Original Author: David W. Hyatt (hyatt@netscape.com)
 *   Benjamin Smedberg <benjamin@smedbergs.us>
 *
 * Alternatively, the contents of this file may be used under the terms of
 * either the GNU General Public License Version 2 or later (the "GPL"), or
 * the GNU Lesser General Public License Version 2.1 or later (the "LGPL"),
 * in which case the provisions of the GPL or the LGPL are applicable instead
 * of those above. If you wish to allow use of your version of this file only
 * under the terms of either the GPL or the LGPL, and not to allow others to
 * use your version of this file under the terms of the MPL, indicate your
 * decision by deleting the provisions above and replace them with the notice
 * and other provisions required by the GPL or the LGPL. If you do not delete
 * the provisions above, a recipient may use your version of this file under
 * the terms of any one of the MPL, the GPL or the LGPL.
 *
 * ***** END LICENSE BLOCK ***** */

#include "nsIChromeRegistry.h"
#include "nsIToolkitChromeRegistry.h"
#include "nsIObserver.h"
#include "nsWeakReference.h"

#ifdef MOZ_XUL
#include "nsIXULOverlayProvider.h"
#endif

#include "pldhash.h"

#include "nsCOMArray.h"
#include "nsString.h"
#include "nsTHashtable.h"
#include "nsURIHashKey.h"
#include "nsVoidArray.h"
#include "nsTArray.h"
#include "nsInterfaceHashtable.h"
#include "nsXULAppAPI.h"
#include "nsIResProtocolHandler.h"
#include "nsIXPConnect.h"

struct PRFileDesc;
class nsIAtom;
class nsIDOMWindowInternal;
class nsILocalFile;
class nsIPrefBranch;
class nsIRDFDataSource;
class nsIRDFResource;
class nsIRDFService;
class nsISimpleEnumerator;
class nsIURL;

// for component registration
// {47049e42-1d87-482a-984d-56ae185e367a}
#define NS_CHROMEREGISTRY_CID \
{ 0x47049e42, 0x1d87, 0x482a, { 0x98, 0x4d, 0x56, 0xae, 0x18, 0x5e, 0x36, 0x7a } }

class nsChromeRegistry : public nsIToolkitChromeRegistry,
#ifdef MOZ_XUL
                         public nsIXULOverlayProvider,
#endif
                         public nsIObserver,
                         public nsSupportsWeakReference
{
public:
  NS_DECL_ISUPPORTS

  // nsIChromeRegistry methods:
  NS_DECL_NSICHROMEREGISTRY
  NS_DECL_NSIXULCHROMEREGISTRY
  NS_DECL_NSITOOLKITCHROMEREGISTRY

#ifdef MOZ_XUL
  NS_DECL_NSIXULOVERLAYPROVIDER
#endif

  NS_DECL_NSIOBSERVER

  // nsChromeRegistry methods:
  nsChromeRegistry() : mInitialized(PR_FALSE), mProfileLoaded(PR_FALSE) {
    mPackagesHash.ops = nsnull;
  }
  ~nsChromeRegistry();

  nsresult Init();

  static nsChromeRegistry* gChromeRegistry;

  static nsresult Canonify(nsIURL* aChromeURL);

protected:
  nsresult GetDynamicInfo(nsIURI *aChromeURL, PRBool aIsOverlay, nsISimpleEnumerator **aResult);

  nsresult LoadInstallDataSource();
  nsresult LoadProfileDataSource();

  void FlushSkinCaches();
  void FlushAllCaches();

private:
  nsresult SelectLocaleFromPref(nsIPrefBranch* prefs);
#ifdef MOZ_OMNIJAR
  nsresult CheckOmnijarChrome();
#endif

  static nsresult RefreshWindow(nsIDOMWindowInternal* aWindow);
  static nsresult GetProviderAndPath(nsIURL* aChromeURL,
                                     nsACString& aProvider, nsACString& aPath);

public:
  struct ManifestProcessingContext
  {
    ManifestProcessingContext(NSLocationType aType, nsILocalFile* aFile)
      : mType(aType)
      , mFile(aFile)
    { }
    ~ManifestProcessingContext()
    { }

    nsIURI* GetManifestURI();
    nsIXPConnect* GetXPConnect();

    already_AddRefed<nsIURI> ResolveURI(const char* uri);

    NSLocationType mType;
    nsCOMPtr<nsILocalFile> mFile;
    nsCOMPtr<nsIURI> mManifestURI;
    nsCOMPtr<nsIXPConnect> mXPConnect;
  };

<<<<<<< HEAD
  void ManifestContent(ManifestProcessingContext& cx, int lineno,
                       char *const * argv, bool platform, bool contentaccessible);
  void ManifestLocale(ManifestProcessingContext& cx, int lineno,
                      char *const * argv, bool platform, bool contentaccessible);
  void ManifestSkin(ManifestProcessingContext& cx, int lineno,
                    char *const * argv, bool platform, bool contentaccessible);
  void ManifestOverlay(ManifestProcessingContext& cx, int lineno,
                       char *const * argv, bool platform, bool contentaccessible);
  void ManifestStyle(ManifestProcessingContext& cx, int lineno,
                     char *const * argv, bool platform, bool contentaccessible);
  void ManifestOverride(ManifestProcessingContext& cx, int lineno,
                        char *const * argv, bool platform, bool contentaccessible);
  void ManifestResource(ManifestProcessingContext& cx, int lineno,
                        char *const * argv, bool platform, bool contentaccessible);
=======
  NS_HIDDEN_(nsresult) ProcessManifest(nsILocalFile* aManifest, PRBool aSkinOnly);
  NS_HIDDEN_(nsresult) ProcessManifestBuffer(char *aBuffer, PRInt32 aLength, nsIURI* aManifest, PRBool aSkinOnly);
  NS_HIDDEN_(nsresult) ProcessNewChromeFile(nsILocalFile *aListFile, nsIURI* aManifest);
  NS_HIDDEN_(nsresult) ProcessNewChromeBuffer(char *aBuffer, PRInt32 aLength, nsIURI* aManifest);
>>>>>>> 99e609e8

public:
  struct ProviderEntry
  {
    ProviderEntry(const nsACString& aProvider, nsIURI* aBase) :
      provider(aProvider),
      baseURI(aBase) { }

    nsCString        provider;
    nsCOMPtr<nsIURI> baseURI;
  };

  class nsProviderArray
  {
  public:
    nsProviderArray() :
      mArray(1) { }
    ~nsProviderArray()
      { Clear(); }

    // When looking up locales and skins, the "selected" locale is not always
    // available. This enum identifies what kind of match is desired/found.
    enum MatchType {
      EXACT = 0,
      LOCALE = 1, // "en-GB" is selected, we found "en-US"
      ANY = 2
    };

    nsIURI* GetBase(const nsACString& aPreferred, MatchType aType);
    const nsACString& GetSelected(const nsACString& aPreferred, MatchType aType);
    void    SetBase(const nsACString& aProvider, nsIURI* base);
    void    EnumerateToArray(nsTArray<nsCString> *a);
    void    Clear();

  private:
    ProviderEntry* GetProvider(const nsACString& aPreferred, MatchType aType);

    nsVoidArray mArray;
  };

  struct PackageEntry : public PLDHashEntryHdr
  {
    PackageEntry(const nsACString& package);
    ~PackageEntry() { }

    // Available flags
    enum {
      // This is a "platform" package (e.g. chrome://global-platform/).
      // Appends one of win/ unix/ mac/ to the base URI.
      PLATFORM_PACKAGE = 1 << 0,

      // Content script may access files in this package
      CONTENT_ACCESSIBLE = 1 << 1
    };

    nsCString        package;
    nsCOMPtr<nsIURI> baseURI;
    PRUint32         flags;
    nsProviderArray  locales;
    nsProviderArray  skins;
  };

private:
  static PLDHashNumber HashKey(PLDHashTable *table, const void *key);
  static PRBool        MatchKey(PLDHashTable *table, const PLDHashEntryHdr *entry,
                                const void *key);
  static void          ClearEntry(PLDHashTable *table, PLDHashEntryHdr *entry);
  static PRBool        InitEntry(PLDHashTable *table, PLDHashEntryHdr *entry,
                                 const void *key);

  static const PLDHashTableOps kTableOps;

public:
  class OverlayListEntry : public nsURIHashKey
  {
  public:
    typedef nsURIHashKey::KeyType        KeyType;
    typedef nsURIHashKey::KeyTypePointer KeyTypePointer;

    OverlayListEntry(KeyTypePointer aKey) : nsURIHashKey(aKey) { }
    OverlayListEntry(OverlayListEntry& toCopy) : nsURIHashKey(toCopy),
                                                 mArray(toCopy.mArray) { }
    ~OverlayListEntry() { }

    void AddURI(nsIURI* aURI);

    nsCOMArray<nsIURI> mArray;
  };

  class OverlayListHash
  {
  public:
    OverlayListHash() { }
    ~OverlayListHash() { }

    PRBool Init() { return mTable.Init(); }
    void Add(nsIURI* aBase, nsIURI* aOverlay);
    void Clear() { mTable.Clear(); }
    const nsCOMArray<nsIURI>* GetArray(nsIURI* aBase);

  private:
    nsTHashtable<OverlayListEntry> mTable;
  };

private:
  PRBool mInitialized;
  PRBool mProfileLoaded;

  // Hash of package names ("global") to PackageEntry objects
  PLDHashTable mPackagesHash;

  // Hashes on the file to be overlaid (chrome://browser/content/browser.xul)
  // to a list of overlays/stylesheets
  OverlayListHash mOverlayHash;
  OverlayListHash mStyleHash;

  // "Override" table (chrome URI string -> real URI)
  nsInterfaceHashtable<nsURIHashKey, nsIURI> mOverrideTable;

  nsCString mSelectedLocale;
  nsCString mSelectedSkin;
};<|MERGE_RESOLUTION|>--- conflicted
+++ resolved
@@ -148,7 +148,6 @@
     nsCOMPtr<nsIXPConnect> mXPConnect;
   };
 
-<<<<<<< HEAD
   void ManifestContent(ManifestProcessingContext& cx, int lineno,
                        char *const * argv, bool platform, bool contentaccessible);
   void ManifestLocale(ManifestProcessingContext& cx, int lineno,
@@ -163,12 +162,6 @@
                         char *const * argv, bool platform, bool contentaccessible);
   void ManifestResource(ManifestProcessingContext& cx, int lineno,
                         char *const * argv, bool platform, bool contentaccessible);
-=======
-  NS_HIDDEN_(nsresult) ProcessManifest(nsILocalFile* aManifest, PRBool aSkinOnly);
-  NS_HIDDEN_(nsresult) ProcessManifestBuffer(char *aBuffer, PRInt32 aLength, nsIURI* aManifest, PRBool aSkinOnly);
-  NS_HIDDEN_(nsresult) ProcessNewChromeFile(nsILocalFile *aListFile, nsIURI* aManifest);
-  NS_HIDDEN_(nsresult) ProcessNewChromeBuffer(char *aBuffer, PRInt32 aLength, nsIURI* aManifest);
->>>>>>> 99e609e8
 
 public:
   struct ProviderEntry
