/* -*- Mode: C++; tab-width: 4; indent-tabs-mode: nil; c-basic-offset: 4 -*-
 * vim: set sw=4 ts=8 et tw=99:
 *
 * ***** BEGIN LICENSE BLOCK *****
 * Version: MPL 1.1/GPL 2.0/LGPL 2.1
 *
 * The contents of this file are subject to the Mozilla Public License Version
 * 1.1 (the "License"); you may not use this file except in compliance with
 * the License. You may obtain a copy of the License at
 * http://www.mozilla.org/MPL/
 *
 * Software distributed under the License is distributed on an "AS IS" basis,
 * WITHOUT WARRANTY OF ANY KIND, either express or implied. See the License
 * for the specific language governing rights and limitations under the
 * License.
 *
 * The Original Code is Mozilla Communicator client code, released
 * March 31, 1998.
 *
 * The Initial Developer of the Original Code is
 * Netscape Communications Corporation.
 * Portions created by the Initial Developer are Copyright (C) 1998
 * the Initial Developer. All Rights Reserved.
 *
 * Contributor(s):
 *
 * Alternatively, the contents of this file may be used under the terms of
 * either of the GNU General Public License Version 2 or later (the "GPL"),
 * or the GNU Lesser General Public License Version 2.1 or later (the "LGPL"),
 * in which case the provisions of the GPL or the LGPL are applicable instead
 * of those above. If you wish to allow use of your version of this file only
 * under the terms of either the GPL or the LGPL, and not to allow others to
 * use your version of this file under the terms of the MPL, indicate your
 * decision by deleting the provisions above and replace them with the notice
 * and other provisions required by the GPL or the LGPL. If you do not delete
 * the provisions above, a recipient may use your version of this file under
 * the terms of any one of the MPL, the GPL or the LGPL.
 *
 * ***** END LICENSE BLOCK ***** */

#define __STDC_LIMIT_MACROS

/*
 * JS bytecode descriptors, disassemblers, and decompilers.
 */
#ifdef HAVE_MEMORY_H
#include <memory.h>
#endif
#include <stdarg.h>
#include <stdio.h>
#include <stdlib.h>
#include <string.h>
#include "jstypes.h"
#include "jsstdint.h"
#include "jsarena.h" /* Added by JSIFY */
#include "jsutil.h" /* Added by JSIFY */
#include "jsdtoa.h"
#include "jsprf.h"
#include "jsapi.h"
#include "jsarray.h"
#include "jsatom.h"
#include "jscntxt.h"
#include "jsversion.h"
#include "jsdbgapi.h"
#include "jsemit.h"
#include "jsfun.h"
#include "jsiter.h"
#include "jsnum.h"
#include "jsobj.h"
#include "jsopcode.h"
#include "jsregexp.h"
#include "jsscan.h"
#include "jsscope.h"
#include "jsscript.h"
#include "jsstr.h"
#include "jsstaticcheck.h"
#include "jstracer.h"
#include "jsvector.h"

#include "jsscriptinlines.h"

#include "jsautooplen.h"

using namespace js;

/*
 * Index limit must stay within 32 bits.
 */
JS_STATIC_ASSERT(sizeof(uint32) * JS_BITS_PER_BYTE >= INDEX_LIMIT_LOG2 + 1);

/* Verify JSOP_XXX_LENGTH constant definitions. */
#define OPDEF(op,val,name,token,length,nuses,ndefs,prec,format)               \
    JS_STATIC_ASSERT(op##_LENGTH == length);
#include "jsopcode.tbl"
#undef OPDEF

static const char js_incop_strs[][3] = {"++", "--"};
static const char js_for_each_str[]  = "for each";

const JSCodeSpec js_CodeSpec[] = {
#define OPDEF(op,val,name,token,length,nuses,ndefs,prec,format) \
    {length,nuses,ndefs,prec,format},
#include "jsopcode.tbl"
#undef OPDEF
};

uintN js_NumCodeSpecs = JS_ARRAY_LENGTH(js_CodeSpec);

/*
 * Each element of the array is either a source literal associated with JS
 * bytecode or null.
 */
static const char *CodeToken[] = {
#define OPDEF(op,val,name,token,length,nuses,ndefs,prec,format) \
    token,
#include "jsopcode.tbl"
#undef OPDEF
};

#if defined(DEBUG) || defined(JS_JIT_SPEW)
/*
 * Array of JS bytecode names used by DEBUG-only js_Disassemble and by
 * JIT debug spew.
 */
const char *js_CodeName[] = {
#define OPDEF(op,val,name,token,length,nuses,ndefs,prec,format) \
    name,
#include "jsopcode.tbl"
#undef OPDEF
};
#endif

/************************************************************************/

static ptrdiff_t
GetJumpOffset(jsbytecode *pc, jsbytecode *pc2)
{
    uint32 type;

    type = JOF_OPTYPE(*pc);
    if (JOF_TYPE_IS_EXTENDED_JUMP(type))
        return GET_JUMPX_OFFSET(pc2);
    return GET_JUMP_OFFSET(pc2);
}

uintN
js_GetIndexFromBytecode(JSContext *cx, JSScript *script, jsbytecode *pc,
                        ptrdiff_t pcoff)
{
    JSOp op;
    uintN span, base;

    op = js_GetOpcode(cx, script, pc);
    JS_ASSERT(js_CodeSpec[op].length >= 1 + pcoff + UINT16_LEN);

    /*
     * We need to detect index base prefix. It presents when resetbase
     * follows the bytecode.
     */
    span = js_CodeSpec[op].length;
    base = 0;
    if (pc - script->code + span < script->length) {
        if (pc[span] == JSOP_RESETBASE) {
            base = GET_INDEXBASE(pc - JSOP_INDEXBASE_LENGTH);
        } else if (pc[span] == JSOP_RESETBASE0) {
            JS_ASSERT(JSOP_INDEXBASE1 <= pc[-1] || pc[-1] <= JSOP_INDEXBASE3);
            base = (pc[-1] - JSOP_INDEXBASE1 + 1) << 16;
        }
    }
    return base + GET_UINT16(pc + pcoff);
}

uintN
js_GetVariableBytecodeLength(jsbytecode *pc)
{
    JSOp op;
    uintN jmplen, ncases;
    jsint low, high;

    op = (JSOp) *pc;
    JS_ASSERT(js_CodeSpec[op].length == -1);
    switch (op) {
      case JSOP_TABLESWITCHX:
        jmplen = JUMPX_OFFSET_LEN;
        goto do_table;
      case JSOP_TABLESWITCH:
        jmplen = JUMP_OFFSET_LEN;
      do_table:
        /* Structure: default-jump case-low case-high case1-jump ... */
        pc += jmplen;
        low = GET_JUMP_OFFSET(pc);
        pc += JUMP_OFFSET_LEN;
        high = GET_JUMP_OFFSET(pc);
        ncases = (uintN)(high - low + 1);
        return 1 + jmplen + INDEX_LEN + INDEX_LEN + ncases * jmplen;

      case JSOP_LOOKUPSWITCHX:
        jmplen = JUMPX_OFFSET_LEN;
        goto do_lookup;
      default:
        JS_ASSERT(op == JSOP_LOOKUPSWITCH);
        jmplen = JUMP_OFFSET_LEN;
      do_lookup:
        /* Structure: default-jump case-count (case1-value case1-jump) ... */
        pc += jmplen;
        ncases = GET_UINT16(pc);
        return 1 + jmplen + INDEX_LEN + ncases * (INDEX_LEN + jmplen);
    }
}

uintN
js_GetVariableStackUses(JSOp op, jsbytecode *pc)
{
    JS_ASSERT(*pc == op || *pc == JSOP_TRAP);
    JS_ASSERT(js_CodeSpec[op].nuses == -1);
    switch (op) {
      case JSOP_POPN:
        return GET_UINT16(pc);
      case JSOP_CONCATN:
        return GET_UINT16(pc);
      case JSOP_LEAVEBLOCK:
        return GET_UINT16(pc);
      case JSOP_LEAVEBLOCKEXPR:
        return GET_UINT16(pc) + 1;
      case JSOP_NEWARRAY:
        return GET_UINT16(pc);
      default:
        /* stack: fun, this, [argc arguments] */
        JS_ASSERT(op == JSOP_NEW || op == JSOP_CALL ||
                  op == JSOP_EVAL || op == JSOP_SETCALL ||
                  op == JSOP_APPLY);
        return 2 + GET_ARGC(pc);
    }
}

uintN
js_GetEnterBlockStackDefs(JSContext *cx, JSScript *script, jsbytecode *pc)
{
    JSObject *obj;

    JS_ASSERT(*pc == JSOP_ENTERBLOCK || *pc == JSOP_TRAP);
    GET_OBJECT_FROM_BYTECODE(script, pc, 0, obj);
    return OBJ_BLOCK_COUNT(cx, obj);
}

#ifdef DEBUG

/* If pc != NULL, includes a prefix indicating whether the PC is at the current line. */
JS_FRIEND_API(JSBool)
js_DisassembleAtPC(JSContext *cx, JSScript *script, JSBool lines, FILE *fp, jsbytecode *pc)
{
    jsbytecode *next, *end;
    uintN len;

    next = script->code;
    end = next + script->length;
    while (next < end) {
        if (next == script->main)
            fputs("main:\n", fp);
        if (pc != NULL) {
            if (pc == next)
                fputs("--> ", fp);
            else
                fputs("    ", fp);
        }
        len = js_Disassemble1(cx, script, next,
                              next - script->code,
                              lines, fp);
        if (!len)
            return JS_FALSE;
        next += len;
    }
    return JS_TRUE;
}

JS_FRIEND_API(JSBool)
js_Disassemble(JSContext *cx, JSScript *script, JSBool lines, FILE *fp)
{
    return js_DisassembleAtPC(cx, script, lines, fp, NULL);
}

JS_FRIEND_API(JSBool)
js_DumpPC(JSContext *cx)
{
    return js_DisassembleAtPC(cx, cx->fp->script, true, stdout, cx->regs->pc);
}

JSBool
js_DumpScript(JSContext *cx, JSScript *script)
{
    return js_Disassemble(cx, script, true, stdout);
}

const char *
ToDisassemblySource(JSContext *cx, jsval v)
{
    if (!JSVAL_IS_PRIMITIVE(v)) {
        JSObject *obj = JSVAL_TO_OBJECT(v);
        Class *clasp = obj->getClass();

        if (clasp == &js_BlockClass) {
            char *source = JS_sprintf_append(NULL, "depth %d {", OBJ_BLOCK_DEPTH(cx, obj));
            for (JSScopeProperty *sprop = obj->scope()->lastProperty();
                 sprop;
                 sprop = sprop->parent) {
                const char *bytes = js_AtomToPrintableString(cx, JSID_TO_ATOM(sprop->id));
                if (!bytes)
                    return NULL;
                source = JS_sprintf_append(source, "%s: %d%s",
                                           bytes, sprop->shortid,
                                           sprop->parent ? ", " : "");
            }

            source = JS_sprintf_append(source, "}");
            if (!source)
                return NULL;

            JSString *str = JS_NewString(cx, source, strlen(source));
            if (!str)
                return NULL;
            return js_GetStringBytes(cx, str);
        }

        if (clasp == &js_FunctionClass) {
            JSFunction *fun = GET_FUNCTION_PRIVATE(cx, obj);
            JSString *str = JS_DecompileFunction(cx, fun, JS_DONT_PRETTY_PRINT);
            if (!str)
                return NULL;
            return js_GetStringBytes(cx, str);
        }

        if (clasp == &js_RegExpClass) {
            AutoValueRooter tvr(cx);
            if (!js_regexp_toString(cx, obj, tvr.addr()))
                return NULL;
            return js_GetStringBytes(cx, JSVAL_TO_STRING(Jsvalify(tvr.value())));
        }
    }

    return js_ValueToPrintableSource(cx, Valueify(v));
}

JS_FRIEND_API(uintN)
js_Disassemble1(JSContext *cx, JSScript *script, jsbytecode *pc,
                uintN loc, JSBool lines, FILE *fp)
{
    JSOp op;
    const JSCodeSpec *cs;
    ptrdiff_t len, off, jmplen;
    uint32 type;
    JSAtom *atom;
    uintN index;
    JSObject *obj;
    jsval v;
    const char *bytes;
    jsint i;

    op = (JSOp)*pc;
    if (op >= JSOP_LIMIT) {
        char numBuf1[12], numBuf2[12];
        JS_snprintf(numBuf1, sizeof numBuf1, "%d", op);
        JS_snprintf(numBuf2, sizeof numBuf2, "%d", JSOP_LIMIT);
        JS_ReportErrorNumber(cx, js_GetErrorMessage, NULL,
                             JSMSG_BYTECODE_TOO_BIG, numBuf1, numBuf2);
        return 0;
    }
    cs = &js_CodeSpec[op];
    len = (ptrdiff_t) cs->length;
    fprintf(fp, "%05u:", loc);
    if (lines)
        fprintf(fp, "%4u", JS_PCToLineNumber(cx, script, pc));
    fprintf(fp, "  %s", js_CodeName[op]);
    type = JOF_TYPE(cs->format);
    switch (type) {
      case JOF_BYTE:
        if (op == JSOP_TRAP) {
            op = JS_GetTrapOpcode(cx, script, pc);
            len = (ptrdiff_t) js_CodeSpec[op].length;
        }
        break;

      case JOF_JUMP:
      case JOF_JUMPX:
        off = GetJumpOffset(pc, pc);
        fprintf(fp, " %u (%d)", loc + (intN) off, (intN) off);
        break;

      case JOF_ATOM:
      case JOF_OBJECT:
      case JOF_REGEXP:
        index = js_GetIndexFromBytecode(cx, script, pc, 0);
        if (type == JOF_ATOM) {
            if (op == JSOP_DOUBLE) {
                v = Jsvalify(script->getConst(index));
            } else {
                JS_GET_SCRIPT_ATOM(script, pc, index, atom);
                v = ATOM_TO_JSVAL(atom);
            }
        } else {
            if (type == JOF_OBJECT)
                obj = script->getObject(index);
            else
                obj = script->getRegExp(index);
            v = OBJECT_TO_JSVAL(obj);
        }
        bytes = ToDisassemblySource(cx, v);
        if (!bytes)
            return 0;
        fprintf(fp, " %s", bytes);
        break;

      case JOF_UINT16PAIR:
        i = (jsint)GET_UINT16(pc);
        fprintf(fp, " %d", i);
        /* FALL THROUGH */

      case JOF_UINT16:
        i = (jsint)GET_UINT16(pc);
        goto print_int;

      case JOF_TABLESWITCH:
      case JOF_TABLESWITCHX:
      {
        jsbytecode *pc2;
        jsint i, low, high;

        jmplen = (type == JOF_TABLESWITCH) ? JUMP_OFFSET_LEN
                                           : JUMPX_OFFSET_LEN;
        pc2 = pc;
        off = GetJumpOffset(pc, pc2);
        pc2 += jmplen;
        low = GET_JUMP_OFFSET(pc2);
        pc2 += JUMP_OFFSET_LEN;
        high = GET_JUMP_OFFSET(pc2);
        pc2 += JUMP_OFFSET_LEN;
        fprintf(fp, " defaultOffset %d low %d high %d", (intN) off, low, high);
        for (i = low; i <= high; i++) {
            off = GetJumpOffset(pc, pc2);
            fprintf(fp, "\n\t%d: %d", i, (intN) off);
            pc2 += jmplen;
        }
        len = 1 + pc2 - pc;
        break;
      }

      case JOF_LOOKUPSWITCH:
      case JOF_LOOKUPSWITCHX:
      {
        jsbytecode *pc2;
        jsatomid npairs;

        jmplen = (type == JOF_LOOKUPSWITCH) ? JUMP_OFFSET_LEN
                                            : JUMPX_OFFSET_LEN;
        pc2 = pc;
        off = GetJumpOffset(pc, pc2);
        pc2 += jmplen;
        npairs = GET_UINT16(pc2);
        pc2 += UINT16_LEN;
        fprintf(fp, " offset %d npairs %u", (intN) off, (uintN) npairs);
        while (npairs) {
            uint16 constIndex = GET_INDEX(pc2);
            pc2 += INDEX_LEN;
            off = GetJumpOffset(pc, pc2);
            pc2 += jmplen;

            bytes = ToDisassemblySource(cx, Jsvalify(script->getConst(constIndex)));
            if (!bytes)
                return 0;
            fprintf(fp, "\n\t%s: %d", bytes, (intN) off);
            npairs--;
        }
        len = 1 + pc2 - pc;
        break;
      }

      case JOF_QARG:
        fprintf(fp, " %u", GET_ARGNO(pc));
        break;

      case JOF_LOCAL:
        fprintf(fp, " %u", GET_SLOTNO(pc));
        break;

      case JOF_SLOTATOM:
      case JOF_SLOTOBJECT:
        fprintf(fp, " %u", GET_SLOTNO(pc));
        index = js_GetIndexFromBytecode(cx, script, pc, SLOTNO_LEN);
        if (type == JOF_SLOTATOM) {
            JS_GET_SCRIPT_ATOM(script, pc, index, atom);
            v = ATOM_TO_JSVAL(atom);
        } else {
            obj = script->getObject(index);
            v = OBJECT_TO_JSVAL(obj);
        }
        bytes = ToDisassemblySource(cx, v);
        if (!bytes)
            return 0;
        fprintf(fp, " %s", bytes);
        break;

      case JOF_UINT24:
        JS_ASSERT(op == JSOP_UINT24 || op == JSOP_NEWARRAY);
        i = (jsint)GET_UINT24(pc);
        goto print_int;

      case JOF_UINT8:
        i = pc[1];
        goto print_int;

      case JOF_INT8:
        i = GET_INT8(pc);
        goto print_int;

      case JOF_INT32:
        JS_ASSERT(op == JSOP_INT32);
        i = GET_INT32(pc);
      print_int:
        fprintf(fp, " %d", i);
        break;

      default: {
        char numBuf[12];
        JS_snprintf(numBuf, sizeof numBuf, "%lx", (unsigned long) cs->format);
        JS_ReportErrorNumber(cx, js_GetErrorMessage, NULL,
                             JSMSG_UNKNOWN_FORMAT, numBuf);
        return 0;
      }
    }
    fputs("\n", fp);
    return len;
}

#endif /* DEBUG */

/************************************************************************/

/*
 * Sprintf, but with unlimited and automatically allocated buffering.
 */
typedef struct Sprinter {
    JSContext       *context;       /* context executing the decompiler */
    JSArenaPool     *pool;          /* string allocation pool */
    char            *base;          /* base address of buffer in pool */
    size_t          size;           /* size of buffer allocated at base */
    ptrdiff_t       offset;         /* offset of next free char in buffer */
} Sprinter;

#define INIT_SPRINTER(cx, sp, ap, off) \
    ((sp)->context = cx, (sp)->pool = ap, (sp)->base = NULL, (sp)->size = 0,  \
     (sp)->offset = off)

#define OFF2STR(sp,off) ((sp)->base + (off))
#define STR2OFF(sp,str) ((str) - (sp)->base)
#define RETRACT(sp,str) ((sp)->offset = STR2OFF(sp, str))

static JSBool
SprintEnsureBuffer(Sprinter *sp, size_t len)
{
    ptrdiff_t nb;
    char *base;

    nb = (sp->offset + len + 1) - sp->size;
    if (nb < 0)
        return JS_TRUE;
    base = sp->base;
    if (!base) {
        JS_ARENA_ALLOCATE_CAST(base, char *, sp->pool, nb);
    } else {
        JS_ARENA_GROW_CAST(base, char *, sp->pool, sp->size, nb);
    }
    if (!base) {
        js_ReportOutOfScriptQuota(sp->context);
        return JS_FALSE;
    }
    sp->base = base;
    sp->size += nb;
    return JS_TRUE;
}

static ptrdiff_t
SprintPut(Sprinter *sp, const char *s, size_t len)
{
    ptrdiff_t offset = sp->size; /* save old size */
    char *bp = sp->base;         /* save old base */

    /* Allocate space for s, including the '\0' at the end. */
    if (!SprintEnsureBuffer(sp, len))
        return -1;

    if (sp->base != bp &&               /* buffer was realloc'ed */
        s >= bp && s < bp + offset) {   /* s was within the buffer */
        s = sp->base + (s - bp);        /* this is where it lives now */
    }

    /* Advance offset and copy s into sp's buffer. */
    offset = sp->offset;
    sp->offset += len;
    bp = sp->base + offset;
    memmove(bp, s, len);
    bp[len] = 0;
    return offset;
}

static ptrdiff_t
SprintCString(Sprinter *sp, const char *s)
{
    return SprintPut(sp, s, strlen(s));
}

static ptrdiff_t
SprintString(Sprinter *sp, JSString *str)
{
    const jschar *chars;
    size_t length, size;
    ptrdiff_t offset;

    str->getCharsAndLength(chars, length);
    if (length == 0)
        return sp->offset;

    size = js_GetDeflatedStringLength(sp->context, chars, length);
    if (size == (size_t)-1 || !SprintEnsureBuffer(sp, size))
        return -1;

    offset = sp->offset;
    sp->offset += size;
    js_DeflateStringToBuffer(sp->context, chars, length, sp->base + offset,
                             &size);
    sp->base[sp->offset] = 0;
    return offset;
}


static ptrdiff_t
Sprint(Sprinter *sp, const char *format, ...)
{
    va_list ap;
    char *bp;
    ptrdiff_t offset;

    va_start(ap, format);
    bp = JS_vsmprintf(format, ap);      /* XXX vsaprintf */
    va_end(ap);
    if (!bp) {
        JS_ReportOutOfMemory(sp->context);
        return -1;
    }
    offset = SprintCString(sp, bp);
    js_free(bp);
    return offset;
}

const char js_EscapeMap[] = {
    '\b', 'b',
    '\f', 'f',
    '\n', 'n',
    '\r', 'r',
    '\t', 't',
    '\v', 'v',
    '"',  '"',
    '\'', '\'',
    '\\', '\\',
    '\0', '0'
};

#define DONT_ESCAPE     0x10000

static char *
QuoteString(Sprinter *sp, JSString *str, uint32 quote)
{
    JSBool dontEscape, ok;
    jschar qc, c;
    ptrdiff_t off, len;
    const jschar *s, *t, *z;
    const char *e;
    char *bp;

    /* Sample off first for later return value pointer computation. */
    dontEscape = (quote & DONT_ESCAPE) != 0;
    qc = (jschar) quote;
    off = sp->offset;
    if (qc && Sprint(sp, "%c", (char)qc) < 0)
        return NULL;

    /* Loop control variables: z points at end of string sentinel. */
    str->getCharsAndEnd(s, z);
    for (t = s; t < z; s = ++t) {
        /* Move t forward from s past un-quote-worthy characters. */
        c = *t;
        while (JS_ISPRINT(c) && c != qc && c != '\\' && c != '\t' &&
               !(c >> 8)) {
            c = *++t;
            if (t == z)
                break;
        }
        len = t - s;

        /* Allocate space for s, including the '\0' at the end. */
        if (!SprintEnsureBuffer(sp, len))
            return NULL;

        /* Advance sp->offset and copy s into sp's buffer. */
        bp = sp->base + sp->offset;
        sp->offset += len;
        while (--len >= 0)
            *bp++ = (char) *s++;
        *bp = '\0';

        if (t == z)
            break;

        /* Use js_EscapeMap, \u, or \x only if necessary. */
        if (!(c >> 8) && (e = strchr(js_EscapeMap, (int)c)) != NULL) {
            ok = dontEscape
                 ? Sprint(sp, "%c", (char)c) >= 0
                 : Sprint(sp, "\\%c", e[1]) >= 0;
        } else {
            ok = Sprint(sp, (c >> 8) ? "\\u%04X" : "\\x%02X", c) >= 0;
        }
        if (!ok)
            return NULL;
    }

    /* Sprint the closing quote and return the quoted string. */
    if (qc && Sprint(sp, "%c", (char)qc) < 0)
        return NULL;

    /*
     * If we haven't Sprint'd anything yet, Sprint an empty string so that
     * the OFF2STR below gives a valid result.
     */
    if (off == sp->offset && Sprint(sp, "") < 0)
        return NULL;
    return OFF2STR(sp, off);
}

JSString *
js_QuoteString(JSContext *cx, JSString *str, jschar quote)
{
    void *mark;
    Sprinter sprinter;
    char *bytes;
    JSString *escstr;

    mark = JS_ARENA_MARK(&cx->tempPool);
    INIT_SPRINTER(cx, &sprinter, &cx->tempPool, 0);
    bytes = QuoteString(&sprinter, str, quote);
    escstr = bytes ? JS_NewStringCopyZ(cx, bytes) : NULL;
    JS_ARENA_RELEASE(&cx->tempPool, mark);
    return escstr;
}

/************************************************************************/

struct JSPrinter {
    Sprinter        sprinter;       /* base class state */
    JSArenaPool     pool;           /* string allocation pool */
    uintN           indent;         /* indentation in spaces */
    bool            pretty;         /* pretty-print: indent, use newlines */
    bool            grouped;        /* in parenthesized expression context */
    bool            strict;         /* in code marked strict */
    JSScript        *script;        /* script being printed */
    jsbytecode      *dvgfence;      /* DecompileExpression fencepost */
    jsbytecode      **pcstack;      /* DecompileExpression modeled stack */
    JSFunction      *fun;           /* interpreted function */
    jsuword         *localNames;    /* argument and variable names */
};

JSPrinter *
js_NewPrinter(JSContext *cx, const char *name, JSFunction *fun,
              uintN indent, JSBool pretty, JSBool grouped, JSBool strict)
{
    JSPrinter *jp;

    jp = (JSPrinter *) cx->malloc(sizeof(JSPrinter));
    if (!jp)
        return NULL;
    INIT_SPRINTER(cx, &jp->sprinter, &jp->pool, 0);
    JS_InitArenaPool(&jp->pool, name, 256, 1, &cx->scriptStackQuota);
    jp->indent = indent;
    jp->pretty = !!pretty;
    jp->grouped = !!grouped;
    jp->strict = !!strict;
    jp->script = NULL;
    jp->dvgfence = NULL;
    jp->pcstack = NULL;
    jp->fun = fun;
    jp->localNames = NULL;
    if (fun && FUN_INTERPRETED(fun) && fun->hasLocalNames()) {
        jp->localNames = js_GetLocalNameArray(cx, fun, &jp->pool);
        if (!jp->localNames) {
            js_DestroyPrinter(jp);
            return NULL;
        }
    }
    return jp;
}

void
js_DestroyPrinter(JSPrinter *jp)
{
    JS_FinishArenaPool(&jp->pool);
    jp->sprinter.context->free(jp);
}

JSString *
js_GetPrinterOutput(JSPrinter *jp)
{
    JSContext *cx;
    JSString *str;

    cx = jp->sprinter.context;
    if (!jp->sprinter.base)
        return cx->runtime->emptyString;
    str = JS_NewStringCopyZ(cx, jp->sprinter.base);
    if (!str)
        return NULL;
    JS_FreeArenaPool(&jp->pool);
    INIT_SPRINTER(cx, &jp->sprinter, &jp->pool, 0);
    return str;
}

/*
 * NB: Indexed by SRC_DECL_* defines from jsemit.h.
 */
static const char * const var_prefix[] = {"var ", "const ", "let "};

static const char *
VarPrefix(jssrcnote *sn)
{
    if (sn && (SN_TYPE(sn) == SRC_DECL || SN_TYPE(sn) == SRC_GROUPASSIGN)) {
        ptrdiff_t type = js_GetSrcNoteOffset(sn, 0);
        if ((uintN)type <= SRC_DECL_LET)
            return var_prefix[type];
    }
    return "";
}

int
js_printf(JSPrinter *jp, const char *format, ...)
{
    va_list ap;
    char *bp, *fp;
    int cc;

    if (*format == '\0')
        return 0;

    va_start(ap, format);

    /* If pretty-printing, expand magic tab into a run of jp->indent spaces. */
    if (*format == '\t') {
        format++;
        if (jp->pretty && Sprint(&jp->sprinter, "%*s", jp->indent, "") < 0) {
            va_end(ap);
            return -1;
        }
    }

    /* Suppress newlines (must be once per format, at the end) if not pretty. */
    fp = NULL;
    if (!jp->pretty && format[cc = strlen(format) - 1] == '\n') {
        fp = JS_strdup(jp->sprinter.context, format);
        if (!fp) {
            va_end(ap);
            return -1;
        }
        fp[cc] = '\0';
        format = fp;
    }

    /* Allocate temp space, convert format, and put. */
    bp = JS_vsmprintf(format, ap);      /* XXX vsaprintf */
    if (fp) {
        jp->sprinter.context->free(fp);
        format = NULL;
    }
    if (!bp) {
        JS_ReportOutOfMemory(jp->sprinter.context);
        va_end(ap);
        return -1;
    }

    cc = strlen(bp);
    if (SprintPut(&jp->sprinter, bp, (size_t)cc) < 0)
        cc = -1;
    js_free(bp);

    va_end(ap);
    return cc;
}

JSBool
js_puts(JSPrinter *jp, const char *s)
{
    return SprintCString(&jp->sprinter, s) >= 0;
}

/************************************************************************/

typedef struct SprintStack {
    Sprinter    sprinter;       /* sprinter for postfix to infix buffering */
    ptrdiff_t   *offsets;       /* stack of postfix string offsets */
    jsbytecode  *opcodes;       /* parallel stack of JS opcodes */
    uintN       top;            /* top of stack index */
    uintN       inArrayInit;    /* array initialiser/comprehension level */
    JSBool      inGenExp;       /* in generator expression */
    JSPrinter   *printer;       /* permanent output goes here */
} SprintStack;

/*
 * Find the depth of the operand stack when the interpreter reaches the given
 * pc in script. pcstack must have space for least script->depth elements. On
 * return it will contain pointers to opcodes that populated the interpreter's
 * current operand stack.
 *
 * This function cannot raise an exception or error. However, due to a risk of
 * potential bugs when modeling the stack, the function returns -1 if it
 * detects an inconsistency in the model. Such an inconsistency triggers an
 * assert in a debug build.
 */
static intN
ReconstructPCStack(JSContext *cx, JSScript *script, jsbytecode *pc,
                   jsbytecode **pcstack);

#define FAILED_EXPRESSION_DECOMPILER ((char *) 1)

/*
 * Decompile a part of expression up to the given pc. The function returns
 * NULL on out-of-memory, or the FAILED_EXPRESSION_DECOMPILER sentinel when
 * the decompiler fails due to a bug and/or unimplemented feature, or the
 * decompiled string on success.
 */
static char *
DecompileExpression(JSContext *cx, JSScript *script, JSFunction *fun,
                    jsbytecode *pc);

/*
 * Get a stacked offset from ss->sprinter.base, or if the stacked value |off|
 * is negative, fetch the generating pc from printer->pcstack[-2 - off] and
 * decompile the code that generated the missing value.  This is used when
 * reporting errors, where the model stack will lack |pcdepth| non-negative
 * offsets (see DecompileExpression and DecompileCode).
 *
 * If the stacked offset is -1, return 0 to index the NUL padding at the start
 * of ss->sprinter.base.  If this happens, it means there is a decompiler bug
 * to fix, but it won't violate memory safety.
 */
static ptrdiff_t
GetOff(SprintStack *ss, uintN i)
{
    ptrdiff_t off;
    jsbytecode *pc;
    char *bytes;

    off = ss->offsets[i];
    if (off >= 0)
        return off;

    JS_ASSERT(off <= -2);
    JS_ASSERT(ss->printer->pcstack);
    if (off <= -2 && ss->printer->pcstack) {
        pc = ss->printer->pcstack[-2 - off];
        bytes = DecompileExpression(ss->sprinter.context, ss->printer->script,
                                    ss->printer->fun, pc);
        if (!bytes)
            return 0;
        if (bytes != FAILED_EXPRESSION_DECOMPILER) {
            off = SprintCString(&ss->sprinter, bytes);
            if (off < 0)
                off = 0;
            ss->offsets[i] = off;
            ss->sprinter.context->free(bytes);
            return off;
        }
        if (!ss->sprinter.base && SprintPut(&ss->sprinter, "", 0) >= 0) {
            memset(ss->sprinter.base, 0, ss->sprinter.offset);
            ss->offsets[i] = -1;
        }
    }
    return 0;
}

static const char *
GetStr(SprintStack *ss, uintN i)
{
    ptrdiff_t off;

    /*
     * Must call GetOff before using ss->sprinter.base, since it may be null
     * until bootstrapped by GetOff.
     */
    off = GetOff(ss, i);
    return OFF2STR(&ss->sprinter, off);
}

/*
 * Gap between stacked strings to allow for insertion of parens and commas
 * when auto-parenthesizing expressions and decompiling array initialisers
 * (see the JSOP_NEWARRAY case in Decompile).
 */
#define PAREN_SLOP      (2 + 1)

/*
 * These pseudo-ops help js_DecompileValueGenerator decompile JSOP_SETNAME,
 * JSOP_SETPROP, and JSOP_SETELEM, respectively.  They are never stored in
 * bytecode, so they don't preempt valid opcodes.
 */
#define JSOP_GETPROP2   JSOP_LIMIT
#define JSOP_GETELEM2   JSOP_LIMIT + 1
JS_STATIC_ASSERT(JSOP_GETELEM2 <= 255);

static void
AddParenSlop(SprintStack *ss)
{
    memset(OFF2STR(&ss->sprinter, ss->sprinter.offset), 0, PAREN_SLOP);
    ss->sprinter.offset += PAREN_SLOP;
}

static JSBool
PushOff(SprintStack *ss, ptrdiff_t off, JSOp op)
{
    uintN top;

    if (!SprintEnsureBuffer(&ss->sprinter, PAREN_SLOP))
        return JS_FALSE;

    /* ss->top points to the next free slot; be paranoid about overflow. */
    top = ss->top;
    JS_ASSERT(top < StackDepth(ss->printer->script));
    if (top >= StackDepth(ss->printer->script)) {
        JS_ReportOutOfMemory(ss->sprinter.context);
        return JS_FALSE;
    }

    /* The opcodes stack must contain real bytecodes that index js_CodeSpec. */
    ss->offsets[top] = off;
    ss->opcodes[top] = jsbytecode((op == JSOP_GETPROP2) ? JSOP_GETPROP
                                : (op == JSOP_GETELEM2) ? JSOP_GETELEM
                                : op);
    ss->top = ++top;
    AddParenSlop(ss);
    return JS_TRUE;
}

static ptrdiff_t
PopOffPrec(SprintStack *ss, uint8 prec)
{
    uintN top;
    const JSCodeSpec *topcs;
    ptrdiff_t off;

    /* ss->top points to the next free slot; be paranoid about underflow. */
    top = ss->top;
    JS_ASSERT(top != 0);
    if (top == 0)
        return 0;

    ss->top = --top;
    off = GetOff(ss, top);
    topcs = &js_CodeSpec[ss->opcodes[top]];
    if (topcs->prec != 0 && topcs->prec < prec) {
        ss->sprinter.offset = ss->offsets[top] = off - 2;
        off = Sprint(&ss->sprinter, "(%s)", OFF2STR(&ss->sprinter, off));
    } else {
        ss->sprinter.offset = off;
    }
    return off;
}

static const char *
PopStrPrec(SprintStack *ss, uint8 prec)
{
    ptrdiff_t off;

    off = PopOffPrec(ss, prec);
    return OFF2STR(&ss->sprinter, off);
}

static ptrdiff_t
PopOff(SprintStack *ss, JSOp op)
{
    return PopOffPrec(ss, js_CodeSpec[op].prec);
}

static const char *
PopStr(SprintStack *ss, JSOp op)
{
    return PopStrPrec(ss, js_CodeSpec[op].prec);
}

typedef struct TableEntry {
    jsval       key;
    ptrdiff_t   offset;
    JSAtom      *label;
    jsint       order;          /* source order for stable tableswitch sort */
} TableEntry;

static JSBool
CompareOffsets(void *arg, const void *v1, const void *v2, int *result)
{
    ptrdiff_t offset_diff;
    const TableEntry *te1 = (const TableEntry *) v1,
                     *te2 = (const TableEntry *) v2;

    offset_diff = te1->offset - te2->offset;
    *result = (offset_diff == 0 ? te1->order - te2->order
               : offset_diff < 0 ? -1
               : 1);
    return JS_TRUE;
}

static ptrdiff_t
SprintDoubleValue(Sprinter *sp, jsval v, JSOp *opp)
{
    jsdouble d;
    ptrdiff_t todo;
    char *s, buf[DTOSTR_STANDARD_BUFFER_SIZE];

    JS_ASSERT(JSVAL_IS_DOUBLE(v));
    d = JSVAL_TO_DOUBLE(v);
    if (JSDOUBLE_IS_NEGZERO(d)) {
        todo = SprintCString(sp, "-0");
        *opp = JSOP_NEG;
    } else if (!JSDOUBLE_IS_FINITE(d)) {
        /* Don't use Infinity and NaN, they're mutable. */
        todo = SprintCString(sp,
                             JSDOUBLE_IS_NaN(d)
                             ? "0 / 0"
                             : (d < 0)
                             ? "1 / -0"
                             : "1 / 0");
        *opp = JSOP_DIV;
    } else {
        s = js_dtostr(JS_THREAD_DATA(sp->context)->dtoaState, buf, sizeof buf,
                      DTOSTR_STANDARD, 0, d);
        if (!s) {
            JS_ReportOutOfMemory(sp->context);
            return -1;
        }
        JS_ASSERT(strcmp(s, js_Infinity_str) &&
                  (*s != '-' ||
                   strcmp(s + 1, js_Infinity_str)) &&
                  strcmp(s, js_NaN_str));
        todo = Sprint(sp, s);
    }
    return todo;
}

static jsbytecode *
Decompile(SprintStack *ss, jsbytecode *pc, intN nb, JSOp nextop);

static JSBool
DecompileSwitch(SprintStack *ss, TableEntry *table, uintN tableLength,
                jsbytecode *pc, ptrdiff_t switchLength,
                ptrdiff_t defaultOffset, JSBool isCondSwitch)
{
    JSContext *cx;
    JSPrinter *jp;
    ptrdiff_t off, off2, diff, caseExprOff, todo;
    char *lval, *rval;
    uintN i;
    jsval key;
    JSString *str;

    cx = ss->sprinter.context;
    jp = ss->printer;

    /* JSOP_CONDSWITCH doesn't pop, unlike JSOP_{LOOKUP,TABLE}SWITCH. */
    off = isCondSwitch ? GetOff(ss, ss->top-1) : PopOff(ss, JSOP_NOP);
    lval = OFF2STR(&ss->sprinter, off);

    js_printf(jp, "\tswitch (%s) {\n", lval);

    if (tableLength) {
        diff = table[0].offset - defaultOffset;
        if (diff > 0) {
            jp->indent += 2;
            js_printf(jp, "\t%s:\n", js_default_str);
            jp->indent += 2;
            if (!Decompile(ss, pc + defaultOffset, diff, JSOP_NOP))
                return JS_FALSE;
            jp->indent -= 4;
        }

        caseExprOff = isCondSwitch ? JSOP_CONDSWITCH_LENGTH : 0;

        for (i = 0; i < tableLength; i++) {
            off = table[i].offset;
            off2 = (i + 1 < tableLength) ? table[i + 1].offset : switchLength;

            key = table[i].key;
            if (isCondSwitch) {
                ptrdiff_t nextCaseExprOff;

                /*
                 * key encodes the JSOP_CASE bytecode's offset from switchtop.
                 * The next case expression follows immediately, unless we are
                 * at the last case.
                 */
                nextCaseExprOff = (ptrdiff_t)JSVAL_TO_INT(key);
                nextCaseExprOff += js_CodeSpec[pc[nextCaseExprOff]].length;
                jp->indent += 2;
                if (!Decompile(ss, pc + caseExprOff,
                               nextCaseExprOff - caseExprOff, JSOP_NOP)) {
                    return JS_FALSE;
                }
                caseExprOff = nextCaseExprOff;

                /* Balance the stack as if this JSOP_CASE matched. */
                --ss->top;
            } else {
                /*
                 * key comes from an atom, not the decompiler, so we need to
                 * quote it if it's a string literal.  But if table[i].label
                 * is non-null, key was constant-propagated and label is the
                 * name of the const we should show as the case label.  We set
                 * key to undefined so this identifier is escaped, if required
                 * by non-ASCII characters, but not quoted, by QuoteString.
                 */
                todo = -1;
                if (table[i].label) {
                    str = ATOM_TO_STRING(table[i].label);
                    key = JSVAL_VOID;
                } else if (JSVAL_IS_DOUBLE(key)) {
                    JSOp junk;

                    todo = SprintDoubleValue(&ss->sprinter, key, &junk);
                    str = NULL;
                } else {
                    str = js_ValueToString(cx, Valueify(key));
                    if (!str)
                        return JS_FALSE;
                }
                if (todo >= 0) {
                    rval = OFF2STR(&ss->sprinter, todo);
                } else {
                    rval = QuoteString(&ss->sprinter, str, (jschar)
                                       (JSVAL_IS_STRING(key) ? '"' : 0));
                    if (!rval)
                        return JS_FALSE;
                }
                RETRACT(&ss->sprinter, rval);
                jp->indent += 2;
                js_printf(jp, "\tcase %s:\n", rval);
            }

            jp->indent += 2;
            if (off <= defaultOffset && defaultOffset < off2) {
                diff = defaultOffset - off;
                if (diff != 0) {
                    if (!Decompile(ss, pc + off, diff, JSOP_NOP))
                        return JS_FALSE;
                    off = defaultOffset;
                }
                jp->indent -= 2;
                js_printf(jp, "\t%s:\n", js_default_str);
                jp->indent += 2;
            }
            if (!Decompile(ss, pc + off, off2 - off, JSOP_NOP))
                return JS_FALSE;
            jp->indent -= 4;

            /* Re-balance as if last JSOP_CASE or JSOP_DEFAULT mismatched. */
            if (isCondSwitch)
                ++ss->top;
        }
    }

    if (defaultOffset == switchLength) {
        jp->indent += 2;
        js_printf(jp, "\t%s:;\n", js_default_str);
        jp->indent -= 2;
    }
    js_printf(jp, "\t}\n");

    /* By the end of a JSOP_CONDSWITCH, the discriminant has been popped. */
    if (isCondSwitch)
        --ss->top;
    return JS_TRUE;
}

#define LOCAL_ASSERT_CUSTOM(expr, BAD_EXIT)                                   \
    JS_BEGIN_MACRO                                                            \
        JS_ASSERT(expr);                                                      \
        if (!(expr)) { BAD_EXIT; }                                            \
    JS_END_MACRO

#define LOCAL_ASSERT_RV(expr, rv)                                             \
    LOCAL_ASSERT_CUSTOM(expr, return (rv))

static JSAtom *
GetArgOrVarAtom(JSPrinter *jp, uintN slot)
{
    JSAtom *name;

    LOCAL_ASSERT_RV(jp->fun, NULL);
    LOCAL_ASSERT_RV(slot < jp->fun->countLocalNames(), NULL);
    name = JS_LOCAL_NAME_TO_ATOM(jp->localNames[slot]);
#if !JS_HAS_DESTRUCTURING
    LOCAL_ASSERT_RV(name, NULL);
#endif
    return name;
}

const char *
GetLocal(SprintStack *ss, jsint i)
{
    ptrdiff_t off;
    JSContext *cx;
    JSScript *script;
    jsatomid j, n;
    JSAtom *atom;
    JSObject *obj;
    jsint depth, count;
    JSScopeProperty *sprop;
    const char *rval;

#define LOCAL_ASSERT(expr)      LOCAL_ASSERT_RV(expr, "")

    off = ss->offsets[i];
    if (off >= 0)
        return OFF2STR(&ss->sprinter, off);

    /*
     * We must be called from js_DecompileValueGenerator (via Decompile) when
     * dereferencing a local that's undefined or null. Search script->objects
     * for the block containing this local by its stack index, i.
     *
     * In case of destructuring's use of JSOP_GETLOCAL, however, there may be
     * no such local. This could mean no blocks (no script objects at all, or
     * none of the script's object literals are blocks), or the stack slot i is
     * not in a block. In either case, return GetStr(ss, i).
     */
    cx = ss->sprinter.context;
    script = ss->printer->script;
    if (script->objectsOffset == 0)
        return GetStr(ss, i);
    for (j = 0, n = script->objects()->length; ; j++) {
        if (j == n)
            return GetStr(ss, i);
        obj = script->getObject(j);
        if (obj->getClass() == &js_BlockClass) {
            depth = OBJ_BLOCK_DEPTH(cx, obj);
            count = OBJ_BLOCK_COUNT(cx, obj);
            if ((jsuint)(i - depth) < (jsuint)count)
                break;
        }
    }

    i -= depth;
    for (sprop = obj->scope()->lastProperty(); sprop; sprop = sprop->parent) {
        if (sprop->shortid == i)
            break;
    }

    LOCAL_ASSERT(sprop && JSID_IS_ATOM(sprop->id));
    atom = JSID_TO_ATOM(sprop->id);
    rval = QuoteString(&ss->sprinter, ATOM_TO_STRING(atom), 0);
    if (!rval)
        return NULL;
    RETRACT(&ss->sprinter, rval);
    return rval;

#undef LOCAL_ASSERT
}

static JSBool
IsVarSlot(JSPrinter *jp, jsbytecode *pc, jsint *indexp)
{
    uintN slot;

    slot = GET_SLOTNO(pc);
    if (slot < jp->script->nfixed) {
        /* The slot refers to a variable with name stored in jp->localNames. */
        *indexp = jp->fun->nargs + slot;
        return JS_TRUE;
    }

    /* We have a local which index is relative to the stack base. */
    slot -= jp->script->nfixed;
    JS_ASSERT(slot < StackDepth(jp->script));
    *indexp = slot;
    return JS_FALSE;
}

#define LOAD_ATOM(PCOFF)                                                      \
    GET_ATOM_FROM_BYTECODE(jp->script, pc, PCOFF, atom)

#if JS_HAS_DESTRUCTURING

#define LOCAL_ASSERT(expr)  LOCAL_ASSERT_RV(expr, NULL)
#define LOAD_OP_DATA(pc)    (oplen = (cs = &js_CodeSpec[op=(JSOp)*pc])->length)

static jsbytecode *
DecompileDestructuring(SprintStack *ss, jsbytecode *pc, jsbytecode *endpc);

static jsbytecode *
DecompileDestructuringLHS(SprintStack *ss, jsbytecode *pc, jsbytecode *endpc,
                          JSBool *hole)
{
    JSContext *cx;
    JSPrinter *jp;
    JSOp op;
    const JSCodeSpec *cs;
    uintN oplen;
    jsint i;
    const char *lval, *xval;
    ptrdiff_t todo;
    JSAtom *atom;

    *hole = JS_FALSE;
    cx = ss->sprinter.context;
    jp = ss->printer;
    LOAD_OP_DATA(pc);

    switch (op) {
      case JSOP_POP:
        *hole = JS_TRUE;
        todo = SprintPut(&ss->sprinter, ", ", 2);
        break;

      case JSOP_DUP:
        pc = DecompileDestructuring(ss, pc, endpc);
        if (!pc)
            return NULL;
        if (pc == endpc)
            return pc;
        LOAD_OP_DATA(pc);
        lval = PopStr(ss, JSOP_NOP);
        todo = SprintCString(&ss->sprinter, lval);
        if (op == JSOP_POPN)
            return pc;
        LOCAL_ASSERT(*pc == JSOP_POP);
        break;

      case JSOP_SETARG:
      case JSOP_SETGVAR:
      case JSOP_SETLOCAL:
        LOCAL_ASSERT(pc[oplen] == JSOP_POP || pc[oplen] == JSOP_POPN);
        /* FALL THROUGH */

      case JSOP_SETLOCALPOP:
        atom = NULL;
        lval = NULL;
        if (op == JSOP_SETARG) {
            atom = GetArgOrVarAtom(jp, GET_SLOTNO(pc));
            LOCAL_ASSERT(atom);
        } else if (op == JSOP_SETGVAR) {
            LOAD_ATOM(0);
        } else if (IsVarSlot(jp, pc, &i)) {
            atom = GetArgOrVarAtom(jp, i);
            LOCAL_ASSERT(atom);
        } else {
            lval = GetLocal(ss, i);
        }
        if (atom)
            lval = js_AtomToPrintableString(cx, atom);
        LOCAL_ASSERT(lval);
        todo = SprintCString(&ss->sprinter, lval);
        if (op != JSOP_SETLOCALPOP) {
            pc += oplen;
            if (pc == endpc)
                return pc;
            LOAD_OP_DATA(pc);
            if (op == JSOP_POPN)
                return pc;
            LOCAL_ASSERT(op == JSOP_POP);
        }
        break;

      default:
        /*
         * We may need to auto-parenthesize the left-most value decompiled
         * here, so add back PAREN_SLOP temporarily.  Then decompile until the
         * opcode that would reduce the stack depth to (ss->top-1), which we
         * pass to Decompile encoded as -(ss->top-1) - 1 or just -ss->top for
         * the nb parameter.
         */
        todo = ss->sprinter.offset;
        ss->sprinter.offset = todo + PAREN_SLOP;
        pc = Decompile(ss, pc, -((intN)ss->top), JSOP_NOP);
        if (!pc)
            return NULL;
        if (pc == endpc)
            return pc;
        LOAD_OP_DATA(pc);
        LOCAL_ASSERT(op == JSOP_ENUMELEM || op == JSOP_ENUMCONSTELEM);
        xval = PopStr(ss, JSOP_NOP);
        lval = PopStr(ss, JSOP_GETPROP);
        ss->sprinter.offset = todo;
        if (*lval == '\0') {
            /* lval is from JSOP_BINDNAME, so just print xval. */
            todo = SprintCString(&ss->sprinter, xval);
        } else if (*xval == '\0') {
            /* xval is from JSOP_SETCALL or JSOP_BINDXMLNAME, print lval. */
            todo = SprintCString(&ss->sprinter, lval);
        } else {
            todo = Sprint(&ss->sprinter,
                          (JOF_OPMODE(ss->opcodes[ss->top+1]) == JOF_XMLNAME)
                          ? "%s.%s"
                          : "%s[%s]",
                          lval, xval);
        }
        break;
    }

    if (todo < 0)
        return NULL;

    LOCAL_ASSERT(pc < endpc);
    pc += oplen;
    return pc;
}

/*
 * Starting with a SRC_DESTRUCT-annotated JSOP_DUP, decompile a destructuring
 * left-hand side object or array initialiser, including nested destructuring
 * initialisers.  On successful return, the decompilation will be pushed on ss
 * and the return value will point to the POP or GROUP bytecode following the
 * destructuring expression.
 *
 * At any point, if pc is equal to endpc and would otherwise advance, we stop
 * immediately and return endpc.
 */
static jsbytecode *
DecompileDestructuring(SprintStack *ss, jsbytecode *pc, jsbytecode *endpc)
{
    ptrdiff_t head;
    JSContext *cx;
    JSPrinter *jp;
    JSOp op, saveop;
    const JSCodeSpec *cs;
    uintN oplen;
    jsint i, lasti;
    jsdouble d;
    const char *lval;
    JSAtom *atom;
    jssrcnote *sn;
    JSString *str;
    JSBool hole;

    LOCAL_ASSERT(*pc == JSOP_DUP);
    pc += JSOP_DUP_LENGTH;

    /*
     * Set head so we can rewrite '[' to '{' as needed.  Back up PAREN_SLOP
     * chars so the destructuring decompilation accumulates contiguously in
     * ss->sprinter starting with "[".
     */
    head = SprintPut(&ss->sprinter, "[", 1);
    if (head < 0 || !PushOff(ss, head, JSOP_NOP))
        return NULL;
    ss->sprinter.offset -= PAREN_SLOP;
    LOCAL_ASSERT(head == ss->sprinter.offset - 1);
    LOCAL_ASSERT(*OFF2STR(&ss->sprinter, head) == '[');

    cx = ss->sprinter.context;
    jp = ss->printer;
    lasti = -1;

    while (pc < endpc) {
#if JS_HAS_DESTRUCTURING_SHORTHAND
        ptrdiff_t nameoff = -1;
#endif

        LOAD_OP_DATA(pc);
        saveop = op;

        switch (op) {
          case JSOP_POP:
            pc += oplen;
            goto out;

          /* Handle the optimized number-pushing opcodes. */
          case JSOP_ZERO:   d = i = 0; goto do_getelem;
          case JSOP_ONE:    d = i = 1; goto do_getelem;
          case JSOP_UINT16: d = i = GET_UINT16(pc); goto do_getelem;
          case JSOP_UINT24: d = i = GET_UINT24(pc); goto do_getelem;
          case JSOP_INT8:   d = i = GET_INT8(pc);   goto do_getelem;
          case JSOP_INT32:  d = i = GET_INT32(pc);  goto do_getelem;

          case JSOP_DOUBLE:
            GET_DOUBLE_FROM_BYTECODE(jp->script, pc, 0, d);
            LOCAL_ASSERT(JSDOUBLE_IS_FINITE(d) && !JSDOUBLE_IS_NEGZERO(d));
            i = (jsint)d;

          do_getelem:
            sn = js_GetSrcNote(jp->script, pc);
            pc += oplen;
            if (pc == endpc)
                return pc;
            LOAD_OP_DATA(pc);
            LOCAL_ASSERT(op == JSOP_GETELEM);

            /* Distinguish object from array by opcode or source note. */
            if (sn && SN_TYPE(sn) == SRC_INITPROP) {
                *OFF2STR(&ss->sprinter, head) = '{';
                if (Sprint(&ss->sprinter, "%g: ", d) < 0)
                    return NULL;
            } else {
                /* Sanity check for the gnarly control flow above. */
                LOCAL_ASSERT(i == d);

                /* Fill in any holes (holes at the end don't matter). */
                while (++lasti < i) {
                    if (SprintPut(&ss->sprinter, ", ", 2) < 0)
                        return NULL;
                }
            }
            break;

          case JSOP_LENGTH:
            atom = cx->runtime->atomState.lengthAtom;
            goto do_destructure_atom;

          case JSOP_CALLPROP:
          case JSOP_GETPROP:
            LOAD_ATOM(0);
          do_destructure_atom:
            *OFF2STR(&ss->sprinter, head) = '{';
            str = ATOM_TO_STRING(atom);
#if JS_HAS_DESTRUCTURING_SHORTHAND
            nameoff = ss->sprinter.offset;
#endif
            if (!QuoteString(&ss->sprinter, str,
                             js_IsIdentifier(str) ? 0 : (jschar)'\'')) {
                return NULL;
            }
            if (SprintPut(&ss->sprinter, ": ", 2) < 0)
                return NULL;
            break;

          default:
            LOCAL_ASSERT(0);
        }

        pc += oplen;
        if (pc == endpc)
            return pc;

        /*
         * Decompile the left-hand side expression whose bytecode starts at pc
         * and continues for a bounded number of bytecodes or stack operations
         * (and which in any event stops before endpc).
         */
        pc = DecompileDestructuringLHS(ss, pc, endpc, &hole);
        if (!pc)
            return NULL;

#if JS_HAS_DESTRUCTURING_SHORTHAND
        if (nameoff >= 0) {
            ptrdiff_t offset, initlen;

            offset = ss->sprinter.offset;
            LOCAL_ASSERT(*OFF2STR(&ss->sprinter, offset) == '\0');
            initlen = offset - nameoff;
            LOCAL_ASSERT(initlen >= 4);

            /* Early check to rule out odd "name: lval" length. */
            if (((size_t)initlen & 1) == 0) {
                size_t namelen;
                const char *name;

                /*
                 * Even "name: lval" string length: check for "x: x" and the
                 * like, and apply the shorthand if we can.
                 */
                namelen = (size_t)(initlen - 2) >> 1;
                name = OFF2STR(&ss->sprinter, nameoff);
                if (!strncmp(name + namelen, ": ", 2) &&
                    !strncmp(name, name + namelen + 2, namelen)) {
                    offset -= namelen + 2;
                    *OFF2STR(&ss->sprinter, offset) = '\0';
                    ss->sprinter.offset = offset;
                }
            }
        }
#endif

        if (pc == endpc || *pc != JSOP_DUP)
            break;

        /*
         * We should stop if JSOP_DUP is either without notes or its note is
         * not SRC_CONTINUE. The former happens when JSOP_DUP duplicates the
         * last destructuring reference implementing an op= assignment like in
         * '([t] = z).y += x'. In the latter case the note is SRC_DESTRUCT and
         * means another destructuring initialiser abuts this one like in
         * '[a] = [b] = c'.
         */
        sn = js_GetSrcNote(jp->script, pc);
        if (!sn)
            break;
        if (SN_TYPE(sn) != SRC_CONTINUE) {
            LOCAL_ASSERT(SN_TYPE(sn) == SRC_DESTRUCT);
            break;
        }

        if (!hole && SprintPut(&ss->sprinter, ", ", 2) < 0)
            return NULL;

        pc += JSOP_DUP_LENGTH;
    }

out:
    lval = OFF2STR(&ss->sprinter, head);
    if (SprintPut(&ss->sprinter, (*lval == '[') ? "]" : "}", 1) < 0)
        return NULL;
    return pc;
}

static jsbytecode *
DecompileGroupAssignment(SprintStack *ss, jsbytecode *pc, jsbytecode *endpc,
                         jssrcnote *sn, ptrdiff_t *todop)
{
    JSOp op;
    const JSCodeSpec *cs;
    uintN oplen, start, end, i;
    ptrdiff_t todo;
    JSBool hole;
    const char *rval;

    LOAD_OP_DATA(pc);
    LOCAL_ASSERT(op == JSOP_PUSH || op == JSOP_GETLOCAL);

    todo = Sprint(&ss->sprinter, "%s[", VarPrefix(sn));
    if (todo < 0 || !PushOff(ss, todo, JSOP_NOP))
        return NULL;
    ss->sprinter.offset -= PAREN_SLOP;

    for (;;) {
        pc += oplen;
        if (pc == endpc)
            return pc;
        pc = DecompileDestructuringLHS(ss, pc, endpc, &hole);
        if (!pc)
            return NULL;
        if (pc == endpc)
            return pc;
        LOAD_OP_DATA(pc);
        if (op != JSOP_PUSH && op != JSOP_GETLOCAL)
            break;
        if (!hole && SprintPut(&ss->sprinter, ", ", 2) < 0)
            return NULL;
    }

    LOCAL_ASSERT(op == JSOP_POPN);
    if (SprintPut(&ss->sprinter, "] = [", 5) < 0)
        return NULL;

    end = ss->top - 1;
    start = end - GET_UINT16(pc);
    for (i = start; i < end; i++) {
        rval = GetStr(ss, i);
        if (Sprint(&ss->sprinter,
                   (i == start) ? "%s" : ", %s",
                   (i == end - 1 && *rval == '\0') ? ", " : rval) < 0) {
            return NULL;
        }
    }

    if (SprintPut(&ss->sprinter, "]", 1) < 0)
        return NULL;
    ss->sprinter.offset = ss->offsets[i];
    ss->top = start;
    *todop = todo;
    return pc;
}

#undef LOCAL_ASSERT
#undef LOAD_OP_DATA

#endif /* JS_HAS_DESTRUCTURING */

static JSBool
InitSprintStack(JSContext *cx, SprintStack *ss, JSPrinter *jp, uintN depth)
{
    size_t offsetsz, opcodesz;
    void *space;

    INIT_SPRINTER(cx, &ss->sprinter, &cx->tempPool, PAREN_SLOP);

    /* Allocate the parallel (to avoid padding) offset and opcode stacks. */
    offsetsz = depth * sizeof(ptrdiff_t);
    opcodesz = depth * sizeof(jsbytecode);
    JS_ARENA_ALLOCATE(space, &cx->tempPool, offsetsz + opcodesz);
    if (!space) {
        js_ReportOutOfScriptQuota(cx);
        return JS_FALSE;
    }
    ss->offsets = (ptrdiff_t *) space;
    ss->opcodes = (jsbytecode *) ((char *)space + offsetsz);

    ss->top = ss->inArrayInit = 0;
    ss->inGenExp = JS_FALSE;
    ss->printer = jp;
    return JS_TRUE;
}

/*
 * If nb is non-negative, decompile nb bytecodes starting at pc.  Otherwise
 * the decompiler starts at pc and continues until it reaches an opcode for
 * which decompiling would result in the stack depth equaling -(nb + 1).
 *
 * The nextop parameter is either JSOP_NOP or the "next" opcode in order of
 * abstract interpretation (not necessarily physically next in a bytecode
 * vector). So nextop is JSOP_POP for the last operand in a comma expression,
 * or JSOP_AND for the right operand of &&.
 */
static jsbytecode *
Decompile(SprintStack *ss, jsbytecode *pc, intN nb, JSOp nextop)
{
    JSContext *cx;
    JSPrinter *jp, *jp2;
    jsbytecode *startpc, *endpc, *pc2, *done;
    ptrdiff_t tail, todo, len, oplen, cond, next;
    JSOp op, lastop, saveop;
    const JSCodeSpec *cs;
    jssrcnote *sn, *sn2;
    const char *lval, *rval, *xval, *fmt, *token;
    uintN nuses;
    jsint i, argc;
    char **argv;
    JSAtom *atom;
    JSObject *obj;
    JSFunction *fun;
    JSString *str;
    JSBool ok;
#if JS_HAS_XML_SUPPORT
    JSBool foreach, inXML, quoteAttr;
#else
#define inXML JS_FALSE
#endif
    jsval val;

    static const char exception_cookie[] = "/*EXCEPTION*/";
    static const char retsub_pc_cookie[] = "/*RETSUB_PC*/";
    static const char forelem_cookie[]   = "/*FORELEM*/";
    static const char with_cookie[]      = "/*WITH*/";
    static const char dot_format[]       = "%s.%s";
    static const char index_format[]     = "%s[%s]";
    static const char predot_format[]    = "%s%s.%s";
    static const char postdot_format[]   = "%s.%s%s";
    static const char preindex_format[]  = "%s%s[%s]";
    static const char postindex_format[] = "%s[%s]%s";
    static const char ss_format[]        = "%s%s";
    static const char sss_format[]       = "%s%s%s";

    /* Argument and variables decompilation uses the following to share code. */
    JS_STATIC_ASSERT(ARGNO_LEN == SLOTNO_LEN);

/*
 * Local macros
 */
#define LOCAL_ASSERT(expr)    LOCAL_ASSERT_RV(expr, NULL)
#define DECOMPILE_CODE(pc,nb) if (!Decompile(ss, pc, nb, JSOP_NOP)) return NULL
#define NEXT_OP(pc)           (((pc) + (len) == endpc) ? nextop : pc[len])
#define TOP_STR()             GetStr(ss, ss->top - 1)
#define POP_STR()             PopStr(ss, op)
#define POP_STR_PREC(prec)    PopStrPrec(ss, prec)

/*
 * Pop a condition expression for if/while. JSOP_IFEQ's precedence forces
 * extra parens around assignment, which avoids a strict-mode warning.
 */
#define POP_COND_STR()                                                        \
    PopStr(ss, (js_CodeSpec[ss->opcodes[ss->top - 1]].format & JOF_SET)       \
               ? JSOP_IFEQ                                                    \
               : JSOP_NOP)

/*
 * Callers know that ATOM_IS_STRING(atom), and we leave it to the optimizer to
 * common ATOM_TO_STRING(atom) here and near the call sites.
 */
#define ATOM_IS_IDENTIFIER(atom) js_IsIdentifier(ATOM_TO_STRING(atom))
#define ATOM_IS_KEYWORD(atom)                                                 \
    (js_CheckKeyword(ATOM_TO_STRING(atom)->chars(),                           \
                     ATOM_TO_STRING(atom)->length()) != TOK_EOF)

/*
 * Given an atom already fetched from jp->script's atom map, quote/escape its
 * string appropriately into rval, and select fmt from the quoted and unquoted
 * alternatives.
 */
#define GET_QUOTE_AND_FMT(qfmt, ufmt, rval)                                   \
    JS_BEGIN_MACRO                                                            \
        jschar quote_;                                                        \
        if (!ATOM_IS_IDENTIFIER(atom)) {                                      \
            quote_ = '\'';                                                    \
            fmt = qfmt;                                                       \
        } else {                                                              \
            quote_ = 0;                                                       \
            fmt = ufmt;                                                       \
        }                                                                     \
        rval = QuoteString(&ss->sprinter, ATOM_TO_STRING(atom), quote_);      \
        if (!rval)                                                            \
            return NULL;                                                      \
    JS_END_MACRO

#define LOAD_OBJECT(PCOFF)                                                    \
    GET_OBJECT_FROM_BYTECODE(jp->script, pc, PCOFF, obj)

#define LOAD_FUNCTION(PCOFF)                                                  \
    GET_FUNCTION_FROM_BYTECODE(jp->script, pc, PCOFF, fun)

#define LOAD_REGEXP(PCOFF)                                                    \
    GET_REGEXP_FROM_BYTECODE(jp->script, pc, PCOFF, obj)

#define GET_SOURCE_NOTE_ATOM(sn, atom)                                        \
    JS_BEGIN_MACRO                                                            \
        jsatomid atomIndex_ = (jsatomid) js_GetSrcNoteOffset((sn), 0);        \
                                                                              \
        LOCAL_ASSERT(atomIndex_ < jp->script->atomMap.length);                \
        (atom) = jp->script->atomMap.vector[atomIndex_];                      \
    JS_END_MACRO

/*
 * Get atom from jp->script's atom map, quote/escape its string appropriately
 * into rval, and select fmt from the quoted and unquoted alternatives.
 */
#define GET_ATOM_QUOTE_AND_FMT(qfmt, ufmt, rval)                              \
    JS_BEGIN_MACRO                                                            \
        LOAD_ATOM(0);                                                         \
        GET_QUOTE_AND_FMT(qfmt, ufmt, rval);                                  \
    JS_END_MACRO

/*
 * Per spec, new x(y).z means (new x(y))).z. For example new (x(y).z) must
 * decompile with the constructor parenthesized, but new x.z should not. The
 * normal rules give x(y).z and x.z identical precedence: both are produced by
 * JSOP_GETPROP.
 *
 * Therefore, we need to know in case JSOP_NEW whether the constructor
 * expression contains any unparenthesized function calls. So when building a
 * MemberExpression or CallExpression, we set ss->opcodes[n] to JSOP_CALL if
 * this is true. x(y).z gets JSOP_CALL, not JSOP_GETPROP.
 */
#define PROPAGATE_CALLNESS()                                                  \
    JS_BEGIN_MACRO                                                            \
        if (ss->opcodes[ss->top - 1] == JSOP_CALL ||                          \
            ss->opcodes[ss->top - 1] == JSOP_EVAL ||                          \
            ss->opcodes[ss->top - 1] == JSOP_APPLY) {                         \
            saveop = JSOP_CALL;                                               \
        }                                                                     \
    JS_END_MACRO

    cx = ss->sprinter.context;
    JS_CHECK_RECURSION(cx, return NULL);

    jp = ss->printer;
    startpc = pc;
    endpc = (nb < 0) ? jp->script->code + jp->script->length : pc + nb;
    tail = -1;
    todo = -2;                  /* NB: different from Sprint() error return. */
    saveop = JSOP_NOP;
    sn = NULL;
    rval = NULL;
#if JS_HAS_XML_SUPPORT
    foreach = inXML = quoteAttr = JS_FALSE;
#endif

    while (nb < 0 || pc < endpc) {
        /*
         * Move saveop to lastop so prefixed bytecodes can take special action
         * while sharing maximal code.  Set op and saveop to the new bytecode,
         * use op in POP_STR to trigger automatic parenthesization, but push
         * saveop at the bottom of the loop if this op pushes.  Thus op may be
         * set to nop or otherwise mutated to suppress auto-parens.
         */
        lastop = saveop;
        op = (JSOp) *pc;
        cs = &js_CodeSpec[op];
        if (cs->format & JOF_INDEXBASE) {
            /*
             * The decompiler uses js_GetIndexFromBytecode to get atoms and
             * objects and ignores these suffix/prefix bytecodes, thus
             * simplifying code that must process JSOP_GETTER/JSOP_SETTER
             * prefixes.
             */
            pc += cs->length;
            if (pc >= endpc)
                break;
            op = (JSOp) *pc;
            cs = &js_CodeSpec[op];
        }
        saveop = op;
        len = oplen = cs->length;
        nuses = js_GetStackUses(cs, op, pc);

        /*
         * Here it is possible that nuses > ss->top when the op has a hidden
         * source note. But when nb < 0 we assume that the caller knows that
         * Decompile would never meet such opcodes.
         */
        if (nb < 0) {
            LOCAL_ASSERT(ss->top >= nuses);
            uintN ndefs = js_GetStackDefs(cx, cs, op, jp->script, pc);
            if ((uintN) -(nb + 1) == ss->top - nuses + ndefs)
                return pc;
        }

        /*
         * Save source literal associated with JS now before the following
         * rewrite changes op. See bug 380197.
         */
        token = CodeToken[op];

        if (pc + oplen == jp->dvgfence) {
            JSStackFrame *fp;
            uint32 format, mode, type;

            /*
             * Rewrite non-get ops to their "get" format if the error is in
             * the bytecode at pc, so we don't decompile more than the error
             * expression.
             */
            fp = js_GetScriptedCaller(cx, NULL);
            format = cs->format;
            if (((fp && pc == fp->pc(cx)) ||
                 (pc == startpc && nuses != 0)) &&
                format & (JOF_SET|JOF_DEL|JOF_INCDEC|JOF_FOR|JOF_VARPROP)) {
                mode = JOF_MODE(format);
                if (mode == JOF_NAME) {
                    /*
                     * JOF_NAME does not imply JOF_ATOM, so we must check for
                     * the QARG and QVAR format types, and translate those to
                     * JSOP_GETARG or JSOP_GETLOCAL appropriately, instead of
                     * to JSOP_NAME.
                     */
                    type = JOF_TYPE(format);
                    op = (type == JOF_QARG)
                         ? JSOP_GETARG
                         : (type == JOF_LOCAL)
                         ? JSOP_GETLOCAL
                         : JSOP_NAME;

                    JS_ASSERT(js_CodeSpec[op].nuses >= 0);
                    i = nuses - js_CodeSpec[op].nuses;
                    while (--i >= 0)
                        PopOff(ss, JSOP_NOP);
                } else {
                    /*
                     * We must replace the faulting pc's bytecode with a
                     * corresponding JSOP_GET* code.  For JSOP_SET{PROP,ELEM},
                     * we must use the "2nd" form of JSOP_GET{PROP,ELEM}, to
                     * throw away the assignment op's right-hand operand and
                     * decompile it as if it were a GET of its left-hand
                     * operand.
                     */
                    if (mode == JOF_PROP) {
                        op = (JSOp) ((format & JOF_SET)
                                     ? JSOP_GETPROP2
                                     : JSOP_GETPROP);
                    } else if (mode == JOF_ELEM) {
                        op = (JSOp) ((format & JOF_SET)
                                     ? JSOP_GETELEM2
                                     : JSOP_GETELEM);
                    } else {
                        /*
                         * Unknown mode (including mode 0) means that op is
                         * uncategorized for our purposes, so we must write
                         * per-op special case code here.
                         */
                        switch (op) {
                          case JSOP_ENUMELEM:
                          case JSOP_ENUMCONSTELEM:
                            op = JSOP_GETELEM;
                            break;
                          case JSOP_SETCALL:
                            op = JSOP_CALL;
                            break;
                          case JSOP_GETTHISPROP:
                            /*
                             * NB: JSOP_GETTHISPROP can't fail due to |this|
                             * being null or undefined at runtime (beware that
                             * this may change for ES4). Therefore any error
                             * resulting from this op must be due to the value
                             * of the property accessed via |this|, so do not
                             * rewrite op to JSOP_THIS.
                             *
                             * The next two cases should not change op if
                             * js_DecompileValueGenerator was called from the
                             * the property getter. They should rewrite only
                             * if the base object in the arg/var/local is null
                             * or undefined. FIXME: bug 431569.
                             */
                            break;
                          case JSOP_GETARGPROP:
                            op = JSOP_GETARG;
                            break;
                          case JSOP_GETLOCALPROP:
                            op = JSOP_GETLOCAL;
                            break;
                          default:
                            LOCAL_ASSERT(0);
                        }
                    }
                }
            }

            saveop = op;
            if (op >= JSOP_LIMIT) {
                switch (op) {
                  case JSOP_GETPROP2:
                    saveop = JSOP_GETPROP;
                    break;
                  case JSOP_GETELEM2:
                    saveop = JSOP_GETELEM;
                    break;
                  default:;
                }
            }
            LOCAL_ASSERT(js_CodeSpec[saveop].length == oplen ||
                         JOF_TYPE(format) == JOF_SLOTATOM);

            jp->dvgfence = NULL;
        }

        if (token) {
            switch (nuses) {
              case 2:
                sn = js_GetSrcNote(jp->script, pc);
                if (sn && SN_TYPE(sn) == SRC_ASSIGNOP) {
                    /*
                     * Avoid over-parenthesizing y in x op= y based on its
                     * expansion: x = x op y (replace y by z = w to see the
                     * problem).
                     */
                    op = (JSOp) pc[oplen];
                    rval = POP_STR();
                    lval = POP_STR();
                    /* Print only the right operand of the assignment-op. */
                    todo = SprintCString(&ss->sprinter, rval);
                    op = saveop;
                } else if (!inXML) {
                    rval = POP_STR_PREC(cs->prec + !!(cs->format & JOF_LEFTASSOC));
                    lval = POP_STR_PREC(cs->prec + !(cs->format & JOF_LEFTASSOC));
                    todo = Sprint(&ss->sprinter, "%s %s %s",
                                  lval, token, rval);
                } else {
                    /* In XML, just concatenate the two operands. */
                    LOCAL_ASSERT(op == JSOP_ADD);
                    rval = POP_STR();
                    lval = POP_STR();
                    todo = Sprint(&ss->sprinter, ss_format, lval, rval);
                }
                break;

              case 1:
                rval = POP_STR();
                todo = Sprint(&ss->sprinter, ss_format, token, rval);
                break;

              case 0:
                todo = SprintCString(&ss->sprinter, token);
                break;

              default:
                todo = -2;
                break;
            }
        } else {
            switch (op) {
              case JSOP_NOP:
                /*
                 * Check for a do-while loop, a for-loop with an empty
                 * initializer part, a labeled statement, a function
                 * definition, or try/finally.
                 */
                sn = js_GetSrcNote(jp->script, pc);
                todo = -2;
                switch (sn ? SN_TYPE(sn) : SRC_NULL) {
                  case SRC_WHILE:
                    ++pc;
                    tail = js_GetSrcNoteOffset(sn, 0) - 1;
                    LOCAL_ASSERT(pc[tail] == JSOP_IFNE ||
                                 pc[tail] == JSOP_IFNEX);
                    js_printf(jp, "\tdo {\n");
                    jp->indent += 4;
                    DECOMPILE_CODE(pc, tail);
                    jp->indent -= 4;
                    js_printf(jp, "\t} while (%s);\n", POP_COND_STR());
                    pc += tail;
                    len = js_CodeSpec[*pc].length;
                    todo = -2;
                    break;

                  case SRC_FOR:
                    rval = "";

                  do_forloop:
                    JS_ASSERT(SN_TYPE(sn) == SRC_FOR);

                    /* Skip the JSOP_NOP or JSOP_POP bytecode. */
                    pc += JSOP_NOP_LENGTH;

                    /* Get the cond, next, and loop-closing tail offsets. */
                    cond = js_GetSrcNoteOffset(sn, 0);
                    next = js_GetSrcNoteOffset(sn, 1);
                    tail = js_GetSrcNoteOffset(sn, 2);

                    /*
                     * If this loop has a condition, then pc points at a goto
                     * targeting the condition.
                     */
                    pc2 = pc;
                    if (cond != tail) {
                        LOCAL_ASSERT(*pc == JSOP_GOTO || *pc == JSOP_GOTOX);
                        pc2 += (*pc == JSOP_GOTO) ? JSOP_GOTO_LENGTH : JSOP_GOTOX_LENGTH;
                    }
                    LOCAL_ASSERT(tail + GetJumpOffset(pc+tail, pc+tail) == pc2 - pc);

                    /* Print the keyword and the possibly empty init-part. */
                    js_printf(jp, "\tfor (%s;", rval);

                    if (cond != tail) {
                        /* Decompile the loop condition. */
                        DECOMPILE_CODE(pc + cond, tail - cond);
                        js_printf(jp, " %s", POP_STR());
                    }

                    /* Need a semicolon whether or not there was a cond. */
                    js_puts(jp, ";");

                    if (next != cond) {
                        /*
                         * Decompile the loop updater. It may end in a JSOP_POP
                         * that we skip; or in a JSOP_POPN that we do not skip,
                         * followed by a JSOP_NOP (skipped as if it's a POP).
                         * We cope with the difference between these two cases
                         * by checking for stack imbalance and popping if there
                         * is an rval.
                         */
                        uintN saveTop = ss->top;

                        DECOMPILE_CODE(pc + next, cond - next - JSOP_POP_LENGTH);
                        LOCAL_ASSERT(ss->top - saveTop <= 1U);
                        rval = (ss->top == saveTop)
                               ? ss->sprinter.base + ss->sprinter.offset
                               : POP_STR();
                        js_printf(jp, " %s", rval);
                    }

                    /* Do the loop body. */
                    js_printf(jp, ") {\n");
                    jp->indent += 4;
                    next -= pc2 - pc;
                    DECOMPILE_CODE(pc2, next);
                    jp->indent -= 4;
                    js_printf(jp, "\t}\n");

                    /* Set len so pc skips over the entire loop. */
                    len = tail + js_CodeSpec[pc[tail]].length;
                    break;

                  case SRC_LABEL:
                    GET_SOURCE_NOTE_ATOM(sn, atom);
                    jp->indent -= 4;
                    rval = QuoteString(&ss->sprinter, ATOM_TO_STRING(atom), 0);
                    if (!rval)
                        return NULL;
                    RETRACT(&ss->sprinter, rval);
                    js_printf(jp, "\t%s:\n", rval);
                    jp->indent += 4;
                    break;

                  case SRC_LABELBRACE:
                    GET_SOURCE_NOTE_ATOM(sn, atom);
                    rval = QuoteString(&ss->sprinter, ATOM_TO_STRING(atom), 0);
                    if (!rval)
                        return NULL;
                    RETRACT(&ss->sprinter, rval);
                    js_printf(jp, "\t%s: {\n", rval);
                    jp->indent += 4;
                    break;

                  case SRC_ENDBRACE:
                    jp->indent -= 4;
                    js_printf(jp, "\t}\n");
                    break;

                  case SRC_FUNCDEF:
                    fun = jp->script->getFunction(js_GetSrcNoteOffset(sn, 0));
                  do_function:
                    js_puts(jp, "\n");
                    jp2 = js_NewPrinter(cx, "nested_function", fun,
                                        jp->indent, jp->pretty, jp->grouped,
                                        jp->strict);
                    if (!jp2)
                        return NULL;
                    ok = js_DecompileFunction(jp2);
                    if (ok && jp2->sprinter.base)
                        js_puts(jp, jp2->sprinter.base);
                    js_DestroyPrinter(jp2);
                    if (!ok)
                        return NULL;
                    js_puts(jp, "\n\n");
                    break;

                  case SRC_BRACE:
                    js_printf(jp, "\t{\n");
                    jp->indent += 4;
                    len = js_GetSrcNoteOffset(sn, 0);
                    DECOMPILE_CODE(pc + oplen, len - oplen);
                    jp->indent -= 4;
                    js_printf(jp, "\t}\n");
                    break;

                  default:;
                }
                break;

              case JSOP_PUSH:
#if JS_HAS_DESTRUCTURING
                sn = js_GetSrcNote(jp->script, pc);
                if (sn && SN_TYPE(sn) == SRC_GROUPASSIGN) {
                    pc = DecompileGroupAssignment(ss, pc, endpc, sn, &todo);
                    if (!pc)
                        return NULL;
                    LOCAL_ASSERT(*pc == JSOP_POPN);
                    len = oplen = JSOP_POPN_LENGTH;
                    goto end_groupassignment;
                }
#endif
                /* FALL THROUGH */

              case JSOP_BINDNAME:
                todo = Sprint(&ss->sprinter, "");
                break;

              case JSOP_TRY:
                js_printf(jp, "\ttry {\n");
                jp->indent += 4;
                todo = -2;
                break;

              case JSOP_FINALLY:
                jp->indent -= 4;
                js_printf(jp, "\t} finally {\n");
                jp->indent += 4;

                /*
                 * We push push the pair of exception/restsub cookies to
                 * simulate the effects [gosub] or control transfer during
                 * exception capturing on the stack.
                 */
                todo = Sprint(&ss->sprinter, exception_cookie);
                if (todo < 0 || !PushOff(ss, todo, op))
                    return NULL;
                todo = Sprint(&ss->sprinter, retsub_pc_cookie);
                break;

              case JSOP_RETSUB:
                rval = POP_STR();
                LOCAL_ASSERT(strcmp(rval, retsub_pc_cookie) == 0);
                lval = POP_STR();
                LOCAL_ASSERT(strcmp(lval, exception_cookie) == 0);
                todo = -2;
                break;

              case JSOP_GOSUB:
              case JSOP_GOSUBX:
                /*
                 * JSOP_GOSUB and GOSUBX have no effect on the decompiler's
                 * string stack because the next op in bytecode order finds
                 * the stack balanced by a JSOP_RETSUB executed elsewhere.
                 */
                todo = -2;
                break;

              case JSOP_POPN:
              {
                uintN newtop, oldtop;

                /*
                 * The compiler models operand stack depth and fixes the stack
                 * pointer on entry to a catch clause based on its depth model.
                 * The decompiler must match the code generator's model, which
                 * is why JSOP_FINALLY pushes a cookie that JSOP_RETSUB pops.
                 */
                oldtop = ss->top;
                newtop = oldtop - GET_UINT16(pc);
                LOCAL_ASSERT(newtop <= oldtop);
                todo = -2;

                sn = js_GetSrcNote(jp->script, pc);
                if (sn && SN_TYPE(sn) == SRC_HIDDEN)
                    break;
#if JS_HAS_DESTRUCTURING
                if (sn && SN_TYPE(sn) == SRC_GROUPASSIGN) {
                    todo = Sprint(&ss->sprinter, "%s[] = [",
                                  VarPrefix(sn));
                    if (todo < 0)
                        return NULL;
                    for (uintN i = newtop; i < oldtop; i++) {
                        rval = OFF2STR(&ss->sprinter, ss->offsets[i]);
                        if (Sprint(&ss->sprinter, ss_format,
                                   (i == newtop) ? "" : ", ",
                                   (i == oldtop - 1 && *rval == '\0')
                                   ? ", " : rval) < 0) {
                            return NULL;
                        }
                    }
                    if (SprintPut(&ss->sprinter, "]", 1) < 0)
                        return NULL;

                    /*
                     * If this is an empty group assignment, we have no stack
                     * budget into which we can push our result string. Adjust
                     * ss->sprinter.offset so that our consumer can find the
                     * empty group assignment decompilation.
                     */
                    if (newtop == oldtop) {
                        ss->sprinter.offset = todo;
                    } else {
                        /*
                         * Kill newtop before the end_groupassignment: label by
                         * retracting/popping early.  Control will either jump
                         * to do_forloop: or do_letheadbody: or else break from
                         * our case JSOP_POPN: after the switch (*pc2) below.
                         */
                        LOCAL_ASSERT(newtop < oldtop);
                        ss->sprinter.offset = GetOff(ss, newtop);
                        ss->top = newtop;
                    }

                  end_groupassignment:
                    LOCAL_ASSERT(*pc == JSOP_POPN);

                    /*
                     * Thread directly to the next opcode if we can, to handle
                     * the special cases of a group assignment in the first or
                     * last part of a for(;;) loop head, or in a let block or
                     * expression head.
                     *
                     * NB: todo at this point indexes space in ss->sprinter
                     * that is liable to be overwritten.  The code below knows
                     * exactly how long rval lives, or else copies it down via
                     * SprintCString.
                     */
                    rval = OFF2STR(&ss->sprinter, todo);
                    todo = -2;
                    pc2 = pc + oplen;
                    if (*pc2 == JSOP_NOP) {
                        sn = js_GetSrcNote(jp->script, pc2);
                        if (sn) {
                            if (SN_TYPE(sn) == SRC_FOR) {
                                op = JSOP_NOP;
                                pc = pc2;
                                goto do_forloop;
                            }

                            if (SN_TYPE(sn) == SRC_DECL) {
                                if (ss->top == StackDepth(jp->script)) {
                                    /*
                                     * This must be an empty destructuring
                                     * in the head of a let whose body block
                                     * is also empty.
                                     */
                                    pc = pc2 + JSOP_NOP_LENGTH;
                                    len = js_GetSrcNoteOffset(sn, 0);
                                    LOCAL_ASSERT(pc[len] == JSOP_LEAVEBLOCK);
                                    js_printf(jp, "\tlet (%s) {\n", rval);
                                    js_printf(jp, "\t}\n");
                                    break;
                                }
                                todo = SprintCString(&ss->sprinter, rval);
                                if (todo < 0 || !PushOff(ss, todo, JSOP_NOP))
                                    return NULL;
                                op = JSOP_POP;
                                pc = pc2 + JSOP_NOP_LENGTH;
                                goto do_letheadbody;
                            }
                        } else {
                            /*
                             * An unnannotated NOP following a POPN must be the
                             * third part of for(;;) loop head. If the POPN's
                             * immediate operand is 0, then we may have no slot
                             * on the sprint-stack in which to push our result
                             * string. In this case the result can be recovered
                             * at ss->sprinter.base + ss->sprinter.offset.
                             */
                            if (GET_UINT16(pc) == 0)
                                break;
                            todo = SprintCString(&ss->sprinter, rval);
                            saveop = JSOP_NOP;
                        }
                    }

                    /*
                     * If control flow reaches this point with todo still -2,
                     * just print rval as an expression statement.
                     */
                    if (todo == -2)
                        js_printf(jp, "\t%s;\n", rval);
                    break;
                }
#endif
                if (newtop < oldtop) {
                    ss->sprinter.offset = GetOff(ss, newtop);
                    ss->top = newtop;
                }
                break;
              }

              case JSOP_EXCEPTION:
                /* The catch decompiler handles this op itself. */
                LOCAL_ASSERT(JS_FALSE);
                break;

              case JSOP_POP:
                /*
                 * By default, do not automatically parenthesize when popping
                 * a stacked expression decompilation.  We auto-parenthesize
                 * only when JSOP_POP is annotated with SRC_PCDELTA, meaning
                 * comma operator.
                 */
                op = JSOP_POPV;
                /* FALL THROUGH */

              case JSOP_POPV:
                sn = js_GetSrcNote(jp->script, pc);
                switch (sn ? SN_TYPE(sn) : SRC_NULL) {
                  case SRC_FOR:
                    /* Force parens around 'in' expression at 'for' front. */
                    if (ss->opcodes[ss->top-1] == JSOP_IN)
                        op = JSOP_LSH;
                    rval = POP_STR();
                    todo = -2;
                    goto do_forloop;

                  case SRC_PCDELTA:
                    /* Comma operator: use JSOP_POP for correct precedence. */
                    op = JSOP_POP;

                    /* Pop and save to avoid blowing stack depth budget. */
                    lval = JS_strdup(cx, POP_STR());
                    if (!lval)
                        return NULL;

                    /*
                     * The offset tells distance to the end of the right-hand
                     * operand of the comma operator.
                     */
                    done = pc + len;
                    pc += js_GetSrcNoteOffset(sn, 0);
                    len = 0;

                    if (!Decompile(ss, done, pc - done, JSOP_POP)) {
                        cx->free((char *)lval);
                        return NULL;
                    }

                    /* Pop Decompile result and print comma expression. */
                    rval = POP_STR();
                    todo = Sprint(&ss->sprinter, "%s, %s", lval, rval);
                    cx->free((char *)lval);
                    break;

                  case SRC_HIDDEN:
                    /* Hide this pop, it's from a goto in a with or for/in. */
                    todo = -2;
                    break;

                  case SRC_DECL:
                    /* This pop is at the end of the let block/expr head. */
                    pc += JSOP_POP_LENGTH;
#if JS_HAS_DESTRUCTURING
                  do_letheadbody:
#endif
                    len = js_GetSrcNoteOffset(sn, 0);
                    if (pc[len] == JSOP_LEAVEBLOCK) {
                        js_printf(jp, "\tlet (%s) {\n", POP_STR());
                        jp->indent += 4;
                        DECOMPILE_CODE(pc, len);
                        jp->indent -= 4;
                        js_printf(jp, "\t}\n");
                        todo = -2;
                    } else {
                        LOCAL_ASSERT(pc[len] == JSOP_LEAVEBLOCKEXPR);

                        lval = JS_strdup(cx, PopStr(ss, JSOP_NOP));
                        if (!lval)
                            return NULL;

                        /* Set saveop to reflect what we will push. */
                        saveop = JSOP_LEAVEBLOCKEXPR;
                        if (!Decompile(ss, pc, len, saveop)) {
                            cx->free((char *)lval);
                            return NULL;
                        }
                        rval = PopStr(ss, JSOP_SETNAME);
                        todo = Sprint(&ss->sprinter,
                                      (*rval == '{')
                                      ? "let (%s) (%s)"
                                      : "let (%s) %s",
                                      lval, rval);
                        cx->free((char *)lval);
                    }
                    break;

                  default:
                    /* Turn off parens around a yield statement. */
                    if (ss->opcodes[ss->top-1] == JSOP_YIELD)
                        op = JSOP_NOP;

                    rval = POP_STR();

                    /*
                     * Don't emit decompiler-pushed strings that are not
                     * handled by other opcodes. They are pushed onto the
                     * stack to help model the interpreter stack and should
                     * not appear in the decompiler's output.
                     */
                    if (*rval != '\0' && (rval[0] != '/' || rval[1] != '*')) {
                        js_printf(jp,
                                  (*rval == '{' ||
                                   (strncmp(rval, js_function_str, 8) == 0 &&
                                    rval[8] == ' '))
                                  ? "\t(%s);\n"
                                  : "\t%s;\n",
                                  rval);
                    } else {
                        LOCAL_ASSERT(*rval == '\0' ||
                                     strcmp(rval, exception_cookie) == 0);
                    }
                    todo = -2;
                    break;
                }
                sn = NULL;
                break;

              case JSOP_ENTERWITH:
                LOCAL_ASSERT(!js_GetSrcNote(jp->script, pc));
                rval = POP_STR();
                js_printf(jp, "\twith (%s) {\n", rval);
                jp->indent += 4;
                todo = Sprint(&ss->sprinter, with_cookie);
                break;

              case JSOP_LEAVEWITH:
                sn = js_GetSrcNote(jp->script, pc);
                todo = -2;
                if (sn && SN_TYPE(sn) == SRC_HIDDEN)
                    break;
                rval = POP_STR();
                LOCAL_ASSERT(strcmp(rval, with_cookie) == 0);
                jp->indent -= 4;
                js_printf(jp, "\t}\n");
                break;

              case JSOP_ENTERBLOCK:
              {
                JSAtom **atomv, *smallv[5];
                JSScopeProperty *sprop;

                LOAD_OBJECT(0);
                argc = OBJ_BLOCK_COUNT(cx, obj);
                if ((size_t)argc <= JS_ARRAY_LENGTH(smallv)) {
                    atomv = smallv;
                } else {
                    atomv = (JSAtom **) cx->malloc(argc * sizeof(JSAtom *));
                    if (!atomv)
                        return NULL;
                }

                MUST_FLOW_THROUGH("enterblock_out");
#define LOCAL_ASSERT_OUT(expr) LOCAL_ASSERT_CUSTOM(expr, ok = JS_FALSE; \
                                                   goto enterblock_out)
                for (sprop = obj->scope()->lastProperty(); sprop;
                     sprop = sprop->parent) {
                    if (!sprop->hasShortID())
                        continue;
                    LOCAL_ASSERT_OUT(sprop->shortid < argc);
                    atomv[sprop->shortid] = JSID_TO_ATOM(sprop->id);
                }
                ok = JS_TRUE;
                for (i = 0; i < argc; i++) {
                    atom = atomv[i];
                    rval = QuoteString(&ss->sprinter, ATOM_TO_STRING(atom), 0);
                    if (!rval ||
                        !PushOff(ss, STR2OFF(&ss->sprinter, rval), op)) {
                        ok = JS_FALSE;
                        goto enterblock_out;
                    }
                }

                sn = js_GetSrcNote(jp->script, pc);
                switch (sn ? SN_TYPE(sn) : SRC_NULL) {
#if JS_HAS_BLOCK_SCOPE
                  case SRC_BRACE:
                    js_printf(jp, "\t{\n");
                    jp->indent += 4;
                    len = js_GetSrcNoteOffset(sn, 0);
                    ok = Decompile(ss, pc + oplen, len - oplen, JSOP_NOP)
                         != NULL;
                    if (!ok)
                        goto enterblock_out;
                    jp->indent -= 4;
                    js_printf(jp, "\t}\n");
                    break;
#endif

                  case SRC_CATCH:
                    jp->indent -= 4;
                    js_printf(jp, "\t} catch (");

                    pc2 = pc;
                    pc += oplen;
                    LOCAL_ASSERT_OUT(*pc == JSOP_EXCEPTION);
                    pc += JSOP_EXCEPTION_LENGTH;
                    todo = Sprint(&ss->sprinter, exception_cookie);
                    if (todo < 0 || !PushOff(ss, todo, JSOP_EXCEPTION)) {
                        ok = JS_FALSE;
                        goto enterblock_out;
                    }

                    if (*pc == JSOP_DUP) {
                        sn2 = js_GetSrcNote(jp->script, pc);
                        if (!sn2 || SN_TYPE(sn2) != SRC_DESTRUCT) {
                            /*
                             * This is a dup to save the exception for later.
                             * It is emitted only when the catch head contains
                             * an exception guard.
                             */
                            LOCAL_ASSERT_OUT(js_GetSrcNoteOffset(sn, 0) != 0);
                            pc += JSOP_DUP_LENGTH;
                            todo = Sprint(&ss->sprinter, exception_cookie);
                            if (todo < 0 ||
                                !PushOff(ss, todo, JSOP_EXCEPTION)) {
                                ok = JS_FALSE;
                                goto enterblock_out;
                            }
                        }
                    }

#if JS_HAS_DESTRUCTURING
                    if (*pc == JSOP_DUP) {
                        pc = DecompileDestructuring(ss, pc, endpc);
                        if (!pc) {
                            ok = JS_FALSE;
                            goto enterblock_out;
                        }
                        LOCAL_ASSERT_OUT(*pc == JSOP_POP);
                        pc += JSOP_POP_LENGTH;
                        lval = PopStr(ss, JSOP_NOP);
                        js_puts(jp, lval);
                    } else {
#endif
                        LOCAL_ASSERT_OUT(*pc == JSOP_SETLOCALPOP);
                        i = GET_SLOTNO(pc) - jp->script->nfixed;
                        pc += JSOP_SETLOCALPOP_LENGTH;
                        atom = atomv[i - OBJ_BLOCK_DEPTH(cx, obj)];
                        str = ATOM_TO_STRING(atom);
                        if (!QuoteString(&jp->sprinter, str, 0)) {
                            ok = JS_FALSE;
                            goto enterblock_out;
                        }
#if JS_HAS_DESTRUCTURING
                    }
#endif

                    /*
                     * Pop the exception_cookie (or its dup in the case of a
                     * guarded catch head) off the stack now.
                     */
                    rval = PopStr(ss, JSOP_NOP);
                    LOCAL_ASSERT_OUT(strcmp(rval, exception_cookie) == 0);

                    len = js_GetSrcNoteOffset(sn, 0);
                    if (len) {
                        len -= pc - pc2;
                        LOCAL_ASSERT_OUT(len > 0);
                        js_printf(jp, " if ");
                        ok = Decompile(ss, pc, len, JSOP_NOP) != NULL;
                        if (!ok)
                            goto enterblock_out;
                        js_printf(jp, "%s", POP_STR());
                        pc += len;
                        LOCAL_ASSERT_OUT(*pc == JSOP_IFEQ || *pc == JSOP_IFEQX);
                        pc += js_CodeSpec[*pc].length;
                    }

                    js_printf(jp, ") {\n");
                    jp->indent += 4;
                    len = 0;
                    break;
                  default:
                    break;
                }

                todo = -2;

#undef LOCAL_ASSERT_OUT
              enterblock_out:
                if (atomv != smallv)
                    cx->free(atomv);
                if (!ok)
                    return NULL;
              }
              break;

              case JSOP_LEAVEBLOCK:
              case JSOP_LEAVEBLOCKEXPR:
              {
                uintN top, depth;

                sn = js_GetSrcNote(jp->script, pc);
                todo = -2;
                if (op == JSOP_LEAVEBLOCKEXPR) {
                    LOCAL_ASSERT(SN_TYPE(sn) == SRC_PCBASE);
                    rval = POP_STR();
                } else if (sn) {
                    LOCAL_ASSERT(op == JSOP_LEAVEBLOCK);
                    if (SN_TYPE(sn) == SRC_HIDDEN)
                        break;

                    /*
                     * This JSOP_LEAVEBLOCK must be for a catch block. If sn's
                     * offset does not equal the model stack depth, there must
                     * be a copy of the exception value on the stack due to a
                     * catch guard (see above, the JSOP_ENTERBLOCK + SRC_CATCH
                     * case code).
                     */
                    LOCAL_ASSERT(SN_TYPE(sn) == SRC_CATCH);
                    if ((uintN)js_GetSrcNoteOffset(sn, 0) != ss->top) {
                        LOCAL_ASSERT((uintN)js_GetSrcNoteOffset(sn, 0)
                                     == ss->top - 1);
                        rval = POP_STR();
                        LOCAL_ASSERT(strcmp(rval, exception_cookie) == 0);
                    }
                }
                top = ss->top;
                depth = GET_UINT16(pc);
                LOCAL_ASSERT(top >= depth);
                top -= depth;
                ss->top = top;
                ss->sprinter.offset = GetOff(ss, top);
                if (op == JSOP_LEAVEBLOCKEXPR)
                    todo = SprintCString(&ss->sprinter, rval);
                break;
              }

              case JSOP_GETUPVAR:
              case JSOP_CALLUPVAR:
              case JSOP_GETUPVAR_DBG:
              case JSOP_CALLUPVAR_DBG:
              case JSOP_GETDSLOT:
              case JSOP_CALLDSLOT:
              {
                if (!jp->fun) {
                    JS_ASSERT(jp->script->savedCallerFun);
                    jp->fun = jp->script->getFunction(0);
                }

                if (!jp->localNames)
                    jp->localNames = js_GetLocalNameArray(cx, jp->fun, &jp->pool);

                uintN index = GET_UINT16(pc);
                if (index < jp->fun->u.i.nupvars) {
                    index += jp->fun->countArgsAndVars();
                } else {
                    JSUpvarArray *uva;
#ifdef DEBUG
                    /*
                     * We must be in an eval called from jp->fun, where
                     * jp->script is the eval-compiled script.
                     *
                     * However, it's possible that a js_Invoke already
                     * pushed a frame trying to call js_Construct on an
                     * object that's not a constructor, causing us to be
                     * called with an intervening frame on the stack.
                     */
                    JSStackFrame *fp = js_GetTopStackFrame(cx);
                    if (fp) {
                        while (!(fp->flags & JSFRAME_EVAL))
                            fp = fp->down;
                        JS_ASSERT(fp->script == jp->script);
                        JS_ASSERT(fp->down->fun == jp->fun);
                        JS_ASSERT(FUN_INTERPRETED(jp->fun));
                        JS_ASSERT(jp->script != jp->fun->u.i.script);
                        JS_ASSERT(jp->script->upvarsOffset != 0);
                    }
#endif
                    uva = jp->script->upvars();
                    index = UPVAR_FRAME_SLOT(uva->vector[index]);
                }
                atom = GetArgOrVarAtom(jp, index);
                goto do_name;
              }

              case JSOP_CALLLOCAL:
              case JSOP_GETLOCAL:
                if (IsVarSlot(jp, pc, &i)) {
                    atom = GetArgOrVarAtom(jp, i);
                    LOCAL_ASSERT(atom);
                    goto do_name;
                }
                LOCAL_ASSERT((uintN)i < ss->top);
                sn = js_GetSrcNote(jp->script, pc);

#if JS_HAS_DESTRUCTURING
                if (sn && SN_TYPE(sn) == SRC_GROUPASSIGN) {
                    /*
                     * Distinguish a js_DecompileValueGenerator call that
                     * targets op alone, from decompilation of a full group
                     * assignment sequence, triggered by SRC_GROUPASSIGN
                     * annotating the first JSOP_GETLOCAL in the sequence.
                     */
                    if (endpc - pc > JSOP_GETLOCAL_LENGTH || pc > startpc) {
                        pc = DecompileGroupAssignment(ss, pc, endpc, sn, &todo);
                        if (!pc)
                            return NULL;
                        LOCAL_ASSERT(*pc == JSOP_POPN);
                        len = oplen = JSOP_POPN_LENGTH;
                        goto end_groupassignment;
                    }

                    /* Null sn to prevent bogus VarPrefix'ing below. */
                    sn = NULL;
                }
#endif

                rval = GetLocal(ss, i);
                todo = Sprint(&ss->sprinter, ss_format, VarPrefix(sn), rval);
                break;

              case JSOP_SETLOCAL:
              case JSOP_SETLOCALPOP:
                if (IsVarSlot(jp, pc, &i)) {
                    atom = GetArgOrVarAtom(jp, i);
                    LOCAL_ASSERT(atom);
                    goto do_setname;
                }
                lval = GetLocal(ss, i);
                rval = POP_STR();
                goto do_setlval;

              case JSOP_INCLOCAL:
              case JSOP_DECLOCAL:
                if (IsVarSlot(jp, pc, &i)) {
                    atom = GetArgOrVarAtom(jp, i);
                    LOCAL_ASSERT(atom);
                    goto do_incatom;
                }
                lval = GetLocal(ss, i);
                goto do_inclval;

              case JSOP_LOCALINC:
              case JSOP_LOCALDEC:
                if (IsVarSlot(jp, pc, &i)) {
                    atom = GetArgOrVarAtom(jp, i);
                    LOCAL_ASSERT(atom);
                    goto do_atominc;
                }
                lval = GetLocal(ss, i);
                goto do_lvalinc;

              case JSOP_RETRVAL:
                todo = -2;
                break;

              case JSOP_RETURN:
                LOCAL_ASSERT(jp->fun);
                fun = jp->fun;
                if (fun->flags & JSFUN_EXPR_CLOSURE) {
                    /* Turn on parens around comma-expression here. */
                    op = JSOP_SETNAME;
                    rval = POP_STR();
                    js_printf(jp, (*rval == '{') ? "(%s)%s" : ss_format,
                              rval,
                              ((fun->flags & JSFUN_LAMBDA) || !fun->atom)
                              ? ""
                              : ";");
                    todo = -2;
                    break;
                }
                /* FALL THROUGH */

              case JSOP_SETRVAL:
                rval = POP_STR();
                if (*rval != '\0')
                    js_printf(jp, "\t%s %s;\n", js_return_str, rval);
                else
                    js_printf(jp, "\t%s;\n", js_return_str);
                todo = -2;
                break;

#if JS_HAS_GENERATORS
              case JSOP_YIELD:
#if JS_HAS_GENERATOR_EXPRS
                if (!ss->inGenExp || !(sn = js_GetSrcNote(jp->script, pc)))
#endif
                {
                    /* Turn off most parens. */
                    op = JSOP_SETNAME;
                    rval = POP_STR();
                    todo = (*rval != '\0')
                           ? Sprint(&ss->sprinter,
                                    (strncmp(rval, js_yield_str, 5) == 0 &&
                                     (rval[5] == ' ' || rval[5] == '\0'))
                                    ? "%s (%s)"
                                    : "%s %s",
                                    js_yield_str, rval)
                           : SprintCString(&ss->sprinter, js_yield_str);
                    break;
                }

#if JS_HAS_GENERATOR_EXPRS
                LOCAL_ASSERT(SN_TYPE(sn) == SRC_HIDDEN);
                /* FALL THROUGH */
#endif

              case JSOP_ARRAYPUSH:
              {
                uintN pos, forpos;
                ptrdiff_t start;

                /* Turn off most parens. */
                op = JSOP_SETNAME;

                /* Pop the expression being pushed or yielded. */
                rval = POP_STR();

                /*
                 * Skip the for loop head stacked by JSOP_FORLOCAL until we hit
                 * a block local slot (note empty destructuring patterns result
                 * in unit-count blocks).
                 */
                pos = ss->top;
                while (pos != 0) {
                    op = (JSOp) ss->opcodes[--pos];
                    if (op == JSOP_ENTERBLOCK)
                        break;
                }
                JS_ASSERT(op == JSOP_ENTERBLOCK);

                /*
                 * Here, forpos must index the space before the left-most |for|
                 * in the single string of accumulated |for| heads and optional
                 * final |if (condition)|.
                 */
                forpos = pos + 1;
                LOCAL_ASSERT(forpos < ss->top);

                /*
                 * Now move pos downward over the block's local slots. Even an
                 * empty destructuring pattern has one (dummy) local.
                 */
                while (ss->opcodes[pos] == JSOP_ENTERBLOCK) {
                    if (pos == 0)
                        break;
                    --pos;
                }

#if JS_HAS_GENERATOR_EXPRS
                if (saveop == JSOP_YIELD) {
                    /*
                     * Generator expression: decompile just rval followed by
                     * the string starting at forpos. Leave the result string
                     * in ss->offsets[0] so it can be recovered by our caller
                     * (the JSOP_ANONFUNOBJ with SRC_GENEXP case). Bump the
                     * top of stack to balance yield, which is an expression
                     * (so has neutral stack balance).
                     */
                    LOCAL_ASSERT(pos == 0);
                    xval = OFF2STR(&ss->sprinter, ss->offsets[forpos]);
                    ss->sprinter.offset = PAREN_SLOP;
                    todo = Sprint(&ss->sprinter, ss_format, rval, xval);
                    if (todo < 0)
                        return NULL;
                    ss->offsets[0] = todo;
                    ++ss->top;
                    return pc;
                }
#endif /* JS_HAS_GENERATOR_EXPRS */

                /*
                 * Array comprehension: retract the sprinter to the beginning
                 * of the array initialiser and decompile "[<rval> for ...]".
                 */
                JS_ASSERT(jp->script->nfixed + pos == GET_UINT16(pc));
                LOCAL_ASSERT(ss->opcodes[pos] == JSOP_NEWINIT);

                start = ss->offsets[pos];
                LOCAL_ASSERT(ss->sprinter.base[start] == '[' ||
                             ss->sprinter.base[start] == '#');
                LOCAL_ASSERT(forpos < ss->top);
                xval = OFF2STR(&ss->sprinter, ss->offsets[forpos]);
                lval = OFF2STR(&ss->sprinter, start);
                RETRACT(&ss->sprinter, lval);

                todo = Sprint(&ss->sprinter, sss_format, lval, rval, xval);
                if (todo < 0)
                    return NULL;
                ss->offsets[pos] = todo;
                todo = -2;
                break;
              }
#endif /* JS_HAS_GENERATORS */

              case JSOP_THROWING:
                todo = -2;
                break;

              case JSOP_THROW:
                sn = js_GetSrcNote(jp->script, pc);
                todo = -2;
                if (sn && SN_TYPE(sn) == SRC_HIDDEN)
                    break;
                rval = POP_STR();
                js_printf(jp, "\t%s %s;\n", js_throw_str, rval);
                break;

              case JSOP_ITER:
                foreach = (pc[1] & (JSITER_FOREACH | JSITER_KEYVALUE)) ==
                          JSITER_FOREACH;
                todo = -2;
                break;

              case JSOP_MOREITER:
                JS_NOT_REACHED("JSOP_MOREITER");
                break;

              case JSOP_ENDITER:
                sn = js_GetSrcNote(jp->script, pc);
                todo = -2;
                if (sn && SN_TYPE(sn) == SRC_HIDDEN)
                    break;
                (void) PopOff(ss, op);
                break;

              case JSOP_GOTO:
              case JSOP_GOTOX:
                sn = js_GetSrcNote(jp->script, pc);
                switch (sn ? SN_TYPE(sn) : SRC_NULL) {
                  case SRC_FOR_IN:
                    /*
                     * The loop back-edge carries +1 stack balance, for the
                     * flag processed by JSOP_IFNE. We do not decompile the
                     * JSOP_IFNE, and instead push the left-hand side of 'in'
                     * after the loop edge in this stack slot (the JSOP_FOR*
                     * opcodes' decompilers do this pushing).
                     */
                    cond = GetJumpOffset(pc, pc);
                    next = js_GetSrcNoteOffset(sn, 0);
                    tail = js_GetSrcNoteOffset(sn, 1);
                    JS_ASSERT(pc[cond] == JSOP_MOREITER);
                    DECOMPILE_CODE(pc + oplen, next - oplen);
                    lval = POP_STR();
                    LOCAL_ASSERT(ss->top >= 1);

                    if (ss->inArrayInit || ss->inGenExp) {
                        rval = POP_STR();
                        if (ss->top >= 1 && ss->opcodes[ss->top - 1] == JSOP_FORLOCAL) {
                            ss->sprinter.offset = ss->offsets[ss->top] - PAREN_SLOP;
                            if (Sprint(&ss->sprinter, " %s (%s in %s)",
                                       foreach ? js_for_each_str : js_for_str,
                                       lval, rval) < 0) {
                                return NULL;
                            }

                            /*
                             * Do not AddParentSlop here, as we will push the
                             * top-most offset again, which will add paren slop
                             * for us. We must push to balance the stack budget
                             * when nesting for heads in a comprehension.
                             */
                            todo = ss->offsets[ss->top - 1];
                        } else {
                            todo = Sprint(&ss->sprinter, " %s (%s in %s)",
                                          foreach ? js_for_each_str : js_for_str,
                                          lval, rval);
                        }
                        if (todo < 0 || !PushOff(ss, todo, JSOP_FORLOCAL))
                            return NULL;
                        DECOMPILE_CODE(pc + next, cond - next);
                    } else {
                        /*
                         * As above, rval or an extension of it must remain
                         * stacked during loop body decompilation.
                         */
                        rval = GetStr(ss, ss->top - 1);
                        js_printf(jp, "\t%s (%s in %s) {\n",
                                  foreach ? js_for_each_str : js_for_str,
                                  lval, rval);
                        jp->indent += 4;
                        DECOMPILE_CODE(pc + next, cond - next);
                        jp->indent -= 4;
                        js_printf(jp, "\t}\n");
                    }

                    pc += tail;
                    LOCAL_ASSERT(*pc == JSOP_IFNE || *pc == JSOP_IFNEX);
                    len = js_CodeSpec[*pc].length;
                    break;

                  case SRC_WHILE:
                    cond = GetJumpOffset(pc, pc);
                    tail = js_GetSrcNoteOffset(sn, 0);
                    DECOMPILE_CODE(pc + cond, tail - cond);
                    js_printf(jp, "\twhile (%s) {\n", POP_COND_STR());
                    jp->indent += 4;
                    DECOMPILE_CODE(pc + oplen, cond - oplen);
                    jp->indent -= 4;
                    js_printf(jp, "\t}\n");
                    pc += tail;
                    LOCAL_ASSERT(*pc == JSOP_IFNE || *pc == JSOP_IFNEX);
                    len = js_CodeSpec[*pc].length;
                    todo = -2;
                    break;

                  case SRC_CONT2LABEL:
                    GET_SOURCE_NOTE_ATOM(sn, atom);
                    rval = QuoteString(&ss->sprinter, ATOM_TO_STRING(atom), 0);
                    if (!rval)
                        return NULL;
                    RETRACT(&ss->sprinter, rval);
                    js_printf(jp, "\tcontinue %s;\n", rval);
                    break;

                  case SRC_CONTINUE:
                    js_printf(jp, "\tcontinue;\n");
                    break;

                  case SRC_BREAK2LABEL:
                    GET_SOURCE_NOTE_ATOM(sn, atom);
                    rval = QuoteString(&ss->sprinter, ATOM_TO_STRING(atom), 0);
                    if (!rval)
                        return NULL;
                    RETRACT(&ss->sprinter, rval);
                    js_printf(jp, "\tbreak %s;\n", rval);
                    break;

                  case SRC_HIDDEN:
                    break;

                  default:
                    js_printf(jp, "\tbreak;\n");
                    break;
                }
                todo = -2;
                break;

              case JSOP_IFEQ:
              case JSOP_IFEQX:
              {
                JSBool elseif = JS_FALSE;

              if_again:
                len = GetJumpOffset(pc, pc);
                sn = js_GetSrcNote(jp->script, pc);

                switch (sn ? SN_TYPE(sn) : SRC_NULL) {
                  case SRC_IF:
                  case SRC_IF_ELSE:
                    rval = POP_COND_STR();
                    if (ss->inArrayInit || ss->inGenExp) {
                        LOCAL_ASSERT(SN_TYPE(sn) == SRC_IF);
                        ss->sprinter.offset -= PAREN_SLOP;
                        if (Sprint(&ss->sprinter, " if (%s)", rval) < 0)
                            return NULL;
                        AddParenSlop(ss);
                    } else {
                        js_printf(jp,
                                  elseif ? " if (%s) {\n" : "\tif (%s) {\n",
                                  rval);
                        jp->indent += 4;
                    }

                    if (SN_TYPE(sn) == SRC_IF) {
                        DECOMPILE_CODE(pc + oplen, len - oplen);
                    } else {
                        LOCAL_ASSERT(!ss->inArrayInit && !ss->inGenExp);
                        tail = js_GetSrcNoteOffset(sn, 0);
                        DECOMPILE_CODE(pc + oplen, tail - oplen);
                        jp->indent -= 4;
                        pc += tail;
                        LOCAL_ASSERT(*pc == JSOP_GOTO || *pc == JSOP_GOTOX);
                        oplen = js_CodeSpec[*pc].length;
                        len = GetJumpOffset(pc, pc);
                        js_printf(jp, "\t} else");

                        /*
                         * If the second offset for sn is non-zero, it tells
                         * the distance from the goto around the else, to the
                         * ifeq for the if inside the else that forms an "if
                         * else if" chain.  Thus cond spans the condition of
                         * the second if, so we simply decompile it and start
                         * over at label if_again.
                         */
                        cond = js_GetSrcNoteOffset(sn, 1);
                        if (cond != 0) {
                            cond -= tail;
                            DECOMPILE_CODE(pc + oplen, cond - oplen);
                            pc += cond;
                            oplen = js_CodeSpec[*pc].length;
                            elseif = JS_TRUE;
                            goto if_again;
                        }

                        js_printf(jp, " {\n");
                        jp->indent += 4;
                        DECOMPILE_CODE(pc + oplen, len - oplen);
                    }

                    if (!ss->inArrayInit && !ss->inGenExp) {
                        jp->indent -= 4;
                        js_printf(jp, "\t}\n");
                    }
                    todo = -2;
                    break;

                  case SRC_COND:
                    xval = JS_strdup(cx, POP_STR());
                    if (!xval)
                        return NULL;
                    len = js_GetSrcNoteOffset(sn, 0);
                    DECOMPILE_CODE(pc + oplen, len - oplen);
                    lval = JS_strdup(cx, POP_STR());
                    if (!lval) {
                        cx->free((void *)xval);
                        return NULL;
                    }
                    pc += len;
                    LOCAL_ASSERT(*pc == JSOP_GOTO || *pc == JSOP_GOTOX);
                    oplen = js_CodeSpec[*pc].length;
                    len = GetJumpOffset(pc, pc);
                    DECOMPILE_CODE(pc + oplen, len - oplen);
                    rval = POP_STR();
                    todo = Sprint(&ss->sprinter, "%s ? %s : %s",
                                  xval, lval, rval);
                    cx->free((void *)xval);
                    cx->free((void *)lval);
                    break;

                  default:
                    break;
                }
                break;
              }

              case JSOP_IFNE:
              case JSOP_IFNEX:
                LOCAL_ASSERT(0);
                break;

              case JSOP_OR:
              case JSOP_ORX:
                xval = "||";

              do_logical_connective:
                /* Top of stack is the first clause in a disjunction (||). */
                lval = JS_strdup(cx, POP_STR());
                if (!lval)
                    return NULL;
                done = pc + GetJumpOffset(pc, pc);
                pc += len;
                len = done - pc;
                if (!Decompile(ss, pc, len, op)) {
                    cx->free((char *)lval);
                    return NULL;
                }
                rval = POP_STR();
                if (jp->pretty &&
                    jp->indent + 4 + strlen(lval) + 4 + strlen(rval) > 75) {
                    rval = JS_strdup(cx, rval);
                    if (!rval) {
                        tail = -1;
                    } else {
                        todo = Sprint(&ss->sprinter, "%s %s\n", lval, xval);
                        tail = Sprint(&ss->sprinter, "%*s%s",
                                      jp->indent + 4, "", rval);
                        cx->free((char *)rval);
                    }
                    if (tail < 0)
                        todo = -1;
                } else {
                    todo = Sprint(&ss->sprinter, "%s %s %s", lval, xval, rval);
                }
                cx->free((char *)lval);
                break;

              case JSOP_AND:
              case JSOP_ANDX:
                xval = "&&";
                goto do_logical_connective;

              case JSOP_FORARG:
                sn = NULL;
                i = GET_ARGNO(pc);
                goto do_forvarslot;

              case JSOP_FORLOCAL:
                sn = js_GetSrcNote(jp->script, pc);
                if (!IsVarSlot(jp, pc, &i)) {
                    JS_ASSERT(op == JSOP_FORLOCAL);
                    todo = Sprint(&ss->sprinter, ss_format, VarPrefix(sn), GetStr(ss, i));
                    break;
                }

              do_forvarslot:
                atom = GetArgOrVarAtom(jp, i);
                LOCAL_ASSERT(atom);
                todo = SprintCString(&ss->sprinter, VarPrefix(sn));
                if (todo < 0 || !QuoteString(&ss->sprinter, ATOM_TO_STRING(atom), 0))
                    return NULL;
                break;

              case JSOP_FORNAME:
                LOAD_ATOM(0);
                sn = js_GetSrcNote(jp->script, pc);
                todo = SprintCString(&ss->sprinter, VarPrefix(sn));
                if (todo < 0 || !QuoteString(&ss->sprinter, ATOM_TO_STRING(atom), 0))
                    return NULL;
                break;

              case JSOP_FORPROP:
                xval = NULL;
                LOAD_ATOM(0);
                if (!ATOM_IS_IDENTIFIER(atom)) {
                    xval = QuoteString(&ss->sprinter, ATOM_TO_STRING(atom),
                                       (jschar)'\'');
                    if (!xval)
                        return NULL;
                }
                lval = POP_STR();
                if (xval) {
                    JS_ASSERT(*lval);
                    todo = Sprint(&ss->sprinter, index_format, lval, xval);
                } else {
                    todo = Sprint(&ss->sprinter, ss_format, lval, *lval ? "." : "");
                    if (todo < 0)
                        return NULL;
                    if (!QuoteString(&ss->sprinter, ATOM_TO_STRING(atom), 0))
                        return NULL;
                }
                break;

              case JSOP_FORELEM:
                todo = SprintCString(&ss->sprinter, forelem_cookie);
                break;

              case JSOP_ENUMELEM:
              case JSOP_ENUMCONSTELEM:
                /*
                 * The stack has the object under the (top) index expression.
                 * The "rval" property id is underneath those two on the stack.
                 * The for loop body net and gross lengths can now be adjusted
                 * to account for the length of the indexing expression that
                 * came after JSOP_FORELEM and before JSOP_ENUMELEM.
                 */
                atom = NULL;
                op = JSOP_NOP;          /* turn off parens around xval */
                xval = POP_STR();
                op = JSOP_GETELEM;      /* lval must have high precedence */
                lval = POP_STR();
                op = saveop;
                rval = POP_STR();
                LOCAL_ASSERT(strcmp(rval, forelem_cookie) == 0);
                if (*xval == '\0') {
                    todo = SprintCString(&ss->sprinter, lval);
                } else {
                    todo = Sprint(&ss->sprinter,
                                  (JOF_OPMODE(lastop) == JOF_XMLNAME)
                                  ? dot_format
                                  : index_format,
                                  lval, xval);
                }
                break;

              case JSOP_GETTER:
              case JSOP_SETTER:
                todo = -2;
                break;

              case JSOP_DUP2:
                rval = GetStr(ss, ss->top-2);
                todo = SprintCString(&ss->sprinter, rval);
                if (todo < 0 || !PushOff(ss, todo,
                                         (JSOp) ss->opcodes[ss->top-2])) {
                    return NULL;
                }
                /* FALL THROUGH */

              case JSOP_DUP:
#if JS_HAS_DESTRUCTURING
                sn = js_GetSrcNote(jp->script, pc);
                if (sn) {
                    LOCAL_ASSERT(SN_TYPE(sn) == SRC_DESTRUCT);
                    pc = DecompileDestructuring(ss, pc, endpc);
                    if (!pc)
                        return NULL;
                    len = 0;
                    lval = POP_STR();
                    op = saveop = JSOP_ENUMELEM;
                    rval = POP_STR();

                    if (strcmp(rval, forelem_cookie) == 0) {
                        todo = Sprint(&ss->sprinter, ss_format,
                                      VarPrefix(sn), lval);

                        // Skip POP so the SRC_FOR_IN code can pop for itself.
                        if (*pc == JSOP_POP)
                            len = JSOP_POP_LENGTH;
                    } else {
                        todo = Sprint(&ss->sprinter, "%s%s = %s",
                                      VarPrefix(sn), lval, rval);
                    }
                    break;
                }
#endif

                rval = GetStr(ss, ss->top-1);
                saveop = (JSOp) ss->opcodes[ss->top-1];
                todo = SprintCString(&ss->sprinter, rval);
                break;

              case JSOP_SETARG:
                atom = GetArgOrVarAtom(jp, GET_ARGNO(pc));
                LOCAL_ASSERT(atom);
                goto do_setname;

              case JSOP_SETCONST:
              case JSOP_SETNAME:
              case JSOP_SETGVAR:
                LOAD_ATOM(0);

              do_setname:
                lval = QuoteString(&ss->sprinter, ATOM_TO_STRING(atom), 0);
                if (!lval)
                    return NULL;
                rval = POP_STR();
                if (op == JSOP_SETNAME)
                    (void) PopOff(ss, op);

              do_setlval:
                sn = js_GetSrcNote(jp->script, pc - 1);
                if (sn && SN_TYPE(sn) == SRC_ASSIGNOP) {
                    todo = Sprint(&ss->sprinter, "%s %s= %s",
                                  lval,
                                  (lastop == JSOP_GETTER)
                                  ? js_getter_str
                                  : (lastop == JSOP_SETTER)
                                  ? js_setter_str
                                  : CodeToken[lastop],
                                  rval);
                } else {
                    sn = js_GetSrcNote(jp->script, pc);
                    todo = Sprint(&ss->sprinter, "%s%s = %s",
                                  VarPrefix(sn), lval, rval);
                }
                if (op == JSOP_SETLOCALPOP) {
                    if (!PushOff(ss, todo, saveop))
                        return NULL;
                    rval = POP_STR();
                    LOCAL_ASSERT(*rval != '\0');
                    js_printf(jp, "\t%s;\n", rval);
                    todo = -2;
                }
                break;

              case JSOP_CONCATN:
              {
                argc = GET_UINT16(pc);
                JS_ASSERT(argc > 0);

                js::Vector<char *> argv(cx);
                if (!argv.resize(argc))
                    return NULL;

                MUST_FLOW_THROUGH("out");
                ok = JS_FALSE;

                for (i = argc - 1; i >= 0; i--) {
                    argv[i] = JS_strdup(cx, POP_STR_PREC(cs->prec + 1));
                    if (!argv[i])
                        goto out;
                }

                todo = Sprint(&ss->sprinter, "%s", argv[0]);
                if (todo < 0)
                    goto out;
                for (i = 1; i < argc; i++) {
                    if (Sprint(&ss->sprinter, " + %s", argv[i]) < 0)
                        goto out;
                }

                /*
                 * The only way that our next op could be a JSOP_ADD is
                 * if we are about to concatenate at least one non-string
                 * literal. Deal with that here in order to avoid extra
                 * parentheses (because JSOP_ADD is left-associative).
                 */
                if (pc[len] == JSOP_ADD)
                    saveop = JSOP_NOP;

                ok = JS_TRUE;

              out:
                for (i = 0; i < argc; i++)
                    JS_free(cx, argv[i]);
                if (!ok)
                    return NULL;
                break;
              }

              case JSOP_NEW:
              case JSOP_CALL:
              case JSOP_EVAL:
              case JSOP_APPLY:
              case JSOP_SETCALL:
                argc = GET_ARGC(pc);
                argv = (char **)
                    cx->malloc((size_t)(argc + 1) * sizeof *argv);
                if (!argv)
                    return NULL;

                op = JSOP_SETNAME;
                ok = JS_TRUE;
                for (i = argc; i > 0; i--)
                    argv[i] = JS_strdup(cx, POP_STR());

                /* Skip the JSOP_PUSHOBJ-created empty string. */
                LOCAL_ASSERT(ss->top >= 2);
                (void) PopOff(ss, op);

                /*
                 * Special case: new (x(y)(z)) must be parenthesized like so.
                 * Same for new (x(y).z) -- contrast with new x(y).z.
                 * See PROPAGATE_CALLNESS.
                 */
                op = (JSOp) ss->opcodes[ss->top - 1];
                lval = PopStr(ss,
                              (saveop == JSOP_NEW &&
                               (op == JSOP_CALL ||
                                op == JSOP_EVAL ||
                                op == JSOP_APPLY ||
                                (js_CodeSpec[op].format & JOF_CALLOP)))
                              ? JSOP_NAME
                              : saveop);
                op = saveop;

                argv[0] = JS_strdup(cx, lval);
                if (!argv[0])
                    ok = JS_FALSE;

                lval = "(", rval = ")";
                if (op == JSOP_NEW) {
                    if (argc == 0)
                        lval = rval = "";
                    todo = Sprint(&ss->sprinter, "%s %s%s",
                                  js_new_str, argv[0], lval);
                } else {
                    todo = Sprint(&ss->sprinter, ss_format,
                                  argv[0], lval);
                }
                if (todo < 0)
                    ok = JS_FALSE;

                for (i = 1; i <= argc; i++) {
                    if (!argv[i] ||
                        Sprint(&ss->sprinter, ss_format,
                               argv[i], (i < argc) ? ", " : "") < 0) {
                        ok = JS_FALSE;
                        break;
                    }
                }
                if (Sprint(&ss->sprinter, rval) < 0)
                    ok = JS_FALSE;

                for (i = 0; i <= argc; i++)
                    cx->free(argv[i]);
                cx->free(argv);
                if (!ok)
                    return NULL;
                if (op == JSOP_SETCALL) {
                    if (!PushOff(ss, todo, op))
                        return NULL;
                    todo = Sprint(&ss->sprinter, "");
                }
                break;

              case JSOP_DELNAME:
                LOAD_ATOM(0);
                lval = QuoteString(&ss->sprinter, ATOM_TO_STRING(atom), 0);
                if (!lval)
                    return NULL;
                RETRACT(&ss->sprinter, lval);
              do_delete_lval:
                todo = Sprint(&ss->sprinter, "%s %s", js_delete_str, lval);
                break;

              case JSOP_DELPROP:
                GET_ATOM_QUOTE_AND_FMT("%s %s[%s]", "%s %s.%s", rval);
                op = JSOP_GETPROP;
                lval = POP_STR();
                todo = Sprint(&ss->sprinter, fmt, js_delete_str, lval, rval);
                break;

              case JSOP_DELELEM:
                op = JSOP_NOP;          /* turn off parens */
                xval = POP_STR();
                op = JSOP_GETPROP;
                lval = POP_STR();
                if (*xval == '\0')
                    goto do_delete_lval;
                todo = Sprint(&ss->sprinter,
                              (JOF_OPMODE(lastop) == JOF_XMLNAME)
                              ? "%s %s.%s"
                              : "%s %s[%s]",
                              js_delete_str, lval, xval);
                break;

#if JS_HAS_XML_SUPPORT
              case JSOP_DELDESC:
                xval = POP_STR();
                op = JSOP_GETPROP;
                lval = POP_STR();
                todo = Sprint(&ss->sprinter, "%s %s..%s",
                              js_delete_str, lval, xval);
                break;
#endif

              case JSOP_TYPEOFEXPR:
              case JSOP_TYPEOF:
              case JSOP_VOID:
                rval = POP_STR();
                todo = Sprint(&ss->sprinter, "%s %s",
                              (op == JSOP_VOID) ? js_void_str : js_typeof_str,
                              rval);
                break;

              case JSOP_INCARG:
              case JSOP_DECARG:
                atom = GetArgOrVarAtom(jp, GET_ARGNO(pc));
                LOCAL_ASSERT(atom);
                goto do_incatom;

              case JSOP_INCNAME:
              case JSOP_DECNAME:
              case JSOP_INCGVAR:
              case JSOP_DECGVAR:
                LOAD_ATOM(0);
              do_incatom:
                lval = QuoteString(&ss->sprinter, ATOM_TO_STRING(atom), 0);
                if (!lval)
                    return NULL;
                RETRACT(&ss->sprinter, lval);
              do_inclval:
                todo = Sprint(&ss->sprinter, ss_format,
                              js_incop_strs[!(cs->format & JOF_INC)], lval);
                break;

              case JSOP_INCPROP:
              case JSOP_DECPROP:
                GET_ATOM_QUOTE_AND_FMT(preindex_format, predot_format, rval);

                /*
                 * Force precedence below the numeric literal opcodes, so that
                 * 42..foo or 10000..toString(16), e.g., decompile with parens
                 * around the left-hand side of dot.
                 */
                op = JSOP_GETPROP;
                lval = POP_STR();
                todo = Sprint(&ss->sprinter, fmt,
                              js_incop_strs[!(cs->format & JOF_INC)],
                              lval, rval);
                break;

              case JSOP_INCELEM:
              case JSOP_DECELEM:
                op = JSOP_NOP;          /* turn off parens */
                xval = POP_STR();
                op = JSOP_GETELEM;
                lval = POP_STR();
                if (*xval != '\0') {
                    todo = Sprint(&ss->sprinter,
                                  (JOF_OPMODE(lastop) == JOF_XMLNAME)
                                  ? predot_format
                                  : preindex_format,
                                  js_incop_strs[!(cs->format & JOF_INC)],
                                  lval, xval);
                } else {
                    todo = Sprint(&ss->sprinter, ss_format,
                                  js_incop_strs[!(cs->format & JOF_INC)], lval);
                }
                break;

              case JSOP_ARGINC:
              case JSOP_ARGDEC:
                atom = GetArgOrVarAtom(jp, GET_ARGNO(pc));
                LOCAL_ASSERT(atom);
                goto do_atominc;

              case JSOP_NAMEINC:
              case JSOP_NAMEDEC:
              case JSOP_GVARINC:
              case JSOP_GVARDEC:
                LOAD_ATOM(0);
              do_atominc:
                lval = QuoteString(&ss->sprinter, ATOM_TO_STRING(atom), 0);
                if (!lval)
                    return NULL;
                RETRACT(&ss->sprinter, lval);
              do_lvalinc:
                todo = Sprint(&ss->sprinter, ss_format,
                              lval, js_incop_strs[!(cs->format & JOF_INC)]);
                break;

              case JSOP_PROPINC:
              case JSOP_PROPDEC:
                GET_ATOM_QUOTE_AND_FMT(postindex_format, postdot_format, rval);

                /*
                 * Force precedence below the numeric literal opcodes, so that
                 * 42..foo or 10000..toString(16), e.g., decompile with parens
                 * around the left-hand side of dot.
                 */
                op = JSOP_GETPROP;
                lval = POP_STR();
                todo = Sprint(&ss->sprinter, fmt, lval, rval,
                              js_incop_strs[!(cs->format & JOF_INC)]);
                break;

              case JSOP_ELEMINC:
              case JSOP_ELEMDEC:
                op = JSOP_NOP;          /* turn off parens */
                xval = POP_STR();
                op = JSOP_GETELEM;
                lval = POP_STR();
                if (*xval != '\0') {
                    todo = Sprint(&ss->sprinter,
                                  (JOF_OPMODE(lastop) == JOF_XMLNAME)
                                  ? postdot_format
                                  : postindex_format,
                                  lval, xval,
                                  js_incop_strs[!(cs->format & JOF_INC)]);
                } else {
                    todo = Sprint(&ss->sprinter, ss_format,
                                  lval, js_incop_strs[!(cs->format & JOF_INC)]);
                }
                break;

              case JSOP_LENGTH:
                fmt = dot_format;
                rval = js_length_str;
                goto do_getprop_lval;

              case JSOP_GETPROP2:
                op = JSOP_GETPROP;
                (void) PopOff(ss, lastop);
                /* FALL THROUGH */

              case JSOP_CALLPROP:
              case JSOP_GETPROP:
              case JSOP_GETXPROP:
                LOAD_ATOM(0);

              do_getprop:
                GET_QUOTE_AND_FMT(index_format, dot_format, rval);
              do_getprop_lval:
                PROPAGATE_CALLNESS();
                lval = POP_STR();
                todo = Sprint(&ss->sprinter, fmt, lval, rval);
                break;

              case JSOP_GETTHISPROP:
                LOAD_ATOM(0);
                GET_QUOTE_AND_FMT(index_format, dot_format, rval);
                todo = Sprint(&ss->sprinter, fmt, js_this_str, rval);
                break;

              case JSOP_GETARGPROP:
                /* Get the name of the argument or variable. */
                i = GET_ARGNO(pc);

              do_getarg_prop:
                atom = GetArgOrVarAtom(ss->printer, i);
                LOCAL_ASSERT(atom);
                lval = QuoteString(&ss->sprinter, ATOM_TO_STRING(atom), 0);
                if (!lval || !PushOff(ss, STR2OFF(&ss->sprinter, lval), op))
                    return NULL;

                /* Get the name of the property. */
                LOAD_ATOM(ARGNO_LEN);
                goto do_getprop;

              case JSOP_GETLOCALPROP:
                if (IsVarSlot(jp, pc, &i))
                    goto do_getarg_prop;
                LOCAL_ASSERT((uintN)i < ss->top);
                lval = GetLocal(ss, i);
                if (!lval)
                    return NULL;
                todo = SprintCString(&ss->sprinter, lval);
                if (todo < 0 || !PushOff(ss, todo, op))
                    return NULL;
                LOAD_ATOM(2);
                goto do_getprop;

              case JSOP_SETPROP:
              case JSOP_SETMETHOD:
                LOAD_ATOM(0);
                GET_QUOTE_AND_FMT("%s[%s] %s= %s", "%s.%s %s= %s", xval);
                rval = POP_STR();

                /*
                 * Force precedence below the numeric literal opcodes, so that
                 * 42..foo or 10000..toString(16), e.g., decompile with parens
                 * around the left-hand side of dot.
                 */
                op = JSOP_GETPROP;
                lval = POP_STR();
                sn = js_GetSrcNote(jp->script, pc - 1);
                todo = Sprint(&ss->sprinter, fmt, lval, xval,
                              (sn && SN_TYPE(sn) == SRC_ASSIGNOP)
                              ? (lastop == JSOP_GETTER)
                                ? js_getter_str
                                : (lastop == JSOP_SETTER)
                                ? js_setter_str
                                : CodeToken[lastop]
                              : "",
                              rval);
                break;

              case JSOP_GETELEM2:
                op = JSOP_GETELEM;
                (void) PopOff(ss, lastop);
                /* FALL THROUGH */

              case JSOP_CALLELEM:
              case JSOP_GETELEM:
                op = JSOP_NOP;          /* turn off parens */
                xval = POP_STR();
                op = saveop;
                PROPAGATE_CALLNESS();
                lval = POP_STR();
                if (*xval == '\0') {
                    todo = Sprint(&ss->sprinter, "%s", lval);
                } else {
                    todo = Sprint(&ss->sprinter,
                                  (JOF_OPMODE(lastop) == JOF_XMLNAME)
                                  ? dot_format
                                  : index_format,
                                  lval, xval);
                }
                break;

              case JSOP_SETELEM:
                rval = POP_STR();
                op = JSOP_NOP;          /* turn off parens */
                xval = POP_STR();
                cs = &js_CodeSpec[ss->opcodes[ss->top]];
                op = JSOP_GETELEM;      /* lval must have high precedence */
                lval = POP_STR();
                op = saveop;
                if (*xval == '\0')
                    goto do_setlval;
                sn = js_GetSrcNote(jp->script, pc - 1);
                todo = Sprint(&ss->sprinter,
                              (JOF_MODE(cs->format) == JOF_XMLNAME)
                              ? "%s.%s %s= %s"
                              : "%s[%s] %s= %s",
                              lval, xval,
                              (sn && SN_TYPE(sn) == SRC_ASSIGNOP)
                              ? (lastop == JSOP_GETTER)
                                ? js_getter_str
                                : (lastop == JSOP_SETTER)
                                ? js_setter_str
                                : CodeToken[lastop]
                              : "",
                              rval);
                break;

              case JSOP_ARGSUB:
                i = (jsint) GET_ARGNO(pc);
                todo = Sprint(&ss->sprinter, "%s[%d]",
                              js_arguments_str, (int) i);
                break;

              case JSOP_ARGCNT:
                todo = Sprint(&ss->sprinter, dot_format,
                              js_arguments_str, js_length_str);
                break;

              case JSOP_CALLARG:
              case JSOP_GETARG:
                i = GET_ARGNO(pc);
                atom = GetArgOrVarAtom(jp, i);
#if JS_HAS_DESTRUCTURING
                if (!atom) {
                    todo = Sprint(&ss->sprinter, "%s[%d]", js_arguments_str, i);
                    break;
                }
#else
                LOCAL_ASSERT(atom);
#endif
                goto do_name;

              case JSOP_CALLNAME:
              case JSOP_NAME:
              case JSOP_GETGVAR:
              case JSOP_CALLGVAR:
                LOAD_ATOM(0);
              do_name:
                lval = "";
#if JS_HAS_XML_SUPPORT
              do_qname:
#endif
                sn = js_GetSrcNote(jp->script, pc);
                rval = QuoteString(&ss->sprinter, ATOM_TO_STRING(atom),
                                   inXML ? DONT_ESCAPE : 0);
                if (!rval)
                    return NULL;
                RETRACT(&ss->sprinter, rval);
                todo = Sprint(&ss->sprinter, sss_format,
                              VarPrefix(sn), lval, rval);
                break;

              case JSOP_UINT16:
                i = (jsint) GET_UINT16(pc);
                goto do_sprint_int;

              case JSOP_UINT24:
                i = (jsint) GET_UINT24(pc);
                goto do_sprint_int;

              case JSOP_INT8:
                i = GET_INT8(pc);
                goto do_sprint_int;

              case JSOP_INT32:
                i = GET_INT32(pc);
              do_sprint_int:
                todo = Sprint(&ss->sprinter, "%d", i);
                break;

              case JSOP_DOUBLE:
              {
                double d;
                GET_DOUBLE_FROM_BYTECODE(jp->script, pc, 0, d);
                val = DOUBLE_TO_JSVAL(d);
                todo = SprintDoubleValue(&ss->sprinter, val, &saveop);
                break;
              }

              case JSOP_STRING:
                LOAD_ATOM(0);
                rval = QuoteString(&ss->sprinter, ATOM_TO_STRING(atom),
                                   inXML ? DONT_ESCAPE : '"');
                if (!rval)
                    return NULL;
                todo = STR2OFF(&ss->sprinter, rval);
                break;

              case JSOP_LAMBDA:
              case JSOP_LAMBDA_FC:
              case JSOP_LAMBDA_DBGFC:
#if JS_HAS_GENERATOR_EXPRS
                sn = js_GetSrcNote(jp->script, pc);
                if (sn && SN_TYPE(sn) == SRC_GENEXP) {
                    void *mark;
                    jsuword *innerLocalNames, *outerLocalNames;
                    JSScript *inner, *outer;
                    SprintStack ss2;
                    JSFunction *outerfun;

                    LOAD_FUNCTION(0);

                    /*
                     * All allocation when decompiling is LIFO, using malloc
                     * or, more commonly, arena-allocating from cx->tempPool.
                     * Therefore after InitSprintStack succeeds, we must
                     * release to mark before returning.
                     */
                    mark = JS_ARENA_MARK(&cx->tempPool);
                    if (!fun->hasLocalNames()) {
                        innerLocalNames = NULL;
                    } else {
                        innerLocalNames = js_GetLocalNameArray(cx, fun, &cx->tempPool);
                        if (!innerLocalNames)
                            return NULL;
                    }
                    inner = fun->u.i.script;
                    if (!InitSprintStack(cx, &ss2, jp, StackDepth(inner))) {
                        JS_ARENA_RELEASE(&cx->tempPool, mark);
                        return NULL;
                    }
                    ss2.inGenExp = JS_TRUE;

                    /*
                     * Recursively decompile this generator function as an
                     * un-parenthesized generator expression. The ss->inGenExp
                     * special case of JSOP_YIELD shares array comprehension
                     * decompilation code that leaves the result as the single
                     * string pushed on ss2.
                     */
                    outer = jp->script;
                    outerfun = jp->fun;
                    outerLocalNames = jp->localNames;
                    LOCAL_ASSERT(JS_UPTRDIFF(pc, outer->code) <= outer->length);
                    jp->script = inner;
                    jp->fun = fun;
                    jp->localNames = innerLocalNames;
                    ok = Decompile(&ss2, inner->code, inner->length, JSOP_NOP) != NULL;
                    jp->script = outer;
                    jp->fun = outerfun;
                    jp->localNames = outerLocalNames;
                    if (!ok) {
                        JS_ARENA_RELEASE(&cx->tempPool, mark);
                        return NULL;
                    }

                    /*
                     * Advance over this op and its global |this| push, and
                     * arrange to advance over the call to this lambda.
                     */
                    pc += len;
                    LOCAL_ASSERT(*pc == JSOP_NULL);
                    pc += JSOP_NULL_LENGTH;
                    LOCAL_ASSERT(*pc == JSOP_CALL);
                    LOCAL_ASSERT(GET_ARGC(pc) == 0);
                    len = JSOP_CALL_LENGTH;

                    /*
                     * Arrange to parenthesize this genexp unless:
                     *
                     *  1. It is the complete expression consumed by a control
                     *     flow bytecode such as JSOP_TABLESWITCH whose syntax
                     *     always parenthesizes the controlling expression.
                     *  2. It is the sole argument to a function call.
                     *
                     * But if this genexp runs up against endpc, parenthesize
                     * regardless.  (This can happen if we are called from
                     * DecompileExpression or recursively from case
                     * JSOP_{NOP,AND,OR}.)
                     *
                     * There's no special case for |if (genexp)| because the
                     * compiler optimizes that to |if (true)|.
                     */
                    pc2 = pc + len;
                    op = JSOp(*pc2);
                    if (op == JSOP_TRACE || op == JSOP_NOP)
                        pc2 += JSOP_NOP_LENGTH;
                    LOCAL_ASSERT(pc2 < endpc ||
                                 endpc < outer->code + outer->length);
                    LOCAL_ASSERT(ss2.top == 1);
                    ss2.opcodes[0] = JSOP_POP;
                    if (pc2 == endpc) {
                        op = JSOP_SETNAME;
                    } else {
                        op = (JSOp) *pc2;
                        op = ((js_CodeSpec[op].format & JOF_PARENHEAD) ||
                              ((js_CodeSpec[op].format & JOF_INVOKE) && GET_ARGC(pc2) == 1))
                             ? JSOP_POP
                             : JSOP_SETNAME;

                        /*
                         * Stack this result as if it's a name and not an
                         * anonymous function, so it doesn't get decompiled as
                         * a generator function in a getter or setter context.
                         * The precedence level is the same for JSOP_NAME and
                         * JSOP_LAMBDA.
                         */
                        LOCAL_ASSERT(js_CodeSpec[JSOP_NAME].prec ==
                                     js_CodeSpec[saveop].prec);
                        saveop = JSOP_NAME;
                    }

                    /*
                     * Alas, we have to malloc a copy of the result left on
                     * the top of ss2 because both ss and ss2 arena-allocate
                     * from cx's tempPool.
                     */
                    rval = JS_strdup(cx, PopStr(&ss2, op));
                    JS_ARENA_RELEASE(&cx->tempPool, mark);
                    if (!rval)
                        return NULL;
                    todo = SprintCString(&ss->sprinter, rval);
                    cx->free((void *)rval);
                    break;
                }
#endif /* JS_HAS_GENERATOR_EXPRS */
                /* FALL THROUGH */

                LOAD_FUNCTION(0);
                {
                    /*
                     * Always parenthesize expression closures. We can't force
                     * saveop to a low-precedence op to arrange for auto-magic
                     * parenthesization without confusing getter/setter code
                     * that checks for JSOP_LAMBDA.
                     */
                    bool grouped = !(fun->flags & JSFUN_EXPR_CLOSURE);
                    bool strict = jp->script->strictModeCode;
                    str = js_DecompileToString(cx, "lambda", fun, 0, 
                                               false, grouped, strict,
                                               js_DecompileFunction);
                    if (!str)
                        return NULL;
                }
              sprint_string:
                todo = SprintString(&ss->sprinter, str);
                break;

              case JSOP_CALLEE:
                JS_ASSERT(jp->fun && jp->fun->atom);
                todo = SprintString(&ss->sprinter, ATOM_TO_STRING(jp->fun->atom));
                break;

              case JSOP_OBJECT:
                LOAD_OBJECT(0);
                LOCAL_ASSERT(obj->getClass() == &js_RegExpClass);
                goto do_regexp;

              case JSOP_REGEXP:
                GET_REGEXP_FROM_BYTECODE(jp->script, pc, 0, obj);
              do_regexp:
                if (!js_regexp_toString(cx, obj, Valueify(&val)))
                    return NULL;
                str = JSVAL_TO_STRING(val);
                goto sprint_string;

              case JSOP_TABLESWITCH:
              case JSOP_TABLESWITCHX:
              {
                ptrdiff_t jmplen, off, off2;
                jsint j, n, low, high;
                TableEntry *table, *tmp;

                sn = js_GetSrcNote(jp->script, pc);
                LOCAL_ASSERT(sn && SN_TYPE(sn) == SRC_SWITCH);
                len = js_GetSrcNoteOffset(sn, 0);
                jmplen = (op == JSOP_TABLESWITCH) ? JUMP_OFFSET_LEN
                                                  : JUMPX_OFFSET_LEN;
                pc2 = pc;
                off = GetJumpOffset(pc, pc2);
                pc2 += jmplen;
                low = GET_JUMP_OFFSET(pc2);
                pc2 += JUMP_OFFSET_LEN;
                high = GET_JUMP_OFFSET(pc2);
                pc2 += JUMP_OFFSET_LEN;

                n = high - low + 1;
                if (n == 0) {
                    table = NULL;
                    j = 0;
                    ok = JS_TRUE;
                } else {
                    table = (TableEntry *)
                            cx->malloc((size_t)n * sizeof *table);
                    if (!table)
                        return NULL;
                    for (i = j = 0; i < n; i++) {
                        table[j].label = NULL;
                        off2 = GetJumpOffset(pc, pc2);
                        if (off2) {
                            sn = js_GetSrcNote(jp->script, pc2);
                            if (sn) {
                                LOCAL_ASSERT(SN_TYPE(sn) == SRC_LABEL);
                                GET_SOURCE_NOTE_ATOM(sn, table[j].label);
                            }
                            table[j].key = INT_TO_JSVAL(low + i);
                            table[j].offset = off2;
                            table[j].order = j;
                            j++;
                        }
                        pc2 += jmplen;
                    }
                    tmp = (TableEntry *)
                          cx->malloc((size_t)j * sizeof *table);
                    if (tmp) {
                        VOUCH_DOES_NOT_REQUIRE_STACK();
                        ok = js_MergeSort(table, (size_t)j, sizeof(TableEntry),
                                          CompareOffsets, NULL, tmp,
                                          JS_SORTING_GENERIC);
                        cx->free(tmp);
                    } else {
                        ok = JS_FALSE;
                    }
                }

                if (ok) {
                    ok = DecompileSwitch(ss, table, (uintN)j, pc, len, off,
                                         JS_FALSE);
                }
                cx->free(table);
                if (!ok)
                    return NULL;
                todo = -2;
                break;
              }

              case JSOP_LOOKUPSWITCH:
              case JSOP_LOOKUPSWITCHX:
              {
                ptrdiff_t jmplen, off, off2;
                jsatomid npairs, k;
                TableEntry *table;

                sn = js_GetSrcNote(jp->script, pc);
                LOCAL_ASSERT(sn && SN_TYPE(sn) == SRC_SWITCH);
                len = js_GetSrcNoteOffset(sn, 0);
                jmplen = (op == JSOP_LOOKUPSWITCH) ? JUMP_OFFSET_LEN
                                                   : JUMPX_OFFSET_LEN;
                pc2 = pc;
                off = GetJumpOffset(pc, pc2);
                pc2 += jmplen;
                npairs = GET_UINT16(pc2);
                pc2 += UINT16_LEN;

                table = (TableEntry *)
                    cx->malloc((size_t)npairs * sizeof *table);
                if (!table)
                    return NULL;
                for (k = 0; k < npairs; k++) {
                    sn = js_GetSrcNote(jp->script, pc2);
                    if (sn) {
                        LOCAL_ASSERT(SN_TYPE(sn) == SRC_LABEL);
                        GET_SOURCE_NOTE_ATOM(sn, table[k].label);
                    } else {
                        table[k].label = NULL;
                    }
                    uint16 constIndex = GET_INDEX(pc2);
                    pc2 += INDEX_LEN;
                    off2 = GetJumpOffset(pc, pc2);
                    pc2 += jmplen;
                    table[k].key = Jsvalify(jp->script->getConst(constIndex));
                    table[k].offset = off2;
                }

                ok = DecompileSwitch(ss, table, (uintN)npairs, pc, len, off,
                                     JS_FALSE);
                cx->free(table);
                if (!ok)
                    return NULL;
                todo = -2;
                break;
              }

              case JSOP_CONDSWITCH:
              {
                ptrdiff_t off, off2, caseOff;
                jsint ncases;
                TableEntry *table;

                sn = js_GetSrcNote(jp->script, pc);
                LOCAL_ASSERT(sn && SN_TYPE(sn) == SRC_SWITCH);
                len = js_GetSrcNoteOffset(sn, 0);
                off = js_GetSrcNoteOffset(sn, 1);

                /*
                 * Count the cases using offsets from switch to first case,
                 * and case to case, stored in srcnote immediates.
                 */
                pc2 = pc;
                off2 = off;
                for (ncases = 0; off2 != 0; ncases++) {
                    pc2 += off2;
                    LOCAL_ASSERT(*pc2 == JSOP_CASE || *pc2 == JSOP_DEFAULT ||
                                 *pc2 == JSOP_CASEX || *pc2 == JSOP_DEFAULTX);
                    if (*pc2 == JSOP_DEFAULT || *pc2 == JSOP_DEFAULTX) {
                        /* End of cases, but count default as a case. */
                        off2 = 0;
                    } else {
                        sn = js_GetSrcNote(jp->script, pc2);
                        LOCAL_ASSERT(sn && SN_TYPE(sn) == SRC_PCDELTA);
                        off2 = js_GetSrcNoteOffset(sn, 0);
                    }
                }

                /*
                 * Allocate table and rescan the cases using their srcnotes,
                 * stashing each case's delta from switch top in table[i].key,
                 * and the distance to its statements in table[i].offset.
                 */
                table = (TableEntry *)
                    cx->malloc((size_t)ncases * sizeof *table);
                if (!table)
                    return NULL;
                pc2 = pc;
                off2 = off;
                for (i = 0; i < ncases; i++) {
                    pc2 += off2;
                    LOCAL_ASSERT(*pc2 == JSOP_CASE || *pc2 == JSOP_DEFAULT ||
                                 *pc2 == JSOP_CASEX || *pc2 == JSOP_DEFAULTX);
                    caseOff = pc2 - pc;
                    table[i].key = INT_TO_JSVAL((jsint) caseOff);
                    table[i].offset = caseOff + GetJumpOffset(pc2, pc2);
                    if (*pc2 == JSOP_CASE || *pc2 == JSOP_CASEX) {
                        sn = js_GetSrcNote(jp->script, pc2);
                        LOCAL_ASSERT(sn && SN_TYPE(sn) == SRC_PCDELTA);
                        off2 = js_GetSrcNoteOffset(sn, 0);
                    }
                }

                /*
                 * Find offset of default code by fetching the default offset
                 * from the end of table.  JSOP_CONDSWITCH always has a default
                 * case at the end.
                 */
                off = JSVAL_TO_INT(table[ncases-1].key);
                pc2 = pc + off;
                off += GetJumpOffset(pc2, pc2);

                ok = DecompileSwitch(ss, table, (uintN)ncases, pc, len, off,
                                     JS_TRUE);
                cx->free(table);
                if (!ok)
                    return NULL;
                todo = -2;
                break;
              }

              case JSOP_CASE:
              case JSOP_CASEX:
              {
                lval = POP_STR();
                if (!lval)
                    return NULL;
                js_printf(jp, "\tcase %s:\n", lval);
                todo = -2;
                break;
              }

              case JSOP_DEFFUN:
              case JSOP_DEFFUN_FC:
              case JSOP_DEFFUN_DBGFC:
                LOAD_FUNCTION(0);
                todo = -2;
                goto do_function;
                break;

              case JSOP_TRAP:
                saveop = op = JS_GetTrapOpcode(cx, jp->script, pc);
                *pc = op;
                cs = &js_CodeSpec[op];
                len = cs->length;
                DECOMPILE_CODE(pc, len);
                *pc = JSOP_TRAP;
                todo = -2;
                break;

              case JSOP_HOLE:
                todo = SprintPut(&ss->sprinter, "", 0);
                break;

              case JSOP_NEWARRAY:
                argc = GET_UINT16(pc);
                LOCAL_ASSERT(ss->top >= (uintN) argc);
                if (argc == 0) {
                    todo = SprintCString(&ss->sprinter, "[]");
                    break;
                }

                argv = (char **) cx->malloc(size_t(argc) * sizeof *argv);
                if (!argv)
                    return NULL;

                op = JSOP_SETNAME;
                ok = JS_TRUE;
                i = argc;
                while (i > 0)
                    argv[--i] = JS_strdup(cx, POP_STR());

                todo = SprintCString(&ss->sprinter, "[");
                if (todo < 0)
                    break;

                for (i = 0; i < argc; i++) {
                    if (!argv[i] ||
                        Sprint(&ss->sprinter, ss_format,
                               argv[i], (i < argc - 1) ? ", " : "") < 0) {
                        ok = JS_FALSE;
                        break;
                    }
                }

                for (i = 0; i < argc; i++)
                    cx->free(argv[i]);
                cx->free(argv);
                if (!ok)
                    return NULL;

                sn = js_GetSrcNote(jp->script, pc);
                if (sn && SN_TYPE(sn) == SRC_CONTINUE && SprintCString(&ss->sprinter, ", ") < 0)
                    return NULL;
                if (SprintCString(&ss->sprinter, "]") < 0)
                    return NULL;
                break;

              case JSOP_NEWINIT:
              {
                i = GET_INT8(pc);
                LOCAL_ASSERT(i == JSProto_Array || i == JSProto_Object);

                todo = ss->sprinter.offset;
#if JS_HAS_SHARP_VARS
                op = (JSOp)pc[len];
                if (op == JSOP_SHARPINIT)
                    op = (JSOp)pc[len += JSOP_SHARPINIT_LENGTH];
                if (op == JSOP_DEFSHARP) {
                    pc += len;
                    cs = &js_CodeSpec[op];
                    len = cs->length;
                    if (Sprint(&ss->sprinter, "#%u=",
                               (unsigned) (jsint) GET_UINT16(pc + UINT16_LEN))
                        < 0) {
                        return NULL;
                    }
                }
#endif /* JS_HAS_SHARP_VARS */
                if (i == JSProto_Array) {
                    ++ss->inArrayInit;
                    if (SprintCString(&ss->sprinter, "[") < 0)
                        return NULL;
                } else {
                    if (SprintCString(&ss->sprinter, "{") < 0)
                        return NULL;
                }
                break;
              }

              case JSOP_ENDINIT:
              {
                JSBool inArray;

                op = JSOP_NOP;           /* turn off parens */
                rval = POP_STR();
                sn = js_GetSrcNote(jp->script, pc);

                /* Skip any #n= prefix to find the opening bracket. */
                for (xval = rval; *xval != '[' && *xval != '{'; xval++)
                    continue;
                inArray = (*xval == '[');
                if (inArray)
                    --ss->inArrayInit;
                todo = Sprint(&ss->sprinter, "%s%s%c",
                              rval,
                              (sn && SN_TYPE(sn) == SRC_CONTINUE) ? ", " : "",
                              inArray ? ']' : '}');
                break;
              }

              {
                JSBool isFirst;
                const char *maybeComma;

              case JSOP_INITELEM:
                isFirst = (ss->opcodes[ss->top - 3] == JSOP_NEWINIT);

                /* Turn off most parens. */
                op = JSOP_SETNAME;
                rval = POP_STR();

                /* Turn off all parens for xval and lval, which we control. */
                op = JSOP_NOP;
                xval = POP_STR();
                lval = POP_STR();
                sn = js_GetSrcNote(jp->script, pc);

                if (sn && SN_TYPE(sn) == SRC_INITPROP) {
                    atom = NULL;
                    goto do_initprop;
                }
                maybeComma = isFirst ? "" : ", ";
                todo = Sprint(&ss->sprinter, sss_format,
                              lval,
                              maybeComma,
                              rval);
                break;

              case JSOP_INITPROP:
              case JSOP_INITMETHOD:
                LOAD_ATOM(0);
                xval = QuoteString(&ss->sprinter, ATOM_TO_STRING(atom),
                                   jschar(ATOM_IS_IDENTIFIER(atom) ? 0 : '\''));
                if (!xval)
                    return NULL;
                isFirst = (ss->opcodes[ss->top - 2] == JSOP_NEWINIT);
                rval = POP_STR();
                lval = POP_STR();
                /* fall through */

              do_initprop:
                maybeComma = isFirst ? "" : ", ";
                if (lastop == JSOP_GETTER || lastop == JSOP_SETTER) {
                    const char *end = rval + strlen(rval);

                    if (*rval == '(')
                        ++rval, --end;
                    LOCAL_ASSERT(strncmp(rval, js_function_str, 8) == 0);
                    LOCAL_ASSERT(rval[8] == ' ');
                    rval += 8 + 1;
                    LOCAL_ASSERT(*end ? *end == ')' : end[-1] == '}');
                    todo = Sprint(&ss->sprinter, "%s%s%s %s%s%.*s",
                                    lval,
                                    maybeComma,
                                    (lastop == JSOP_GETTER)
                                    ? js_get_str : js_set_str,
                                    xval,
                                    (rval[0] != '(') ? " " : "",
                                    end - rval, rval);
                } else {
                    todo = Sprint(&ss->sprinter, "%s%s%s: %s",
                                  lval, maybeComma, xval, rval);
                }
                break;
              }

#if JS_HAS_SHARP_VARS
              case JSOP_DEFSHARP:
                i = (jsint) GET_UINT16(pc + UINT16_LEN);
                rval = POP_STR();
                todo = Sprint(&ss->sprinter, "#%u=%s", (unsigned) i, rval);
                break;

              case JSOP_USESHARP:
                i = (jsint) GET_UINT16(pc + UINT16_LEN);
                todo = Sprint(&ss->sprinter, "#%u#", (unsigned) i);
                break;
#endif /* JS_HAS_SHARP_VARS */

#if JS_HAS_DEBUGGER_KEYWORD
              case JSOP_DEBUGGER:
                js_printf(jp, "\tdebugger;\n");
                todo = -2;
                break;
#endif /* JS_HAS_DEBUGGER_KEYWORD */

#if JS_HAS_XML_SUPPORT
              case JSOP_STARTXML:
              case JSOP_STARTXMLEXPR:
                inXML = op == JSOP_STARTXML;
                todo = -2;
                break;

              case JSOP_DEFXMLNS:
                rval = POP_STR();
                js_printf(jp, "\t%s %s %s = %s;\n",
                          js_default_str, js_xml_str, js_namespace_str, rval);
                todo = -2;
                break;

              case JSOP_ANYNAME:
                if (pc[JSOP_ANYNAME_LENGTH] == JSOP_TOATTRNAME) {
                    len += JSOP_TOATTRNAME_LENGTH;
                    todo = SprintPut(&ss->sprinter, "@*", 2);
                } else {
                    todo = SprintPut(&ss->sprinter, "*", 1);
                }
                break;

              case JSOP_QNAMEPART:
                LOAD_ATOM(0);
                if (pc[JSOP_QNAMEPART_LENGTH] == JSOP_TOATTRNAME) {
                    saveop = JSOP_TOATTRNAME;
                    len += JSOP_TOATTRNAME_LENGTH;
                    lval = "@";
                    goto do_qname;
                }
                goto do_name;

              case JSOP_QNAMECONST:
                LOAD_ATOM(0);
                rval = QuoteString(&ss->sprinter, ATOM_TO_STRING(atom), 0);
                if (!rval)
                    return NULL;
                RETRACT(&ss->sprinter, rval);
                lval = POP_STR();
                todo = Sprint(&ss->sprinter, "%s::%s", lval, rval);
                break;

              case JSOP_QNAME:
                rval = POP_STR();
                lval = POP_STR();
                todo = Sprint(&ss->sprinter, "%s::[%s]", lval, rval);
                break;

              case JSOP_TOATTRNAME:
                op = JSOP_NOP;           /* turn off parens */
                rval = POP_STR();
                todo = Sprint(&ss->sprinter, "@[%s]", rval);
                break;

              case JSOP_TOATTRVAL:
                todo = -2;
                break;

              case JSOP_ADDATTRNAME:
                rval = POP_STR();
                lval = POP_STR();
                todo = Sprint(&ss->sprinter, "%s %s", lval, rval);
                /* This gets reset by all XML tag expressions. */
                quoteAttr = JS_TRUE;
                break;

              case JSOP_ADDATTRVAL:
                rval = POP_STR();
                lval = POP_STR();
                if (quoteAttr)
                    todo = Sprint(&ss->sprinter, "%s=\"%s\"", lval, rval);
                else
                    todo = Sprint(&ss->sprinter, "%s=%s", lval, rval);
                break;

              case JSOP_BINDXMLNAME:
                /* Leave the name stacked and push a dummy string. */
                todo = Sprint(&ss->sprinter, "");
                break;

              case JSOP_SETXMLNAME:
                /* Pop the r.h.s., the dummy string, and the name. */
                rval = POP_STR();
                (void) PopOff(ss, op);
                lval = POP_STR();
                goto do_setlval;

              case JSOP_XMLELTEXPR:
              case JSOP_XMLTAGEXPR:
                todo = Sprint(&ss->sprinter, "{%s}", POP_STR());
                inXML = JS_TRUE;
                /* If we're an attribute value, we shouldn't quote this. */
                quoteAttr = JS_FALSE;
                break;

              case JSOP_TOXMLLIST:
                op = JSOP_NOP;           /* turn off parens */
                todo = Sprint(&ss->sprinter, "<>%s</>", POP_STR());
                inXML = JS_FALSE;
                break;

              case JSOP_TOXML:
              case JSOP_CALLXMLNAME:
              case JSOP_XMLNAME:
              case JSOP_FILTER:
                /* These ops indicate the end of XML expressions. */
                inXML = JS_FALSE;
                todo = -2;
                break;

              case JSOP_ENDFILTER:
                rval = POP_STR();
                PROPAGATE_CALLNESS();
                lval = POP_STR();
                todo = Sprint(&ss->sprinter, "%s.(%s)", lval, rval);
                break;

              case JSOP_DESCENDANTS:
                rval = POP_STR();
                PROPAGATE_CALLNESS();
                lval = POP_STR();
                todo = Sprint(&ss->sprinter, "%s..%s", lval, rval);
                break;

              case JSOP_XMLOBJECT:
                LOAD_OBJECT(0);
                todo = Sprint(&ss->sprinter, "<xml address='%p'>", obj);
                break;

              case JSOP_XMLCDATA:
                LOAD_ATOM(0);
                todo = SprintPut(&ss->sprinter, "<![CDATA[", 9);
                if (!QuoteString(&ss->sprinter, ATOM_TO_STRING(atom),
                                 DONT_ESCAPE))
                    return NULL;
                SprintPut(&ss->sprinter, "]]>", 3);
                break;

              case JSOP_XMLCOMMENT:
                LOAD_ATOM(0);
                todo = SprintPut(&ss->sprinter, "<!--", 4);
                if (!QuoteString(&ss->sprinter, ATOM_TO_STRING(atom),
                                 DONT_ESCAPE))
                    return NULL;
                SprintPut(&ss->sprinter, "-->", 3);
                break;

              case JSOP_XMLPI:
                LOAD_ATOM(0);
                rval = JS_strdup(cx, POP_STR());
                if (!rval)
                    return NULL;
                todo = SprintPut(&ss->sprinter, "<?", 2);
                ok = QuoteString(&ss->sprinter, ATOM_TO_STRING(atom), 0) &&
                     (*rval == '\0' ||
                      (SprintPut(&ss->sprinter, " ", 1) >= 0 &&
                       SprintCString(&ss->sprinter, rval)));
                cx->free((char *)rval);
                if (!ok)
                    return NULL;
                SprintPut(&ss->sprinter, "?>", 2);
                break;

              case JSOP_GETFUNNS:
                todo = SprintPut(&ss->sprinter, js_function_str, 8);
                break;
#endif /* JS_HAS_XML_SUPPORT */

              default:
                todo = -2;
                break;
            }
        }

        if (todo < 0) {
            /* -2 means "don't push", -1 means reported error. */
            if (todo == -1)
                return NULL;
        } else {
            if (!PushOff(ss, todo, saveop))
                return NULL;
        }

        if (cs->format & JOF_CALLOP) {
            todo = Sprint(&ss->sprinter, "");
            if (todo < 0 || !PushOff(ss, todo, saveop))
                return NULL;
        }

        pc += len;
    }

/*
 * Undefine local macros.
 */
#undef inXML
#undef DECOMPILE_CODE
#undef NEXT_OP
#undef TOP_STR
#undef POP_STR
#undef POP_STR_PREC
#undef LOCAL_ASSERT
#undef ATOM_IS_IDENTIFIER
#undef GET_QUOTE_AND_FMT
#undef GET_ATOM_QUOTE_AND_FMT

    return pc;
}

static JSBool
DecompileCode(JSPrinter *jp, JSScript *script, jsbytecode *pc, uintN len,
              uintN pcdepth)
{
    uintN depth, i;
    SprintStack ss;
    JSContext *cx;
    void *mark;
    JSBool ok;
    JSScript *oldscript;
    jsbytecode *oldcode, *oldmain, *code;
    char *last;

    depth = StackDepth(script);
    JS_ASSERT(pcdepth <= depth);

    /* Initialize a sprinter for use with the offset stack. */
    cx = jp->sprinter.context;
    mark = JS_ARENA_MARK(&cx->tempPool);
    ok = InitSprintStack(cx, &ss, jp, depth);
    if (!ok)
        goto out;

    /*
     * If we are called from js_DecompileValueGenerator with a portion of
     * script's bytecode that starts with a non-zero model stack depth given
     * by pcdepth, attempt to initialize the missing string offsets in ss to
     * |spindex| negative indexes from fp->sp for the activation fp in which
     * the error arose.
     *
     * See js_DecompileValueGenerator for how its |spindex| parameter is used,
     * and see also GetOff, which makes use of the ss.offsets[i] < -1 that are
     * potentially stored below.
     */
    ss.top = pcdepth;
    if (pcdepth != 0) {
        for (i = 0; i < pcdepth; i++) {
            ss.offsets[i] = -2 - (ptrdiff_t)i;
            ss.opcodes[i] = *jp->pcstack[i];
        }
    }

    /* Call recursive subroutine to do the hard work. */
    oldscript = jp->script;
    jp->script = script;
    oldcode = jp->script->code;
    oldmain = jp->script->main;
    code = js_UntrapScriptCode(cx, jp->script);
    if (code != oldcode) {
        jp->script->code = code;
        jp->script->main = code + (oldmain - oldcode);
        pc = code + (pc - oldcode);
    }

    ok = Decompile(&ss, pc, len, JSOP_NOP) != NULL;
    if (code != oldcode) {
        cx->free(jp->script->code);
        jp->script->code = oldcode;
        jp->script->main = oldmain;
    }
    jp->script = oldscript;

    /* If the given code didn't empty the stack, do it now. */
    if (ok && ss.top) {
        do {
            last = OFF2STR(&ss.sprinter, PopOff(&ss, JSOP_POP));
        } while (ss.top > pcdepth);
        js_printf(jp, "%s", last);
    }

out:
    /* Free all temporary stuff allocated under this call. */
    JS_ARENA_RELEASE(&cx->tempPool, mark);
    return ok;
}

JSBool
js_DecompileScript(JSPrinter *jp, JSScript *script)
{
    return DecompileCode(jp, script, script->code, (uintN)script->length, 0);
}

JSString *
js_DecompileToString(JSContext *cx, const char *name, JSFunction *fun,
                     uintN indent, JSBool pretty, JSBool grouped, JSBool strict,
                     JSDecompilerPtr decompiler)
{
    JSPrinter *jp;
    JSString *str;

    jp = js_NewPrinter(cx, name, fun, indent, pretty, grouped, strict);
    if (!jp)
        return NULL;
    if (decompiler(jp))
        str = js_GetPrinterOutput(jp);
    else
        str = NULL;
    js_DestroyPrinter(jp);
    return str;
}

static const char native_code_str[] = "\t[native code]\n";

JSBool
js_DecompileFunctionBody(JSPrinter *jp)
{
    JSScript *script;

    JS_ASSERT(jp->fun);
    JS_ASSERT(!jp->script);
    if (!FUN_INTERPRETED(jp->fun)) {
        js_printf(jp, native_code_str);
        return JS_TRUE;
    }

    script = jp->fun->u.i.script;
    return DecompileCode(jp, script, script->code, (uintN)script->length, 0);
}

JSBool
js_DecompileFunction(JSPrinter *jp)
{
    JSFunction *fun;
    uintN i;
    JSAtom *param;
    jsbytecode *pc, *endpc;
    ptrdiff_t len;
    JSBool ok;

    fun = jp->fun;
    JS_ASSERT(fun);
    JS_ASSERT(!jp->script);

    /*
     * If pretty, conform to ECMA-262 Edition 3, 15.3.4.2, by decompiling a
     * FunctionDeclaration.  Otherwise, check the JSFUN_LAMBDA flag and force
     * an expression by parenthesizing.
     */
    if (jp->pretty) {
        js_printf(jp, "\t");
    } else {
        if (!jp->grouped && (fun->flags & JSFUN_LAMBDA))
            js_puts(jp, "(");
    }
    if (JSFUN_GETTER_TEST(fun->flags))
        js_printf(jp, "%s ", js_getter_str);
    else if (JSFUN_SETTER_TEST(fun->flags))
        js_printf(jp, "%s ", js_setter_str);

    js_printf(jp, "%s ", js_function_str);
    if (fun->atom && !QuoteString(&jp->sprinter, ATOM_TO_STRING(fun->atom), 0))
        return JS_FALSE;
    js_puts(jp, "(");

    if (!FUN_INTERPRETED(fun)) {
        js_printf(jp, ") {\n");
        jp->indent += 4;
        js_printf(jp, native_code_str);
        jp->indent -= 4;
        js_printf(jp, "\t}");
    } else {
        JSScript *script = fun->u.i.script;
#if JS_HAS_DESTRUCTURING
        SprintStack ss;
        void *mark;
#endif

        /* Print the parameters. */
        pc = script->main;
        endpc = pc + script->length;
        ok = JS_TRUE;

        /* Skip trace hint if it appears here. */
#if JS_HAS_GENERATORS
        if (js_GetOpcode(jp->sprinter.context, script, script->code) != JSOP_GENERATOR)
#endif
        {
            JSOp op = js_GetOpcode(jp->sprinter.context, script, pc);
            if (op == JSOP_TRACE || op == JSOP_NOP) {
                JS_STATIC_ASSERT(JSOP_TRACE_LENGTH == JSOP_NOP_LENGTH);
                pc += JSOP_TRACE_LENGTH;
            } else {
                JS_ASSERT(op == JSOP_STOP);  /* empty script singleton */
            }
        }

#if JS_HAS_DESTRUCTURING
        ss.printer = NULL;
        jp->script = script;
        mark = JS_ARENA_MARK(&jp->sprinter.context->tempPool);
#endif

        for (i = 0; i < fun->nargs; i++) {
            if (i > 0)
                js_puts(jp, ", ");

            param = GetArgOrVarAtom(jp, i);

#if JS_HAS_DESTRUCTURING
#define LOCAL_ASSERT(expr)      LOCAL_ASSERT_RV(expr, JS_FALSE)

            if (!param) {
                ptrdiff_t todo;
                const char *lval;

                LOCAL_ASSERT(*pc == JSOP_GETARG);
                pc += JSOP_GETARG_LENGTH;
                LOCAL_ASSERT(*pc == JSOP_DUP);
                if (!ss.printer) {
                    ok = InitSprintStack(jp->sprinter.context, &ss, jp, StackDepth(script));
                    if (!ok)
                        break;
                }
                pc = DecompileDestructuring(&ss, pc, endpc);
                if (!pc) {
                    ok = JS_FALSE;
                    break;
                }
                LOCAL_ASSERT(*pc == JSOP_POP);
                pc += JSOP_POP_LENGTH;
                lval = PopStr(&ss, JSOP_NOP);
                todo = SprintCString(&jp->sprinter, lval);
                if (todo < 0) {
                    ok = JS_FALSE;
                    break;
                }
                continue;
            }

#undef LOCAL_ASSERT
#endif

            if (!QuoteString(&jp->sprinter, ATOM_TO_STRING(param), 0)) {
                ok = JS_FALSE;
                break;
            }
        }

#if JS_HAS_DESTRUCTURING
        jp->script = NULL;
        JS_ARENA_RELEASE(&jp->sprinter.context->tempPool, mark);
#endif
        if (!ok)
            return JS_FALSE;
        if (fun->flags & JSFUN_EXPR_CLOSURE) {
            js_printf(jp, ") ");
            if (fun->u.i.script->strictModeCode && !jp->strict) {
                /*
                 * We have no syntax for strict function expressions;
                 * at least give a hint.
                 */
                js_printf(jp, "\t/* use strict */ \n");
                jp->strict = true;
            }
            
        } else {
            js_printf(jp, ") {\n");
            jp->indent += 4;
            if (fun->u.i.script->strictModeCode && !jp->strict) {
                js_printf(jp, "\t'use strict';\n");
                jp->strict = true;
            }
        }

        len = script->code + script->length - pc;
        ok = DecompileCode(jp, script, pc, (uintN)len, 0);
        if (!ok)
            return JS_FALSE;

        if (!(fun->flags & JSFUN_EXPR_CLOSURE)) {
            jp->indent -= 4;
            js_printf(jp, "\t}");
        }
    }

    if (!jp->pretty && !jp->grouped && (fun->flags & JSFUN_LAMBDA))
        js_puts(jp, ")");

    return JS_TRUE;
}

char *
js_DecompileValueGenerator(JSContext *cx, intN spindex, jsval v_in,
                           JSString *fallback)
{
    JSStackFrame *fp;
    jsbytecode *pc;
    JSScript *script;
<<<<<<< HEAD

    Value v = Valueify(v_in);
=======
>>>>>>> c21ad39e

    JS_ASSERT(spindex < 0 ||
              spindex == JSDVG_IGNORE_STACK ||
              spindex == JSDVG_SEARCH_STACK);

    LeaveTrace(cx);
    
    /* Get scripted caller */
    FrameRegsIter i(cx);
    while (!i.done() && !i.fp()->script)
        ++i;

<<<<<<< HEAD
    if (i.done() || !i.pc())
=======
    if (i.done() || !i.pc() || i.fp()->script->nslots == 0)
>>>>>>> c21ad39e
        goto do_fallback;

    fp = i.fp();
    script = fp->script;
    pc = fp->imacpc ? fp->imacpc : i.pc();
    JS_ASSERT(pc >= script->main && pc < script->code + script->length);

    if (spindex != JSDVG_IGNORE_STACK) {
        jsbytecode **pcstack;

        /*
         * Prepare computing pcstack containing pointers to opcodes that
         * populated interpreter's stack with its current content.
         */
        pcstack = (jsbytecode **)
                  cx->malloc(StackDepth(script) * sizeof *pcstack);
        if (!pcstack)
            return NULL;
        intN pcdepth = ReconstructPCStack(cx, script, pc, pcstack);
        if (pcdepth < 0)
            goto release_pcstack;

        if (spindex != JSDVG_SEARCH_STACK) {
            JS_ASSERT(spindex < 0);
            pcdepth += spindex;
            if (pcdepth < 0)
                goto release_pcstack;
            pc = pcstack[pcdepth];
        } else {
            /*
             * We search from fp->sp to base to find the most recently
             * calculated value matching v under assumption that it is
             * it that caused exception, see bug 328664.
             */
<<<<<<< HEAD
            Value *stackBase = fp->base();
            Value *sp = i.sp();
=======
            jsval *stackBase = StackBase(fp);
            jsval *sp = i.sp();
>>>>>>> c21ad39e
            do {
                if (sp == stackBase) {
                    pcdepth = -1;
                    goto release_pcstack;
                }
            } while (*--sp != v);

            /*
             * The value may have come from beyond stackBase + pcdepth,
             * meaning that it came from a temporary slot that the
             * interpreter uses for GC roots or when JSOP_APPLY extended
             * the stack to fit the argument array elements. Only update pc
             * if beneath stackBase + pcdepth; otherwise blame existing
             * (current) PC.
             */
            if (sp < stackBase + pcdepth)
                pc = pcstack[sp - stackBase];
        }

      release_pcstack:
        cx->free(pcstack);
        if (pcdepth < 0)
            goto do_fallback;
    }

    {
        jsbytecode* savepc = i.pc();
        jsbytecode* imacpc = fp->imacpc;
        if (imacpc) {
            if (fp == cx->fp)
                cx->regs->pc = imacpc;
            else
                fp->savedPC = imacpc;
            fp->imacpc = NULL;
        }

        /*
         * FIXME: bug 489843. Stack reconstruction may have returned a pc
         * value *inside* an imacro; this would confuse the decompiler.
         */
        char *name;
        if (imacpc && size_t(pc - script->code) >= script->length)
            name = FAILED_EXPRESSION_DECOMPILER;
        else
            name = DecompileExpression(cx, script, fp->fun, pc);

        if (imacpc) {
            if (fp == cx->fp)
                cx->regs->pc = imacpc;
            else
                fp->savedPC = savepc;
            fp->imacpc = imacpc;
        }

        if (name != FAILED_EXPRESSION_DECOMPILER)
            return name;
    }

  do_fallback:
    if (!fallback) {
        fallback = js_ValueToSource(cx, v);
        if (!fallback)
            return NULL;
    }
    return js_DeflateString(cx, fallback->chars(), fallback->length());
}

static char *
DecompileExpression(JSContext *cx, JSScript *script, JSFunction *fun,
                    jsbytecode *pc)
{
    jsbytecode *code, *oldcode, *oldmain;
    JSOp op;
    const JSCodeSpec *cs;
    jsbytecode *begin, *end;
    jssrcnote *sn;
    ptrdiff_t len;
    jsbytecode **pcstack;
    intN pcdepth;
    JSPrinter *jp;
    char *name;

    JS_ASSERT(script->main <= pc && pc < script->code + script->length);

    pcstack = NULL;
    oldcode = script->code;
    oldmain = script->main;

    MUST_FLOW_THROUGH("out");
    code = js_UntrapScriptCode(cx, script);
    if (code != oldcode) {
        script->code = code;
        script->main = code + (oldmain - oldcode);
        pc = code + (pc - oldcode);
    }

    op = (JSOp) *pc;

    /* None of these stack-writing ops generates novel values. */
    JS_ASSERT(op != JSOP_CASE && op != JSOP_CASEX &&
              op != JSOP_DUP && op != JSOP_DUP2);

    /* JSOP_PUSH is used to generate undefined for group assignment holes. */
    if (op == JSOP_PUSH) {
        name = JS_strdup(cx, js_undefined_str);
        goto out;
    }

    /*
     * |this| could convert to a very long object initialiser, so cite it by
     * its keyword name instead.
     */
    if (op == JSOP_THIS) {
        name = JS_strdup(cx, js_this_str);
        goto out;
    }

    /*
     * JSOP_BINDNAME is special: it generates a value, the base object of a
     * reference.  But if it is the generating op for a diagnostic produced by
     * js_DecompileValueGenerator, the name being bound is irrelevant.  Just
     * fall back to the base object.
     */
    if (op == JSOP_BINDNAME) {
        name = FAILED_EXPRESSION_DECOMPILER;
        goto out;
    }

    /* NAME ops are self-contained, others require left or right context. */
    cs = &js_CodeSpec[op];
    begin = pc;
    end = pc + cs->length;
    switch (JOF_MODE(cs->format)) {
      case JOF_PROP:
      case JOF_ELEM:
      case JOF_XMLNAME:
      case 0:
        sn = js_GetSrcNote(script, pc);
        if (!sn) {
            name = FAILED_EXPRESSION_DECOMPILER;
            goto out;
        }
        switch (SN_TYPE(sn)) {
          case SRC_PCBASE:
            begin -= js_GetSrcNoteOffset(sn, 0);
            break;
          case SRC_PCDELTA:
            end = begin + js_GetSrcNoteOffset(sn, 0);
            begin += cs->length;
            break;
          default:
            name = FAILED_EXPRESSION_DECOMPILER;
            goto out;
        }
        break;
      default:;
    }
    len = end - begin;
    if (len <= 0) {
        name = FAILED_EXPRESSION_DECOMPILER;
        goto out;
    }

    pcstack = (jsbytecode **)
              cx->malloc(StackDepth(script) * sizeof *pcstack);
    if (!pcstack) {
        name = NULL;
        goto out;
    }

    MUST_FLOW_THROUGH("out");
    pcdepth = ReconstructPCStack(cx, script, begin, pcstack);
    if (pcdepth < 0) {
         name = FAILED_EXPRESSION_DECOMPILER;
         goto out;
    }

    name = NULL;
    jp = js_NewPrinter(cx, "js_DecompileValueGenerator", fun, 0,
                       false, false, false);
    if (jp) {
        jp->dvgfence = end;
        jp->pcstack = pcstack;
        if (DecompileCode(jp, script, begin, (uintN) len, (uintN) pcdepth)) {
            name = (jp->sprinter.base) ? jp->sprinter.base : (char *) "";
            name = JS_strdup(cx, name);
        }
        js_DestroyPrinter(jp);
    }

  out:
    if (code != oldcode) {
        cx->free(script->code);
        script->code = oldcode;
        script->main = oldmain;
    }

    cx->free(pcstack);
    return name;
}

uintN
js_ReconstructStackDepth(JSContext *cx, JSScript *script, jsbytecode *pc)
{
    return ReconstructPCStack(cx, script, pc, NULL);
}

#define LOCAL_ASSERT(expr)      LOCAL_ASSERT_RV(expr, -1);

static intN
SimulateOp(JSContext *cx, JSScript *script, JSOp op, const JSCodeSpec *cs,
           jsbytecode *pc, jsbytecode **pcstack, uintN &pcdepth)
{
    uintN nuses = js_GetStackUses(cs, op, pc);
    uintN ndefs = js_GetStackDefs(cx, cs, op, script, pc);
    LOCAL_ASSERT(pcdepth >= nuses);
    pcdepth -= nuses;
    LOCAL_ASSERT(pcdepth + ndefs <= StackDepth(script));

    /*
     * Fill the slots that the opcode defines withs its pc unless it just
     * reshuffles the stack. In the latter case we want to preserve the
     * opcode that generated the original value.
     */
    switch (op) {
      default:
        if (pcstack) {
            for (uintN i = 0; i != ndefs; ++i)
                pcstack[pcdepth + i] = pc;
        }
        break;

      case JSOP_CASE:
      case JSOP_CASEX:
        /* Keep the switch value. */
        JS_ASSERT(ndefs == 1);
        break;

      case JSOP_DUP:
        JS_ASSERT(ndefs == 2);
        if (pcstack)
            pcstack[pcdepth + 1] = pcstack[pcdepth];
        break;

      case JSOP_DUP2:
        JS_ASSERT(ndefs == 4);
        if (pcstack) {
            pcstack[pcdepth + 2] = pcstack[pcdepth];
            pcstack[pcdepth + 3] = pcstack[pcdepth + 1];
        }
        break;

      case JSOP_SWAP:
        JS_ASSERT(ndefs == 2);
        if (pcstack) {
            jsbytecode *tmp = pcstack[pcdepth + 1];
            pcstack[pcdepth + 1] = pcstack[pcdepth];
            pcstack[pcdepth] = tmp;
        }
        break;
    }
    pcdepth += ndefs;
    return pcdepth;
}

#ifdef JS_TRACER

#undef LOCAL_ASSERT
#define LOCAL_ASSERT(expr)      LOCAL_ASSERT_CUSTOM(expr, goto failure);

static intN
SimulateImacroCFG(JSContext *cx, JSScript *script,
                  uintN pcdepth, jsbytecode *pc, jsbytecode *target,
                  jsbytecode **pcstack)
{
    size_t nbytes = StackDepth(script) * sizeof *pcstack;
    jsbytecode** tmp_pcstack = (jsbytecode **) cx->malloc(nbytes);
    if (!tmp_pcstack)
        return -1;
    memcpy(tmp_pcstack, pcstack, nbytes);

    ptrdiff_t oplen;
    for (; pc < target; pc += oplen) {
        JSOp op = js_GetOpcode(cx, script, pc);
        const JSCodeSpec *cs = &js_CodeSpec[op];
        oplen = cs->length;
        if (oplen < 0)
            oplen = js_GetVariableBytecodeLength(pc);

        if (SimulateOp(cx, script, op, cs, pc, tmp_pcstack, pcdepth) < 0)
            goto failure;

        uint32 type = cs->format & JOF_TYPEMASK;
        if (type == JOF_JUMP || type == JOF_JUMPX) {
            ptrdiff_t jmpoff = (type == JOF_JUMP) ? GET_JUMP_OFFSET(pc)
                                                  : GET_JUMPX_OFFSET(pc);
            LOCAL_ASSERT(jmpoff >= 0);
            intN tmp_pcdepth = SimulateImacroCFG(cx, script, pcdepth, pc + jmpoff,
                                                 target, tmp_pcstack);
            if (tmp_pcdepth >= 0) {
                pcdepth = uintN(tmp_pcdepth);
                goto success;
            }

            if (op == JSOP_GOTO || op == JSOP_GOTOX)
                goto failure;
        }
    }

    if (pc > target)
        goto failure;

    LOCAL_ASSERT(pc == target);

  success:
    memcpy(pcstack, tmp_pcstack, nbytes);
    cx->free(tmp_pcstack);
    return pcdepth;

  failure:
    cx->free(tmp_pcstack);
    return -1;
}

#undef LOCAL_ASSERT
#define LOCAL_ASSERT(expr)      LOCAL_ASSERT_RV(expr, -1);

static intN
ReconstructPCStack(JSContext *cx, JSScript *script, jsbytecode *target,
                   jsbytecode **pcstack);

static intN
ReconstructImacroPCStack(JSContext *cx, JSScript *script,
                         jsbytecode *imacstart, jsbytecode *target,
                         jsbytecode **pcstack)
{
    /*
     * Begin with a recursive call back to ReconstructPCStack to pick up
     * the state-of-the-world at the *start* of the imacro.
     */
    JSStackFrame *fp = js_GetScriptedCaller(cx, NULL);
    JS_ASSERT(fp->imacpc);
    intN pcdepth = ReconstructPCStack(cx, script, fp->imacpc, pcstack);
    if (pcdepth < 0)
        return pcdepth;
    return SimulateImacroCFG(cx, script, pcdepth, imacstart, target, pcstack);
}

extern jsbytecode* js_GetImacroStart(jsbytecode* pc);
#endif

static intN
ReconstructPCStack(JSContext *cx, JSScript *script, jsbytecode *target,
                   jsbytecode **pcstack)
{
    /*
     * Walk forward from script->main and compute the stack depth and stack of
     * operand-generating opcode PCs in pcstack.
     *
     * FIXME: Code to compute oplen copied from js_Disassemble1 and reduced.
     * FIXME: Optimize to use last empty-stack sequence point.
     */
#ifdef JS_TRACER
    jsbytecode *imacstart = js_GetImacroStart(target);

    if (imacstart)
        return ReconstructImacroPCStack(cx, script, imacstart, target, pcstack);
#endif

    LOCAL_ASSERT(script->main <= target && target < script->code + script->length);
    jsbytecode *pc = script->main;
    uintN pcdepth = 0;
    ptrdiff_t oplen;
    for (; pc < target; pc += oplen) {
        JSOp op = js_GetOpcode(cx, script, pc);
        const JSCodeSpec *cs = &js_CodeSpec[op];
        oplen = cs->length;
        if (oplen < 0)
            oplen = js_GetVariableBytecodeLength(pc);

        /*
         * A (C ? T : E) expression requires skipping either T (if target is in
         * E) or both T and E (if target is after the whole expression) before
         * adjusting pcdepth based on the JSOP_IFEQ or JSOP_IFEQX at pc that
         * tests condition C.  We know that the stack depth can't change from
         * what it was with C on top of stack.
         */
        jssrcnote *sn = js_GetSrcNote(script, pc);
        if (sn && SN_TYPE(sn) == SRC_COND) {
            ptrdiff_t jmpoff = js_GetSrcNoteOffset(sn, 0);
            if (pc + jmpoff < target) {
                pc += jmpoff;
                op = js_GetOpcode(cx, script, pc);
                JS_ASSERT(op == JSOP_GOTO || op == JSOP_GOTOX);
                cs = &js_CodeSpec[op];
                oplen = cs->length;
                JS_ASSERT(oplen > 0);
                ptrdiff_t jmplen = GetJumpOffset(pc, pc);
                if (pc + jmplen < target) {
                    oplen = (uintN) jmplen;
                    continue;
                }

                /*
                 * Ok, target lies in E. Manually pop C off the model stack,
                 * since we have moved beyond the IFEQ now.
                 */
                LOCAL_ASSERT(pcdepth != 0);
                --pcdepth;
            }
        }

        /* Ignore early-exit code, which is annotated SRC_HIDDEN. */
        if (sn && SN_TYPE(sn) == SRC_HIDDEN)
            continue;

        if (SimulateOp(cx, script, op, cs, pc, pcstack, pcdepth) < 0)
            return -1;

    }
    LOCAL_ASSERT(pc == target);
    return pcdepth;

#undef LOCAL_ASSERT
}

#undef LOCAL_ASSERT_RV<|MERGE_RESOLUTION|>--- conflicted
+++ resolved
@@ -5128,11 +5128,8 @@
     JSStackFrame *fp;
     jsbytecode *pc;
     JSScript *script;
-<<<<<<< HEAD
 
     Value v = Valueify(v_in);
-=======
->>>>>>> c21ad39e
 
     JS_ASSERT(spindex < 0 ||
               spindex == JSDVG_IGNORE_STACK ||
@@ -5145,11 +5142,7 @@
     while (!i.done() && !i.fp()->script)
         ++i;
 
-<<<<<<< HEAD
-    if (i.done() || !i.pc())
-=======
     if (i.done() || !i.pc() || i.fp()->script->nslots == 0)
->>>>>>> c21ad39e
         goto do_fallback;
 
     fp = i.fp();
@@ -5184,13 +5177,8 @@
              * calculated value matching v under assumption that it is
              * it that caused exception, see bug 328664.
              */
-<<<<<<< HEAD
             Value *stackBase = fp->base();
             Value *sp = i.sp();
-=======
-            jsval *stackBase = StackBase(fp);
-            jsval *sp = i.sp();
->>>>>>> c21ad39e
             do {
                 if (sp == stackBase) {
                     pcdepth = -1;
