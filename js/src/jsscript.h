/* -*- Mode: C; tab-width: 8; indent-tabs-mode: nil; c-basic-offset: 4 -*-
 * vim: set ts=4 sw=4 et tw=79 ft=cpp:
 *
 * ***** BEGIN LICENSE BLOCK *****
 * Version: MPL 1.1/GPL 2.0/LGPL 2.1
 *
 * The contents of this file are subject to the Mozilla Public License Version
 * 1.1 (the "License"); you may not use this file except in compliance with
 * the License. You may obtain a copy of the License at
 * http://www.mozilla.org/MPL/
 *
 * Software distributed under the License is distributed on an "AS IS" basis,
 * WITHOUT WARRANTY OF ANY KIND, either express or implied. See the License
 * for the specific language governing rights and limitations under the
 * License.
 *
 * The Original Code is Mozilla Communicator client code, released
 * March 31, 1998.
 *
 * The Initial Developer of the Original Code is
 * Netscape Communications Corporation.
 * Portions created by the Initial Developer are Copyright (C) 1998
 * the Initial Developer. All Rights Reserved.
 *
 * Contributor(s):
 *
 * Alternatively, the contents of this file may be used under the terms of
 * either of the GNU General Public License Version 2 or later (the "GPL"),
 * or the GNU Lesser General Public License Version 2.1 or later (the "LGPL"),
 * in which case the provisions of the GPL or the LGPL are applicable instead
 * of those above. If you wish to allow use of your version of this file only
 * under the terms of either the GPL or the LGPL, and not to allow others to
 * use your version of this file under the terms of the MPL, indicate your
 * decision by deleting the provisions above and replace them with the notice
 * and other provisions required by the GPL or the LGPL. If you do not delete
 * the provisions above, a recipient may use your version of this file under
 * the terms of any one of the MPL, the GPL or the LGPL.
 *
 * ***** END LICENSE BLOCK ***** */

#ifndef jsscript_h___
#define jsscript_h___
/*
 * JS script descriptor.
 */
#include "jsatom.h"
#include "jsprvtd.h"
#include "jsdbgapi.h"
#include "jsclist.h"
#include "jsinfer.h"

/*
 * Type of try note associated with each catch or finally block, and also with
 * for-in loops.
 */
typedef enum JSTryNoteKind {
    JSTRY_CATCH,
    JSTRY_FINALLY,
    JSTRY_ITER
} JSTryNoteKind;

namespace js {

/*
 * Indicates a location in the stack that an upvar value can be retrieved from
 * as a two tuple of (level, slot).
 *
 * Some existing client code uses the level value as a delta, or level "skip"
 * quantity. We could probably document that through use of more types at some
 * point in the future.
 *
 * Existing XDR code wants this to be backed by a 32b integer for serialization,
 * so we oblige.
 *
 * TODO: consider giving more bits to the slot value and takings ome from the level.
 */
class UpvarCookie
{
    uint32 value;

    static const uint32 FREE_VALUE = 0xfffffffful;

    void checkInvariants() {
        JS_STATIC_ASSERT(sizeof(UpvarCookie) == sizeof(uint32));
        JS_STATIC_ASSERT(UPVAR_LEVEL_LIMIT < FREE_LEVEL);
    }

  public:
    /*
     * All levels above-and-including FREE_LEVEL are reserved so that
     * FREE_VALUE can be used as a special value.
     */
    static const uint16 FREE_LEVEL = 0x3fff;

    /*
     * If a function has a higher static level than this limit, we will not
     * optimize it using UPVAR opcodes.
     */
    static const uint16 UPVAR_LEVEL_LIMIT = 16;
    static const uint16 CALLEE_SLOT = 0xffff;
    static bool isLevelReserved(uint16 level) { return level >= FREE_LEVEL; }

    bool isFree() const { return value == FREE_VALUE; }
    uint32 asInteger() const { return value; }
    /* isFree check should be performed before using these accessors. */
    uint16 level() const { JS_ASSERT(!isFree()); return uint16(value >> 16); }
    uint16 slot() const { JS_ASSERT(!isFree()); return uint16(value); }

    void set(const UpvarCookie &other) { set(other.level(), other.slot()); }
    void set(uint16 newLevel, uint16 newSlot) { value = (uint32(newLevel) << 16) | newSlot; }
    void makeFree() { set(0xffff, 0xffff); JS_ASSERT(isFree()); }
    void fromInteger(uint32 u32) { value = u32; }
};

}

/*
 * Exception handling record.
 */
struct JSTryNote {
    uint8           kind;       /* one of JSTryNoteKind */
    uint8           padding;    /* explicit padding on uint16 boundary */
    uint16          stackDepth; /* stack depth upon exception handler entry */
    uint32          start;      /* start of the try statement or for-in loop
                                   relative to script->main */
    uint32          length;     /* length of the try statement or for-in loop */
};

typedef struct JSTryNoteArray {
    JSTryNote       *vector;    /* array of indexed try notes */
    uint32          length;     /* count of indexed try notes */
} JSTryNoteArray;

typedef struct JSObjectArray {
    JSObject        **vector;   /* array of indexed objects */
    uint32          length;     /* count of indexed objects */
} JSObjectArray;

typedef struct JSUpvarArray {
    js::UpvarCookie *vector;    /* array of indexed upvar cookies */
    uint32          length;     /* count of indexed upvar cookies */
} JSUpvarArray;

typedef struct JSConstArray {
    js::Value       *vector;    /* array of indexed constant values */
    uint32          length;
} JSConstArray;

struct JSArenaPool;

namespace js {

struct GlobalSlotArray {
    struct Entry {
        uint32      atomIndex;  /* index into atom table */
        uint32      slot;       /* global obj slot number */
    };
    Entry           *vector;
    uint32          length;
};

struct Shape;

enum BindingKind { NONE, ARGUMENT, VARIABLE, CONSTANT, UPVAR };

/*
 * Formal parameters, local variables, and upvars are stored in a shape tree
 * path encapsulated within this class.  This class represents bindings for
 * both function and top-level scripts (the latter is needed to track names in
 * strict mode eval code, to give such code its own lexical environment).
 */
class Bindings {
    js::Shape *lastBinding;
    uint16 nargs;
    uint16 nvars;
    uint16 nupvars;
    bool hasExtensibleParents;

  public:
    inline Bindings(JSContext *cx);

    /*
     * Transfers ownership of bindings data from bindings into this fresh
     * Bindings instance. Once such a transfer occurs, the old bindings must
     * not be used again.
     */
    inline void transfer(JSContext *cx, Bindings *bindings);

    /*
     * Clones bindings data from bindings, which must be immutable, into this
     * fresh Bindings instance. A Bindings instance may be cloned multiple
     * times.
     */
    inline void clone(JSContext *cx, Bindings *bindings);

    uint16 countArgs() const { return nargs; }
    uint16 countVars() const { return nvars; }
    uint16 countUpvars() const { return nupvars; }

    uintN countArgsAndVars() const { return nargs + nvars; }

    uintN countLocalNames() const { return nargs + nvars + nupvars; }

    bool hasUpvars() const { return nupvars > 0; }
    bool hasLocalNames() const { return countLocalNames() > 0; }

    /* Ensure these bindings have a shape lineage. */
    inline bool ensureShape(JSContext *cx);

    /* Returns the shape lineage generated for these bindings. */
    inline js::Shape *lastShape() const;

    enum {
        /*
         * A script may have no more than this many arguments, variables, or
         * upvars.
         */
        BINDING_COUNT_LIMIT = 0xFFFF
    };

    /*
     * Add a local binding for the given name, of the given type, for the code
     * being compiled.  If fun is non-null, this binding set is being created
     * for that function, so adjust corresponding metadata in that function
     * while adding.  Otherwise this set must correspond to a top-level script.
     *
     * A binding may be added twice with different kinds; the last one for a
     * given name prevails.  (We preserve both bindings for the decompiler,
     * which must deal with such cases.)  Pass null for name when indicating a
     * destructuring argument.  Return true on success.
     *
     * The parser builds shape paths for functions, usable by Call objects at
     * runtime, by calling an "add" method. All ARGUMENT bindings must be added
     * before before any VARIABLE or CONSTANT bindings, which themselves must
     * be added before all UPVAR bindings.
     */
    bool add(JSContext *cx, JSAtom *name, BindingKind kind);

    /* Convenience specializations. */
    bool addVariable(JSContext *cx, JSAtom *name) {
        return add(cx, name, VARIABLE);
    }
    bool addConstant(JSContext *cx, JSAtom *name) {
        return add(cx, name, CONSTANT);
    }
    bool addUpvar(JSContext *cx, JSAtom *name) {
        return add(cx, name, UPVAR);
    }
    bool addArgument(JSContext *cx, JSAtom *name, uint16 *slotp) {
        JS_ASSERT(name != NULL); /* not destructuring */
        *slotp = nargs;
        return add(cx, name, ARGUMENT);
    }
    bool addDestructuring(JSContext *cx, uint16 *slotp) {
        *slotp = nargs;
        return add(cx, NULL, ARGUMENT);
    }

    /*
     * Look up an argument or variable name, returning its kind when found or
     * NONE when no such name exists. When indexp is not null and the name
     * exists, *indexp will receive the index of the corresponding argument or
     * variable.
     */
    BindingKind lookup(JSContext *cx, JSAtom *name, uintN *indexp) const;

    /* Convenience method to check for any binding for a name. */
    bool hasBinding(JSContext *cx, JSAtom *name) const {
        return lookup(cx, name, NULL) != NONE;
    }

    /*
     * This method returns the local variable, argument, etc. names used by a
     * script.  This function must be called only when hasLocalNames().
     *
     * The elements of the vector with index less than nargs correspond to the
     * the names of arguments. An index >= nargs addresses a var binding.
     * The name at an element will be null when the element is for an argument
     * corresponding to a destructuring pattern.
     */
    bool getLocalNameArray(JSContext *cx, Vector<JSAtom *> *namesp);

    /*
     * Returns the slot where the sharp array is stored, or a value < 0 if no
     * sharps are present or in case of failure.
     */
    int sharpSlotBase(JSContext *cx);

    /*
     * Protect stored bindings from mutation.  Subsequent attempts to add
     * bindings will copy the existing bindings before adding to them, allowing
     * the original bindings to be safely shared.
     */
    void makeImmutable();

    /*
     * Sometimes call objects and run-time block objects need unique shapes, but
     * sometimes they don't.
     *
     * Property cache entries only record the shapes of the first and last
     * objects along the search path, so if the search traverses more than those
     * two objects, then those first and last shapes must determine the shapes
     * of everything else along the path. The js_PurgeScopeChain stuff takes
     * care of making this work, but that suffices only because we require that
     * start points with the same shape have the same successor object in the
     * search path --- a cache hit means the starting shapes were equal, which
     * means the seach path tail (everything but the first object in the path)
     * was shared, which in turn means the effects of a purge will be seen by
     * all affected starting search points.
     *
     * For call and run-time block objects, the "successor object" is the scope
     * chain parent. Unlike prototype objects (of which there are usually few),
     * scope chain parents are created frequently (possibly on every call), so
     * following the shape-implies-parent rule blindly would lead one to give
     * every call and block its own shape.
     *
     * In many cases, however, it's not actually necessary to give call and
     * block objects their own shapes, and we can do better. If the code will
     * always be used with the same global object, and none of the enclosing
     * call objects could have bindings added to them at runtime (by direct eval
     * calls or function statements), then we can use a fixed set of shapes for
     * those objects. You could think of the shapes in the functions' bindings
     * and compile-time blocks as uniquely identifying the global object(s) at
     * the end of the scope chain.
     *
     * (In fact, some JSScripts we do use against multiple global objects (see
     * bug 618497), and using the fixed shapes isn't sound there.)
     *
     * In deciding whether a call or block has any extensible parents, we
     * actually only need to consider enclosing calls; blocks are never
     * extensible, and the other sorts of objects that appear in the scope
     * chains ('with' blocks, say) are not CacheableNonGlobalScopes.
     *
     * If the hasExtensibleParents flag is set, then Call objects created for
     * the function this Bindings describes need unique shapes. If the flag is
     * clear, then we can use lastBinding's shape.
     *
     * For blocks, we set the the OWN_SHAPE flag on the compiler-generated
     * blocksto indicate that their clones need unique shapes.
     */
    void setExtensibleParents() { hasExtensibleParents = true; }
    bool extensibleParents() const { return hasExtensibleParents; }

    /*
     * These methods provide direct access to the shape path normally
     * encapsulated by js::Bindings. These methods may be used to make a
     * Shape::Range for iterating over the relevant shapes from youngest to
     * oldest (i.e., last or right-most to first or left-most in source order).
     *
     * Sometimes iteration order must be from oldest to youngest, however. For
     * such cases, use js::Bindings::getLocalNameArray.
     */
    const js::Shape *lastArgument() const;
    const js::Shape *lastVariable() const;
    const js::Shape *lastUpvar() const;

    void trace(JSTracer *trc);
};

} /* namespace js */

#define JS_OBJECT_ARRAY_SIZE(length)                                          \
    (offsetof(JSObjectArray, vector) + sizeof(JSObject *) * (length))

#if defined DEBUG && defined JS_THREADSAFE
# define CHECK_SCRIPT_OWNER 1
#endif

#ifdef JS_METHODJIT
namespace JSC {
    class ExecutablePool;
}

#define JS_UNJITTABLE_SCRIPT (reinterpret_cast<void*>(1))

enum JITScriptStatus {
    JITScript_None,
    JITScript_Invalid,
    JITScript_Valid
};

namespace js { namespace mjit { struct JITScript; } }
#endif

namespace js { namespace analyze { class ScriptAnalysis; } }

class JSPCCounters {
    size_t numBytecodes;
    double *counts;

 public:

    enum {
        INTERP = 0,
        TRACEJIT,
        METHODJIT,
        METHODJIT_STUBS,
        METHODJIT_CODE,
        METHODJIT_PICS,
        NUM_COUNTERS
    };

    JSPCCounters() : numBytecodes(0), counts(NULL) {
    }

    ~JSPCCounters() {
        JS_ASSERT(!counts);
    }

    bool init(JSContext *cx, size_t numBytecodes);
    void destroy(JSContext *cx);

    // Boolean conversion, for 'if (counters) ...'
    operator void*() const {
        return counts;
    }

    double *get(int runmode) {
        JS_ASSERT(runmode >= 0 && runmode < NUM_COUNTERS);
        return counts ? &counts[numBytecodes * runmode] : NULL;
    }

    double& get(int runmode, size_t offset) {
        JS_ASSERT(offset < numBytecodes);
        JS_ASSERT(counts);
        return get(runmode)[offset];
    }
};

static const uint32 JS_SCRIPT_COOKIE = 0xc00cee;

static JSObject * const JS_NEW_SCRIPT = (JSObject *)0x12345678;
static JSObject * const JS_CACHED_SCRIPT = (JSObject *)0x12341234;

struct JSScript {
    /*
     * Two successively less primitive ways to make a new JSScript.  The first
     * does *not* call a non-null cx->runtime->newScriptHook -- only the second,
     * NewScriptFromCG, calls this optional debugger hook.
     *
     * The NewScript function can't know whether the script it creates belongs
     * to a function, or is top-level or eval code, but the debugger wants access
     * to the newly made script's function, if any -- so callers of NewScript
     * are responsible for notifying the debugger after successfully creating any
     * kind (function or other) of new JSScript.
     */
    static JSScript *NewScript(JSContext *cx, uint32 length, uint32 nsrcnotes, uint32 natoms,
                               uint32 nobjects, uint32 nupvars, uint32 nregexps,
                               uint32 ntrynotes, uint32 nconsts, uint32 nglobals,
                               uint16 nClosedArgs, uint16 nClosedVars, uint32 nTypeSets,
                               JSVersion version);

    static JSScript *NewScriptFromCG(JSContext *cx, JSCodeGenerator *cg);

    /* FIXME: bug 586181 */
    JSCList         links;      /* Links for compartment script list */
    jsbytecode      *code;      /* bytecodes and their immediate operands */
    uint32          length;     /* length of code vector */

#ifdef JS_CRASH_DIAGNOSTICS
    uint32          cookie1;
#endif

  private:
    size_t          useCount_;  /* Number of times the script has been called
                                 * or has had backedges taken. Reset if the
                                 * script's JIT code is forcibly discarded. */

    uint16          version;    /* JS version under which script was compiled */

  public:
    uint16          nfixed;     /* number of slots besides stack operands in
                                   slot array */
    uint16          nTypeSets;  /* number of type sets used in this script for
                                   dynamic type monitoring */

    /*
     * When non-zero, compile script in single-step mode. The top bit is set and
     * cleared by setStepMode, as used by JSD. The lower bits are a count,
     * adjusted by changeStepModeCount, used by the Debugger object. Only
     * when the bit is clear and the count is zero may we compile the script
     * without single-step support.
     */
    uint32          stepMode;

    /*
     * Offsets to various array structures from the end of this script, or
     * JSScript::INVALID_OFFSET if the array has length 0.
     */
  public:
    uint8           objectsOffset;  /* offset to the array of nested function,
                                       block, scope, xml and one-time regexps
                                       objects */
    uint8           upvarsOffset;   /* offset of the array of display ("up")
                                       closure vars */
    uint8           regexpsOffset;  /* offset to the array of to-be-cloned
                                       regexps  */
    uint8           trynotesOffset; /* offset to the array of try notes */
    uint8           globalsOffset;  /* offset to the array of global slots */
    uint8           constOffset;    /* offset to the array of constants */

    bool            noScriptRval:1; /* no need for result value of last
                                       expression statement */
    bool            savedCallerFun:1; /* can call getCallerFunction() */
    bool            hasSharps:1;      /* script uses sharp variables */
    bool            strictModeCode:1; /* code is in strict mode */
    bool            compileAndGo:1;   /* script was compiled with TCF_COMPILE_N_GO */
    bool            usesEval:1;       /* script uses eval() */
    bool            usesArguments:1;  /* script uses arguments */
    bool            warnedAboutTwoArgumentEval:1; /* have warned about use of
                                                     obsolete eval(s, o) in
                                                     this script */
    bool            warnedAboutUndefinedProp:1; /* have warned about uses of
                                                   undefined properties in this
                                                   script */
    bool            hasSingletons:1;  /* script has singleton objects */
    bool            hasFunction:1;    /* function is active in 'where' union */
    bool            isActiveEval:1;   /* script came from eval(), and is still active */
    bool            isCachedEval:1;   /* script came from eval(), and is in eval cache */
    bool            usedLazyArgs:1;   /* script has used lazy arguments at some point */
    bool            createdArgs:1;    /* script has had arguments objects created */
    bool            uninlineable:1;   /* script is considered uninlineable by analysis */
#ifdef JS_METHODJIT
    bool            debugMode:1;      /* script was compiled in debug mode */
<<<<<<< HEAD
    bool            singleStepMode:1; /* compile script in single-step mode */
    bool            failedBoundsCheck:1; /* script has had hoisted bounds checks fail */
=======
>>>>>>> 7995ca5f
#endif

    jsbytecode      *main;      /* main entry point, after predef'ing prolog */
    JSAtomMap       atomMap;    /* maps immediate index to literal struct */
    JSCompartment   *compartment; /* compartment the script was compiled for */
    const char      *filename;  /* source filename or null */
    uint32          lineno;     /* base line number of script */
    uint16          nslots;     /* vars plus maximum stack depth */
    uint16          staticLevel;/* static level for display maintenance */
    uint16          nClosedArgs; /* number of args which are closed over. */
    uint16          nClosedVars; /* number of vars which are closed over. */
    js::Bindings    bindings;   /* names of top-level variables in this script
                                   (and arguments if this is a function script) */
    JSPrincipals    *principals;/* principals for this script */
    jschar          *sourceMap; /* source map file or null */

#ifdef JS_CRASH_DIAGNOSTICS
    JSObject        *ownerObject;
#endif

    void setOwnerObject(JSObject *owner);

    union {
        /*
         * A script object of class js_ScriptClass, to ensure the script is GC'd.
         * - All scripts returned by JSAPI functions (JS_CompileScript,
         *   JS_CompileFile, etc.) have these objects.
         * - Function scripts never have script objects; such scripts are owned
         *   by their function objects.
         * - Temporary scripts created by obj_eval, JS_EvaluateScript, and
         *   similar functions never have these objects; such scripts are
         *   explicitly destroyed by the code that created them.
         */
        JSObject    *object;
        JSScript    *nextToGC;  /* next to GC in rt->scriptsToGC list */
    } u;

#ifdef CHECK_SCRIPT_OWNER
    JSThread        *owner;     /* for thread-safe life-cycle assertions */
#endif

    uint32          *closedSlots; /* vector of closed slots; args first, then vars. */

    /* array of execution counters for every JSOp in the script, by runmode */
    JSPCCounters    pcCounters;

#ifdef JS_CRASH_DIAGNOSTICS
    uint32          cookie2;
#endif

  public:

    union {
        /* Function this script is the body for, if there is one. */
        JSFunction *fun;

        /* Global object for this script, if compileAndGo. */
        js::GlobalObject *global;
    } where;

    inline JSFunction *function() const {
        JS_ASSERT(hasFunction);
        return where.fun;
    }

    /*
     * Associates this script with a specific function, constructing a new type
     * object for the function.
     */
    bool typeSetFunction(JSContext *cx, JSFunction *fun, bool singleton = false);

    inline bool hasGlobal() const;
    inline js::GlobalObject *global() const;

    inline bool hasClearedGlobal() const;

#ifdef DEBUG
    /*
     * Unique identifier within the compartment for this script, used for
     * printing analysis information.
     */
    unsigned id_;
    unsigned id() { return id_; }
#else
    unsigned id() { return 0; }
#endif

    /* Persistent type information retained across GCs. */
    js::types::TypeScript *types;

    /* Ensure the script has types, bytecode and/or type inference results. */
    inline bool ensureHasTypes(JSContext *cx);
    inline bool ensureRanBytecode(JSContext *cx);
    inline bool ensureRanInference(JSContext *cx);

    /* Filled in by one of the above. */
    inline bool hasAnalysis();
    inline js::analyze::ScriptAnalysis *analysis();

    inline bool isAboutToBeFinalized(JSContext *cx);

  private:
    bool makeTypes(JSContext *cx);
    bool makeAnalysis(JSContext *cx);
  public:

#ifdef JS_METHODJIT
    // Fast-cached pointers to make calls faster. These are also used to
    // quickly test whether there is JIT code; a NULL value means no
    // compilation has been attempted. A JS_UNJITTABLE_SCRIPT value means
    // compilation failed. Any value is the arity-check entry point.
    void *jitArityCheckNormal;
    void *jitArityCheckCtor;

    js::mjit::JITScript *jitNormal;   /* Extra JIT info for normal scripts */
    js::mjit::JITScript *jitCtor;     /* Extra JIT info for constructors */

    bool hasJITCode() {
        return jitNormal || jitCtor;
    }

    // These methods are implemented in MethodJIT.h.
    inline void **nativeMap(bool constructing);
    inline void *maybeNativeCodeForPC(bool constructing, jsbytecode *pc);
    inline void *nativeCodeForPC(bool constructing, jsbytecode *pc);

    js::mjit::JITScript *getJIT(bool constructing) {
        return constructing ? jitCtor : jitNormal;
    }

    size_t useCount() const  { return useCount_; }
    size_t incUseCount() { return ++useCount_; }
    size_t *addressOfUseCount() { return &useCount_; }
    void resetUseCount() { useCount_ = 0; }

    JITScriptStatus getJITStatus(bool constructing) {
        void *addr = constructing ? jitArityCheckCtor : jitArityCheckNormal;
        if (addr == NULL)
            return JITScript_None;
        if (addr == JS_UNJITTABLE_SCRIPT)
            return JITScript_Invalid;
        return JITScript_Valid;
    }

    // This method is implemented in MethodJIT.h.
    JS_FRIEND_API(size_t) jitDataSize();/* Size of the JITScript and all sections */
#endif

    JS_FRIEND_API(size_t) totalSize();  /* Size of the JSScript and all sections */
    uint32 numNotes();                  /* Number of srcnote slots in the srcnotes section */

    /* Script notes are allocated right after the code. */
    jssrcnote *notes() { return (jssrcnote *)(code + length); }

    static const uint8 INVALID_OFFSET = 0xFF;
    static bool isValidOffset(uint8 offset) { return offset != INVALID_OFFSET; }

    JSObjectArray *objects() {
        JS_ASSERT(isValidOffset(objectsOffset));
        return reinterpret_cast<JSObjectArray *>(uintptr_t(this + 1) + objectsOffset);
    }

    JSUpvarArray *upvars() {
        JS_ASSERT(isValidOffset(upvarsOffset));
        return reinterpret_cast<JSUpvarArray *>(uintptr_t(this + 1) + upvarsOffset);
    }

    JSObjectArray *regexps() {
        JS_ASSERT(isValidOffset(regexpsOffset));
        return reinterpret_cast<JSObjectArray *>(uintptr_t(this + 1) + regexpsOffset);
    }

    JSTryNoteArray *trynotes() {
        JS_ASSERT(isValidOffset(trynotesOffset));
        return reinterpret_cast<JSTryNoteArray *>(uintptr_t(this + 1) + trynotesOffset);
    }

    js::GlobalSlotArray *globals() {
        JS_ASSERT(isValidOffset(globalsOffset));
        return reinterpret_cast<js::GlobalSlotArray *>(uintptr_t(this + 1) + globalsOffset);
    }

    JSConstArray *consts() {
        JS_ASSERT(isValidOffset(constOffset));
        return reinterpret_cast<JSConstArray *>(uintptr_t(this + 1) + constOffset);
    }

    JSAtom *getAtom(size_t index) {
        JS_ASSERT(index < atomMap.length);
        return atomMap.vector[index];
    }

    JSObject *getObject(size_t index) {
        JSObjectArray *arr = objects();
        JS_ASSERT(index < arr->length);
        return arr->vector[index];
    }

    uint32 getGlobalSlot(size_t index) {
        js::GlobalSlotArray *arr = globals();
        JS_ASSERT(index < arr->length);
        return arr->vector[index].slot;
    }

    JSAtom *getGlobalAtom(size_t index) {
        js::GlobalSlotArray *arr = globals();
        JS_ASSERT(index < arr->length);
        return getAtom(arr->vector[index].atomIndex);
    }

    JSVersion getVersion() const {
        return JSVersion(version);
    }

    inline JSFunction *getFunction(size_t index);
    inline JSFunction *getCallerFunction();

    inline JSObject *getRegExp(size_t index);

    const js::Value &getConst(size_t index) {
        JSConstArray *arr = consts();
        JS_ASSERT(index < arr->length);
        return arr->vector[index];
    }

    /*
     * The isEmpty method tells whether this script has code that computes any
     * result (not return value, result AKA normal completion value) other than
     * JSVAL_VOID, or any other effects.
     */
    inline bool isEmpty() const;

    uint32 getClosedArg(uint32 index) {
        JS_ASSERT(index < nClosedArgs);
        return closedSlots[index];
    }

    uint32 getClosedVar(uint32 index) {
        JS_ASSERT(index < nClosedVars);
        return closedSlots[nClosedArgs + index];
    }

    void copyClosedSlotsTo(JSScript *other);

  private:
    static const uint32 stepFlagMask = 0x80000000U;
    static const uint32 stepCountMask = 0x7fffffffU;

    /*
     * Attempt to recompile with or without single-stepping support, as directed
     * by stepModeEnabled().
     */
    bool recompileForStepMode(JSContext *cx);

    /* Attempt to change this->stepMode to |newValue|. */
    bool tryNewStepMode(JSContext *cx, uint32 newValue);

  public:
    /*
     * Set or clear the single-step flag. If the flag is set or the count
     * (adjusted by changeStepModeCount) is non-zero, then the script is in
     * single-step mode. (JSD uses an on/off-style interface; Debugger uses a
     * count-style interface.)
     */
    bool setStepModeFlag(JSContext *cx, bool step);
    
    /*
     * Increment or decrement the single-step count. If the count is non-zero or
     * the flag (set by setStepModeFlag) is set, then the script is in
     * single-step mode. (JSD uses an on/off-style interface; Debugger uses a
     * count-style interface.)
     */
    bool changeStepModeCount(JSContext *cx, int delta);

    bool stepModeEnabled() { return !!stepMode; }

#ifdef DEBUG
    uint32 stepModeCount() { return stepMode & stepCountMask; }
#endif
};

#define SHARP_NSLOTS            2       /* [#array, #depth] slots if the script
                                           uses sharp variables */

static JS_INLINE uintN
StackDepth(JSScript *script)
{
    return script->nslots - script->nfixed;
}

/*
 * If pc_ does not point within script_'s bytecode, then it must point into an
 * imacro body, so we use cx->runtime common atoms instead of script_'s atoms.
 * This macro uses cx from its callers' environments in the pc-in-imacro case.
 */
#define JS_GET_SCRIPT_ATOM(script_, pc_, index, atom)                         \
    JS_BEGIN_MACRO                                                            \
        if ((pc_) < (script_)->code ||                                        \
            (script_)->code + (script_)->length <= (pc_)) {                   \
            JS_ASSERT((size_t)(index) < js_common_atom_count);                \
            (atom) = cx->runtime->atomState.commonAtomsStart()[index];        \
        } else {                                                              \
            (atom) = script_->getAtom(index);                                 \
        }                                                                     \
    JS_END_MACRO

extern JS_FRIEND_DATA(js::Class) js_ScriptClass;

extern JSObject *
js_InitScriptClass(JSContext *cx, JSObject *obj);

extern void
js_MarkScriptFilename(const char *filename);

extern void
js_SweepScriptFilenames(JSCompartment *comp);

/*
 * New-script-hook calling is factored from js_NewScriptFromCG so that it
 * and callers of js_XDRScript can share this code.  In the case of callers
 * of js_XDRScript, the hook should be invoked only after successful decode
 * of any owning function (the fun parameter) or script object (null fun).
 */
extern JS_FRIEND_API(void)
js_CallNewScriptHook(JSContext *cx, JSScript *script, JSFunction *fun);

extern void
js_CallDestroyScriptHook(JSContext *cx, JSScript *script);

/*
 * The function must be used only outside the GC for a script that was run
 * only on the current thread.
 */
extern void
js_DestroyScript(JSContext *cx, JSScript *script, uint32 caller);

extern void
js_DestroyScriptFromGC(JSContext *cx, JSScript *script, JSObject *owner);

/*
 * Script objects may be cached and reused, in which case their JSD-visible
 * lifetimes may be shorter than their actual lifetimes. Destroy one such
 * script for real as part of a GC pass. From JSD's point of view, the script
 * is already dead.
 */
extern void
js_DestroyCachedScript(JSContext *cx, JSScript *script);

extern void
js_TraceScript(JSTracer *trc, JSScript *script, JSObject *owner);

extern JSObject *
js_NewScriptObject(JSContext *cx, JSScript *script);

/*
 * To perturb as little code as possible, we introduce a js_GetSrcNote lookup
 * cache without adding an explicit cx parameter.  Thus js_GetSrcNote becomes
 * a macro that uses cx from its calls' lexical environments.
 */
#define js_GetSrcNote(script,pc) js_GetSrcNoteCached(cx, script, pc)

extern jssrcnote *
js_GetSrcNoteCached(JSContext *cx, JSScript *script, jsbytecode *pc);

/*
 * NOTE: use js_FramePCToLineNumber(cx, fp) when you have an active fp, in
 * preference to js_PCToLineNumber (cx, fp->script  fp->regs->pc), because
 * fp->imacpc may be non-null, indicating an active imacro.
 */
extern uintN
js_FramePCToLineNumber(JSContext *cx, js::StackFrame *fp, jsbytecode *pc);

extern uintN
js_PCToLineNumber(JSContext *cx, JSScript *script, jsbytecode *pc);

extern jsbytecode *
js_LineNumberToPC(JSScript *script, uintN lineno);

extern JS_FRIEND_API(uintN)
js_GetScriptLineExtent(JSScript *script);

namespace js {

extern uintN
CurrentLine(JSContext *cx);

/*
 * This function returns the file and line number of the script currently
 * executing on cx. If there is no current script executing on cx (e.g., a
 * native called directly through JSAPI (e.g., by setTimeout)), NULL and 0 are
 * returned as the file and line. Additionally, this function avoids the full
 * linear scan to compute line number when the caller guarnatees that the
 * script compilation occurs at a JSOP_EVAL.
 */

enum LineOption {
    CALLED_FROM_JSOP_EVAL,
    NOT_CALLED_FROM_JSOP_EVAL
};

inline const char *
CurrentScriptFileAndLine(JSContext *cx, uintN *linenop, LineOption = NOT_CALLED_FROM_JSOP_EVAL);

}

static JS_INLINE JSOp
js_GetOpcode(JSContext *cx, JSScript *script, jsbytecode *pc)
{
    JSOp op = (JSOp) *pc;
    if (op == JSOP_TRAP)
        op = JS_GetTrapOpcode(cx, script, pc);
    return op;
}

extern JSScript *
js_CloneScript(JSContext *cx, JSScript *script);

/*
 * NB: after a successful JSXDR_DECODE, js_XDRScript callers must do any
 * required subsequent set-up of owning function or script object and then call
 * js_CallNewScriptHook.
 */
extern JSBool
js_XDRScript(JSXDRState *xdr, JSScript **scriptp);

inline bool
JSObject::isScript() const
{
    return getClass() == &js_ScriptClass;
}

inline JSScript *
JSObject::getScript() const
{
    JS_ASSERT(isScript());
    return static_cast<JSScript *>(getPrivate());
}

#endif /* jsscript_h___ */<|MERGE_RESOLUTION|>--- conflicted
+++ resolved
@@ -522,11 +522,7 @@
     bool            uninlineable:1;   /* script is considered uninlineable by analysis */
 #ifdef JS_METHODJIT
     bool            debugMode:1;      /* script was compiled in debug mode */
-<<<<<<< HEAD
-    bool            singleStepMode:1; /* compile script in single-step mode */
     bool            failedBoundsCheck:1; /* script has had hoisted bounds checks fail */
-=======
->>>>>>> 7995ca5f
 #endif
 
     jsbytecode      *main;      /* main entry point, after predef'ing prolog */
