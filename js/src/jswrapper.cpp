/* -*- Mode: C++; tab-width: 4; indent-tabs-mode: nil; c-basic-offset: 4 -*-
 * vim: set ts=4 sw=4 et tw=99:
 *
 * ***** BEGIN LICENSE BLOCK *****
 * Version: MPL 1.1/GPL 2.0/LGPL 2.1
 *
 * The contents of this file are subject to the Mozilla Public License Version
 * 1.1 (the "License"); you may not use this file except in compliance with
 * the License. You may obtain a copy of the License at
 * http://www.mozilla.org/MPL/
 *
 * Software distributed under the License is distributed on an "AS IS" basis,
 * WITHOUT WARRANTY OF ANY KIND, either express or implied. See the License
 * for the specific language governing rights and limitations under the
 * License.
 *
 * The Original Code is Mozilla SpiderMonkey JavaScript 1.9 code, released
 * May 28, 2008.
 *
 * The Initial Developer of the Original Code is
 *   Mozilla Foundation
 * Portions created by the Initial Developer are Copyright (C) 2010
 * the Initial Developer. All Rights Reserved.
 *
 * Contributor(s):
 *   Andreas Gal <gal@mozilla.com>
 *
 * Alternatively, the contents of this file may be used under the terms of
 * either of the GNU General Public License Version 2 or later (the "GPL"),
 * or the GNU Lesser General Public License Version 2.1 or later (the "LGPL"),
 * in which case the provisions of the GPL or the LGPL are applicable instead
 * of those above. If you wish to allow use of your version of this file only
 * under the terms of either the GPL or the LGPL, and not to allow others to
 * use your version of this file under the terms of the MPL, indicate your
 * decision by deleting the provisions above and replace them with the notice
 * and other provisions required by the GPL or the LGPL. If you do not delete
 * the provisions above, a recipient may use your version of this file under
 * the terms of any one of the MPL, the GPL or the LGPL.
 *
 * ***** END LICENSE BLOCK ***** */

#include "jsapi.h"
#include "jscntxt.h"
#include "jsiter.h"
#include "jsnum.h"
#include "jsregexp.h"
#include "jswrapper.h"

#include "jsobjinlines.h"

using namespace js;

static int sWrapperFamily = 0;

bool
JSObject::isWrapper() const
{
    return isProxy() && getProxyHandler()->family() == &sWrapperFamily;
}

JSObject *
JSObject::unwrap(uintN *flagsp)
{
    JSObject *wrapped = this;
<<<<<<< HEAD
    while (wrapped->isWrapper())
        wrapped = wrapped->getProxyPrivate().asObjectOrNull();
=======
    uintN flags = 0;
    if (wrapped->isWrapper()) {
        flags |= static_cast<JSWrapper *>(wrapped->getProxyHandler())->flags();
        wrapped = JSVAL_TO_OBJECT(wrapped->getProxyPrivate());
    }
    if (flagsp)
        *flagsp = flags;
>>>>>>> 61bc0261
    return wrapped;
}

JSWrapper::JSWrapper(uintN flags) : JSProxyHandler(&sWrapperFamily), mFlags(flags)
{
}

JSWrapper::~JSWrapper()
{
}

#define CHECKED(op, set)                                                     \
    JS_BEGIN_MACRO                                                           \
        if (!enter(cx, wrapper, id, set))                                    \
            return false;                                                    \
        bool ok = (op);                                                      \
        leave(cx, wrapper);                                                  \
        return ok;                                                           \
    JS_END_MACRO

#define SET(action) CHECKED(action, true)
#define GET(action) CHECKED(action, false)

bool
<<<<<<< HEAD
JSWrapper::getPropertyDescriptor(JSContext *cx, JSObject *proxy, jsid id,
                                 PropertyDescriptor *desc)
{
    JSObject *wobj = wrappedObject(proxy);
    return JS_GetPropertyDescriptorById(cx, wobj, id, JSRESOLVE_QUALIFIED,
                                        Jsvalify(desc));
}

bool
JSWrapper::getOwnPropertyDescriptor(JSContext *cx, JSObject *proxy, jsid id,
                                    PropertyDescriptor *desc)
{
    return JS_GetPropertyDescriptorById(cx, wrappedObject(proxy), id, JSRESOLVE_QUALIFIED,
                                        Jsvalify(desc));
}

bool
JSWrapper::defineProperty(JSContext *cx, JSObject *proxy, jsid id,
                          PropertyDescriptor *desc)
{
    return JS_DefinePropertyById(cx, wrappedObject(proxy), id, Jsvalify(desc->value),
                                 Jsvalify(desc->getter), Jsvalify(desc->setter),
                                 desc->attrs);
}

bool
JSWrapper::getOwnPropertyNames(JSContext *cx, JSObject *proxy, AutoIdVector &props)
=======
JSWrapper::getPropertyDescriptor(JSContext *cx, JSObject *wrapper, jsid id,
                                 JSPropertyDescriptor *desc)
{
    GET(JS_GetPropertyDescriptorById(cx, wrappedObject(wrapper), id, JSRESOLVE_QUALIFIED, desc));
}

static bool
GetOwnPropertyDescriptor(JSContext *cx, JSObject *obj, jsid id, uintN flags, JSPropertyDescriptor *desc)
{
    if (!JS_GetPropertyDescriptorById(cx, obj, id, flags, desc))
        return false;
    if (desc->obj != obj)
        desc->obj = NULL;
    return true;
}

bool
JSWrapper::getOwnPropertyDescriptor(JSContext *cx, JSObject *wrapper, jsid id,
                                    JSPropertyDescriptor *desc)
{
    GET(GetOwnPropertyDescriptor(cx, wrappedObject(wrapper), id, JSRESOLVE_QUALIFIED, desc));
}

bool
JSWrapper::defineProperty(JSContext *cx, JSObject *wrapper, jsid id,
                          JSPropertyDescriptor *desc)
{
    SET(JS_DefinePropertyById(cx, wrappedObject(wrapper), id, desc->value,
                                  desc->getter, desc->setter, desc->attrs));
}

bool
JSWrapper::getOwnPropertyNames(JSContext *cx, JSObject *wrapper, AutoValueVector &props)
>>>>>>> 61bc0261
{
    static jsid id = JSVAL_VOID;
    GET(GetPropertyNames(cx, wrappedObject(wrapper), JSITER_OWNONLY | JSITER_HIDDEN, props));
}

static bool
ValueToBoolean(jsval *vp, bool *bp)
{
<<<<<<< HEAD
    AutoValueRooter tvr(cx);
    if (!JS_DeletePropertyById2(cx, wrappedObject(proxy), id, tvr.jsval_addr()))
        return false;
    *bp = js_ValueToBoolean(tvr.value());
=======
    *bp = js_ValueToBoolean(*vp);
>>>>>>> 61bc0261
    return true;
}

bool
<<<<<<< HEAD
JSWrapper::enumerate(JSContext *cx, JSObject *proxy, AutoIdVector &props)
=======
JSWrapper::delete_(JSContext *cx, JSObject *wrapper, jsid id, bool *bp)
>>>>>>> 61bc0261
{
    jsval v;
    SET(JS_DeletePropertyById2(cx, wrappedObject(wrapper), id, &v) &&
        ValueToBoolean(&v, bp));
}

bool
<<<<<<< HEAD
JSWrapper::fix(JSContext *cx, JSObject *proxy, Value *vp)
=======
JSWrapper::enumerate(JSContext *cx, JSObject *wrapper, AutoValueVector &props)
{
    static jsid id = JSVAL_VOID;
    GET(GetPropertyNames(cx, wrappedObject(wrapper), 0, props));
}

bool
JSWrapper::fix(JSContext *cx, JSObject *wrapper, jsval *vp)
>>>>>>> 61bc0261
{
    vp->setUndefined();
    return true;
}

static bool
Cond(JSBool b, bool *bp)
{
    *bp = !!b;
    return true;
}

bool
JSWrapper::has(JSContext *cx, JSObject *wrapper, jsid id, bool *bp)
{
    JSBool found;
    GET(JS_HasPropertyById(cx, wrappedObject(wrapper), id, &found) &&
        Cond(found, bp));
}

bool
JSWrapper::hasOwn(JSContext *cx, JSObject *wrapper, jsid id, bool *bp)
{
<<<<<<< HEAD
    PropertyDescriptor desc;
    JSObject *wobj = wrappedObject(proxy);
    if (!JS_GetPropertyDescriptorById(cx, wobj, id, JSRESOLVE_QUALIFIED, Jsvalify(&desc)))
        return false;
    *bp = (desc.obj == wobj);
    return true;
}

bool
JSWrapper::get(JSContext *cx, JSObject *proxy, JSObject *receiver, jsid id, Value *vp)
{
    return JS_GetPropertyById(cx, wrappedObject(proxy), id, Jsvalify(vp));
}

bool
JSWrapper::set(JSContext *cx, JSObject *proxy, JSObject *receiver, jsid id, Value *vp)
{
    return JS_SetPropertyById(cx, wrappedObject(proxy), id, Jsvalify(vp));
}

bool
JSWrapper::enumerateOwn(JSContext *cx, JSObject *proxy, AutoIdVector &props)
=======
    JSPropertyDescriptor desc;
    JSObject *wobj = wrappedObject(wrapper);
    GET(JS_GetPropertyDescriptorById(cx, wobj, id, JSRESOLVE_QUALIFIED, &desc) &&
        Cond(desc.obj == wobj, bp));
}

bool
JSWrapper::get(JSContext *cx, JSObject *wrapper, JSObject *receiver, jsid id, jsval *vp)
{
    GET(JS_GetPropertyById(cx, wrappedObject(wrapper), id, vp));
}

bool
JSWrapper::set(JSContext *cx, JSObject *wrapper, JSObject *receiver, jsid id, jsval *vp)
{
    SET(JS_SetPropertyById(cx, wrappedObject(wrapper), id, vp));
}

bool
JSWrapper::enumerateOwn(JSContext *cx, JSObject *wrapper, AutoValueVector &props)
>>>>>>> 61bc0261
{
    const jsid id = JSVAL_VOID;
    GET(GetPropertyNames(cx, wrappedObject(wrapper), JSITER_OWNONLY, props));
}

bool
<<<<<<< HEAD
JSWrapper::iterate(JSContext *cx, JSObject *proxy, uintN flags, Value *vp)
=======
JSWrapper::iterate(JSContext *cx, JSObject *wrapper, uintN flags, jsval *vp)
{
    const jsid id = JSVAL_VOID;
    GET(GetIterator(cx, wrappedObject(wrapper), flags, vp));
}

bool
JSWrapper::call(JSContext *cx, JSObject *wrapper, uintN argc, jsval *vp)
{
    const jsid id = JSVAL_VOID;
    GET(JSProxyHandler::call(cx, wrapper, argc, vp));
}

bool
JSWrapper::construct(JSContext *cx, JSObject *wrapper, uintN argc, jsval *argv, jsval *rval)
{
    const jsid id = JSVAL_VOID;
    GET(JSProxyHandler::construct(cx, wrapper, argc, argv, rval));
}

JSString *
JSWrapper::obj_toString(JSContext *cx, JSObject *wrapper)
{
    JSString *str;
    if (!enter(cx, wrapper, JSVAL_VOID, false))
        return NULL;
    str = JSProxyHandler::obj_toString(cx, wrapper);
    leave(cx, wrapper);
    return str;
}

JSString *
JSWrapper::fun_toString(JSContext *cx, JSObject *wrapper, uintN indent)
>>>>>>> 61bc0261
{
    JSString *str;
    if (!enter(cx, wrapper, JSVAL_VOID, false))
        return NULL;
    str = JSProxyHandler::fun_toString(cx, wrapper, indent);
    leave(cx, wrapper);
    return str;
}

void
JSWrapper::trace(JSTracer *trc, JSObject *wrapper)
{
    JS_CALL_OBJECT_TRACER(trc, wrappedObject(wrapper), "wrappedObject");
}

bool
JSWrapper::enter(JSContext *cx, JSObject *wrapper, jsval id, bool set)
{
    return true;
}

void
JSWrapper::leave(JSContext *cx, JSObject *wrapper)
{
}

JSWrapper JSWrapper::singleton(0);

JSObject *
JSWrapper::New(JSContext *cx, JSObject *obj, JSObject *proto, JSObject *parent,
               JSWrapper *handler)
{
    return NewProxyObject(cx, handler, ObjectTag(*obj), proto, parent,
                          obj->isCallable() ? obj : NULL, NULL);
}

/* Compartments. */

namespace js {

extern JSObject *
TransparentObjectWrapper(JSContext *cx, JSObject *obj, JSObject *wrappedProto, uintN flags)
{
    JS_ASSERT(!obj->isWrapper());
    return JSWrapper::New(cx, obj, wrappedProto, NULL, &JSCrossCompartmentWrapper::singleton);
}

}

JSCompartment::JSCompartment(JSRuntime *rt)
  : rt(rt), principals(NULL), marked(false)
{
}

JSCompartment::~JSCompartment()
{
}

bool
JSCompartment::init()
{
    return crossCompartmentWrappers.init();
}

bool
JSCompartment::wrap(JSContext *cx, Value *vp)
{
    JS_ASSERT(cx->compartment == this);

    uintN flags = 0;

    JS_CHECK_RECURSION(cx, return false);

    /* Only GC things have to be wrapped or copied. */
    if (!vp->isMarkable())
        return true;

    /* Static strings do not have to be wrapped. */
    if (vp->isString() && JSString::isStatic(vp->asString()))
        return true;

    /* Unwrap incoming objects. */
<<<<<<< HEAD
    if (vp->isObject()) {
        JSObject *obj =  vp->asObject().unwrap();
        vp->setObject(*obj);
=======
    if (!JSVAL_IS_PRIMITIVE(*vp)) {
        JSObject *obj = JSVAL_TO_OBJECT(*vp)->unwrap(&flags);
        *vp = OBJECT_TO_JSVAL(obj);
>>>>>>> 61bc0261
        /* If the wrapped object is already in this compartment, we are done. */
        if (obj->getCompartment(cx) == this)
            return true;
    }

    /* If we already have a wrapper for this value, use it. */
    if (WrapperMap::Ptr p = crossCompartmentWrappers.lookup(*vp)) {
        *vp = p->value;
        return true;
    }

    if (vp->isString()) {
        Value orig = *vp;
        JSString *str = vp->asString();
        JSString *wrapped = js_NewStringCopyN(cx, str->chars(), str->length());
        if (!wrapped)
            return false;
        vp->setString(wrapped);
        return crossCompartmentWrappers.put(orig, *vp);
    }

    JSObject *obj = &vp->asObject();

    /*
     * Recurse to wrap the prototype. Long prototype chains will run out of
     * stack, causing an error in CHECK_RECURSE.
     *
     * Wrapping the proto before creating the new wrapper and adding it to the
     * cache helps avoid leaving a bad entry in the cache on OOM. But note that
     * if we wrapped both proto and parent, we would get infinite recursion
     * here (since Object.prototype->parent->proto leads to Object.prototype
     * itself).
     */
    JSObject *proto = obj->getProto();
    if (!wrap(cx, &proto))
        return false;

    /*
     * We hand in the original wrapped object into the wrap hook to allow
     * the wrap hook to reason over what wrappers are currently applied
     * to the object.
     */
    JSObject *wrapper = cx->runtime->wrapObjectCallback(cx, obj, proto, flags);
    if (!wrapper)
        return false;
<<<<<<< HEAD
    wrapper->setProto(proto.object());
    vp->setObject(*wrapper);
=======
    wrapper->setProto(proto);
    *vp = OBJECT_TO_JSVAL(wrapper);
>>>>>>> 61bc0261
    if (!crossCompartmentWrappers.put(wrapper->getProxyPrivate(), *vp))
        return false;

    /*
     * Wrappers should really be parented to the wrapped parent of the wrapped
     * object, but in that case a wrapped global object would have a NULL
     * parent without being a proper global object (JSCLASS_IS_GLOBAL). Instead,
     * we parent all wrappers to the global object in their home compartment.
     * This loses us some transparency, and is generally very cheesy.
     */
    JSObject *global = cx->fp ? cx->fp->scopeChain->getGlobal() : cx->globalObject;
    wrapper->setParent(global);
    return true;
}

bool
JSCompartment::wrap(JSContext *cx, JSString **strp)
{
    AutoValueRooter tvr(cx, StringTag(*strp));
    if (!wrap(cx, tvr.addr()))
        return false;
    *strp = tvr.value().asString();
    return true;
}

bool
JSCompartment::wrap(JSContext *cx, JSObject **objp)
{
    if (!*objp)
        return true;
    AutoValueRooter tvr(cx, ObjectTag(**objp));
    if (!wrap(cx, tvr.addr()))
        return false;
    *objp = &tvr.value().asObject();
    return true;
}

bool
JSCompartment::wrapId(JSContext *cx, jsid *idp) {
    if (JSID_IS_INT(*idp))
        return true;
    AutoValueRooter tvr(cx, IdToValue(*idp));
    if (!wrap(cx, tvr.addr()))
        return false;
    return ValueToId(cx, tvr.value(), idp);
}

bool
JSCompartment::wrap(JSContext *cx, PropertyOp *propp)
{
    union {
        PropertyOp op;
        jsval v;
    } u;
    u.op = *propp;
    if (!wrap(cx, &Valueify(u.v)))
        return false;
    *propp = u.op;
    return true;
}

bool
JSCompartment::wrap(JSContext *cx, PropertyDescriptor *desc) {
    return wrap(cx, &desc->obj) &&
           (!(desc->attrs & JSPROP_GETTER) || wrap(cx, &desc->getter)) &&
           (!(desc->attrs & JSPROP_SETTER) || wrap(cx, &desc->setter)) &&
           wrap(cx, &desc->value);
}

bool
JSCompartment::wrap(JSContext *cx, AutoIdVector &props) {
    jsid *vector = props.begin();
    jsint length = props.length();
    for (size_t n = 0; n < size_t(length); ++n) {
        if (!wrapId(cx, &vector[n]))
            return false;
    }
    return true;
}

bool
JSCompartment::wrapException(JSContext *cx) {
    JS_ASSERT(cx->compartment == this);

    if (cx->throwing) {
        AutoValueRooter tvr(cx, cx->exception);
        cx->throwing = false;
        cx->exception = NullTag();
        if (wrap(cx, tvr.addr())) {
            cx->throwing = true;
            cx->exception = tvr.value();
        }
        return false;
    }
    return true;
}

void
JSCompartment::sweep(JSContext *cx)
{
    /* Remove dead wrappers from the table. */
    for (WrapperMap::Enum e(crossCompartmentWrappers); !e.empty(); e.popFront()) {
        if (js_IsAboutToBeFinalized(e.front().value.asGCThing()))
            e.removeFront();
    }
}

static bool
SetupFakeFrame(JSContext *cx, ExecuteFrameGuard &frame, JSFrameRegs &regs, JSObject *obj)
{
    const uintN vplen = 2;
    const uintN nfixed = 0;
    if (!cx->stack().getExecuteFrame(cx, js_GetTopStackFrame(cx), vplen, nfixed, frame))
        return false;

    Value *vp = frame.getvp();
    vp[0] = UndefinedTag();
    vp[1] = UndefinedTag();

    JSStackFrame *fp = frame.getFrame();
    PodZero(fp);  // fp->fun and fp->script are both NULL
    fp->argv = vp + 2;
    fp->scopeChain = obj->getGlobal();

    regs.pc = NULL;
    regs.sp = fp->slots();

    cx->stack().pushExecuteFrame(cx, frame, regs, NULL);
    return true;
}

AutoCompartment::AutoCompartment(JSContext *cx, JSObject *target)
    : context(cx),
      origin(cx->compartment),
      target(target),
      destination(target->getCompartment(cx)),
      statics(cx),
      input(cx)
{
    JS_ASSERT(origin != destination);  // necessary for entered() implementation
}

AutoCompartment::~AutoCompartment()
{
    if (entered())
        leave();
}

bool
AutoCompartment::enter()
{
    JS_ASSERT(!entered());
    context->compartment = destination;
    frame.construct();
    bool ok = SetupFakeFrame(context, frame.ref(), regs, target);
    if (!ok) {
        frame.destroy();
        context->compartment = origin;
    }
    js_SaveAndClearRegExpStatics(context, &statics, &input);
    return ok;
}

void
AutoCompartment::leave()
{
    JS_ASSERT(entered());
    js_RestoreRegExpStatics(context, &statics, &input);
    frame.destroy();
    context->compartment = origin;
    origin->wrapException(context);
}

/* Cross compartment wrappers. */

JSCrossCompartmentWrapper::JSCrossCompartmentWrapper(uintN flags) : JSWrapper(flags)
{
}

JSCrossCompartmentWrapper::~JSCrossCompartmentWrapper()
{
}

bool
JSCrossCompartmentWrapper::isCrossCompartmentWrapper(JSObject *obj)
{
    return obj->isProxy() && obj->getProxyHandler() == &JSCrossCompartmentWrapper::singleton;
}

#define PIERCE(cx, wrapper, mode, pre, op, post)            \
    JS_BEGIN_MACRO                                          \
        AutoCompartment call(cx, wrappedObject(wrapper));   \
        if (!call.enter())                                  \
            return false;                                   \
        bool ok = (pre) && (op);                            \
        call.leave();                                       \
        return ok && (post);                                \
    JS_END_MACRO

#define NOTHING (true)

bool
<<<<<<< HEAD
JSCrossCompartmentWrapper::getPropertyDescriptor(JSContext *cx, JSObject *proxy, jsid id, PropertyDescriptor *desc)
=======
JSCrossCompartmentWrapper::getPropertyDescriptor(JSContext *cx, JSObject *wrapper, jsid id, JSPropertyDescriptor *desc)
>>>>>>> 61bc0261
{
    PIERCE(cx, wrapper, GET,
           call.destination->wrapId(cx, &id),
           JSWrapper::getPropertyDescriptor(cx, wrapper, id, desc),
           call.origin->wrap(cx, desc));
}

bool
<<<<<<< HEAD
JSCrossCompartmentWrapper::getOwnPropertyDescriptor(JSContext *cx, JSObject *proxy, jsid id, PropertyDescriptor *desc)
=======
JSCrossCompartmentWrapper::getOwnPropertyDescriptor(JSContext *cx, JSObject *wrapper, jsid id, JSPropertyDescriptor *desc)
>>>>>>> 61bc0261
{
    PIERCE(cx, wrapper, GET,
           call.destination->wrapId(cx, &id),
           JSWrapper::getOwnPropertyDescriptor(cx, wrapper, id, desc),
           call.origin->wrap(cx, desc));
}

bool
<<<<<<< HEAD
JSCrossCompartmentWrapper::defineProperty(JSContext *cx, JSObject *proxy, jsid id, PropertyDescriptor *desc)
{
    AutoPropertyDescriptorRooter desc2(cx, desc);
    PIERCE(cx, proxy, SET,
=======
JSCrossCompartmentWrapper::defineProperty(JSContext *cx, JSObject *wrapper, jsid id, JSPropertyDescriptor *desc)
{
    AutoDescriptor desc2(cx, desc);
    PIERCE(cx, wrapper, SET,
>>>>>>> 61bc0261
           call.destination->wrapId(cx, &id) && call.destination->wrap(cx, &desc2),
           JSWrapper::defineProperty(cx, wrapper, id, &desc2),
           NOTHING);
}

bool
<<<<<<< HEAD
JSCrossCompartmentWrapper::getOwnPropertyNames(JSContext *cx, JSObject *proxy, AutoIdVector &props)
{
    jsid id = JSID_VOID;
    PIERCE(cx, proxy, GET,
=======
JSCrossCompartmentWrapper::getOwnPropertyNames(JSContext *cx, JSObject *wrapper, AutoValueVector &props)
{
    PIERCE(cx, wrapper, GET,
>>>>>>> 61bc0261
           NOTHING,
           JSWrapper::getOwnPropertyNames(cx, wrapper, props),
           call.origin->wrap(cx, props));
}

bool
JSCrossCompartmentWrapper::delete_(JSContext *cx, JSObject *wrapper, jsid id, bool *bp)
{
    PIERCE(cx, wrapper, SET,
           call.destination->wrapId(cx, &id),
           JSWrapper::delete_(cx, wrapper, id, bp),
           NOTHING);
}

bool
<<<<<<< HEAD
JSCrossCompartmentWrapper::enumerate(JSContext *cx, JSObject *proxy, AutoIdVector &props)
{
    jsid id = JSID_VOID;
    PIERCE(cx, proxy, GET,
=======
JSCrossCompartmentWrapper::enumerate(JSContext *cx, JSObject *wrapper, AutoValueVector &props)
{
    PIERCE(cx, wrapper, GET,
>>>>>>> 61bc0261
           NOTHING,
           JSWrapper::enumerate(cx, wrapper, props),
           call.origin->wrap(cx, props));
}

bool
JSCrossCompartmentWrapper::has(JSContext *cx, JSObject *wrapper, jsid id, bool *bp)
{
    PIERCE(cx, wrapper, GET,
           call.destination->wrapId(cx, &id),
           JSWrapper::has(cx, wrapper, id, bp),
           NOTHING);
}

bool
JSCrossCompartmentWrapper::hasOwn(JSContext *cx, JSObject *wrapper, jsid id, bool *bp)
{
    PIERCE(cx, wrapper, GET,
           call.destination->wrapId(cx, &id),
           JSWrapper::hasOwn(cx, wrapper, id, bp),
           NOTHING);
}

bool
<<<<<<< HEAD
JSCrossCompartmentWrapper::get(JSContext *cx, JSObject *proxy, JSObject *receiver, jsid id, Value *vp)
=======
JSCrossCompartmentWrapper::get(JSContext *cx, JSObject *wrapper, JSObject *receiver, jsid id, jsval *vp)
>>>>>>> 61bc0261
{
    PIERCE(cx, wrapper, GET,
           call.destination->wrap(cx, &receiver) && call.destination->wrapId(cx, &id),
           JSWrapper::get(cx, wrapper, receiver, id, vp),
           call.origin->wrap(cx, vp));
}

bool
<<<<<<< HEAD
JSCrossCompartmentWrapper::set(JSContext *cx, JSObject *proxy, JSObject *receiver, jsid id, Value *vp)
=======
JSCrossCompartmentWrapper::set(JSContext *cx, JSObject *wrapper, JSObject *receiver, jsid id, jsval *vp)
>>>>>>> 61bc0261
{
    AutoValueRooter tvr(cx, *vp);
    PIERCE(cx, wrapper, SET,
           call.destination->wrap(cx, &receiver) && call.destination->wrapId(cx, &id) && call.destination->wrap(cx, tvr.addr()),
           JSWrapper::set(cx, wrapper, receiver, id, tvr.addr()),
           NOTHING);
}

bool
<<<<<<< HEAD
JSCrossCompartmentWrapper::enumerateOwn(JSContext *cx, JSObject *proxy, AutoIdVector &props)
{
    jsid id = JSID_VOID;
    PIERCE(cx, proxy, GET,
=======
JSCrossCompartmentWrapper::enumerateOwn(JSContext *cx, JSObject *wrapper, AutoValueVector &props)
{
    PIERCE(cx, wrapper, GET,
>>>>>>> 61bc0261
           NOTHING,
           JSWrapper::enumerateOwn(cx, wrapper, props),
           call.origin->wrap(cx, props));
}

/*
 * We can reify non-escaping iterator objects instead of having to wrap them. This
 * allows fast iteration over objects across a compartment boundary.
 */
static bool
CanReify(Value *vp)
{
    JSObject *obj;
    return vp->isObject() &&
           (obj = &vp->asObject())->getClass() == &js_IteratorClass.base &&
           (obj->getNativeIterator()->flags & JSITER_ENUMERATE);
}

static bool
Reify(JSContext *cx, JSCompartment *origin, Value *vp)
{
    JSObject *iterObj = &vp->asObject();
    NativeIterator *ni = iterObj->getNativeIterator();

    /* Wrap the iteratee. */
    JSObject *obj = ni->obj;
    if (!origin->wrap(cx, &obj))
        return false;

    /* Wrap the elements in the iterator's snapshot. */
    if (ni->isKeyIter()) {
        size_t length = ni->numKeys();
        AutoIdVector keys(cx);
        if (length > 0) {
            if (!keys.resize(length))
                return false;
            for (size_t i = 0; i < length; ++i) {
                keys[i] = ni->beginKey()[i];
                if (!origin->wrapId(cx, &keys[i]))
                    return false;
            }
        }

        if (!VectorToKeyIterator(cx, obj, ni->flags, keys, vp))
            return false;
    } else {
        size_t length = ni->numValues();
        AutoValueVector vals(cx);
        if (length > 0) {
            if (!vals.resize(length))
                return false;
            for (size_t i = 0; i < length; ++i) {
                vals[i] = ni->beginValue()[i];
                if (!origin->wrap(cx, &vals[i]))
                    return false;
            }

        }

        if (!VectorToValueIterator(cx, obj, ni->flags, vals, vp))
            return false;
    }

    return js_CloseIterator(cx, *vp);
}

bool
<<<<<<< HEAD
JSCrossCompartmentWrapper::iterate(JSContext *cx, JSObject *proxy, uintN flags, Value *vp)
{
    jsid id = JSID_VOID;
    PIERCE(cx, proxy, GET,
=======
JSCrossCompartmentWrapper::iterate(JSContext *cx, JSObject *wrapper, uintN flags, jsval *vp)
{
    PIERCE(cx, wrapper, GET,
>>>>>>> 61bc0261
           NOTHING,
           JSWrapper::iterate(cx, wrapper, flags, vp),
           CanReify(vp) ? Reify(cx, call.origin, vp) : call.origin->wrap(cx, vp));
}

bool
<<<<<<< HEAD
JSCrossCompartmentWrapper::call(JSContext *cx, JSObject *proxy, uintN argc, Value *vp)
=======
JSCrossCompartmentWrapper::call(JSContext *cx, JSObject *wrapper, uintN argc, jsval *vp)
>>>>>>> 61bc0261
{
    AutoCompartment call(cx, wrappedObject(wrapper));
    if (!call.enter())
        return false;

    vp[0] = ObjectTag(*call.target);
    if (!call.destination->wrap(cx, &vp[1]))
        return false;
    Value *argv = JS_ARGV(cx, vp);
    for (size_t n = 0; n < argc; ++n) {
        if (!call.destination->wrap(cx, &argv[n]))
            return false;
    }
    Value *fakevp = call.getvp();
    fakevp[0] = vp[0];
    fakevp[1] = vp[1];
<<<<<<< HEAD
    if (!enter(cx, proxy, JSID_VOID, GET) || !JSWrapper::call(cx, proxy, argc, vp))
=======
    if (!JSWrapper::call(cx, wrapper, argc, vp))
>>>>>>> 61bc0261
        return false;

    call.leave();
    return call.origin->wrap(cx, vp);
}

bool
<<<<<<< HEAD
JSCrossCompartmentWrapper::construct(JSContext *cx, JSObject *proxy, JSObject *receiver,
                                     uintN argc, Value *argv, Value *rval)
=======
JSCrossCompartmentWrapper::construct(JSContext *cx, JSObject *wrapper, uintN argc, jsval *argv,
                                     jsval *rval)
>>>>>>> 61bc0261
{
    AutoCompartment call(cx, wrappedObject(wrapper));
    if (!call.enter())
        return false;

    for (size_t n = 0; n < argc; ++n) {
        if (!call.destination->wrap(cx, &argv[n]))
            return false;
    }
<<<<<<< HEAD
    Value *vp = call.getvp();
    vp[0] = ObjectTag(*call.target);
    if (!call.destination->wrap(cx, &receiver) ||
        !enter(cx, proxy, JSID_VOID, GET) ||
        !JSWrapper::construct(cx, proxy, receiver, argc, argv, rval)) {
=======
    jsval *vp = call.getvp();
    vp[0] = OBJECT_TO_JSVAL(call.target);
    if (!JSWrapper::construct(cx, wrapper, argc, argv, rval))
>>>>>>> 61bc0261
        return false;

    call.leave();
    return call.origin->wrap(cx, rval) &&
           call.origin->wrapException(cx);
}

JSString *
JSCrossCompartmentWrapper::obj_toString(JSContext *cx, JSObject *wrapper)
{
    AutoCompartment call(cx, wrappedObject(wrapper));
    if (!call.enter())
        return NULL;

<<<<<<< HEAD
    if (!enter(cx, proxy, JSID_VOID, GET))
        return NULL;
    JSString *str = JSWrapper::obj_toString(cx, proxy);
    if (!str)
        return NULL;
    AutoStringRooter tvr(cx, str);
=======
    JSString *str = JSWrapper::obj_toString(cx, wrapper);
    if (!str)
        return NULL;
>>>>>>> 61bc0261

    call.leave();
    if (!call.origin->wrap(cx, &str))
        return NULL;
    return str;
}

JSString *
JSCrossCompartmentWrapper::fun_toString(JSContext *cx, JSObject *wrapper, uintN indent)
{
    AutoCompartment call(cx, wrappedObject(wrapper));
    if (!call.enter())
        return NULL;

<<<<<<< HEAD
    if (!enter(cx, proxy, JSID_VOID, GET))
        return NULL;
    JSString *str = JSWrapper::fun_toString(cx, proxy, indent);
    if (!str)
        return NULL;
    AutoStringRooter tvr(cx, str);
=======
    JSString *str = JSWrapper::fun_toString(cx, wrapper, indent);
    if (!str)
        return NULL;
>>>>>>> 61bc0261

    call.leave();
    if (!call.origin->wrap(cx, &str))
        return NULL;
    return str;
}

<<<<<<< HEAD
bool
JSCrossCompartmentWrapper::enter(JSContext *cx, JSObject *proxy, jsid id, Mode mode)
{
    return true;
}

void
JSCrossCompartmentWrapper::leave(JSContext *cx, JSObject *proxy)
{
}

JSCrossCompartmentWrapper JSCrossCompartmentWrapper::singleton;
=======
JSCrossCompartmentWrapper JSCrossCompartmentWrapper::singleton(0);
>>>>>>> 61bc0261
<|MERGE_RESOLUTION|>--- conflicted
+++ resolved
@@ -62,18 +62,13 @@
 JSObject::unwrap(uintN *flagsp)
 {
     JSObject *wrapped = this;
-<<<<<<< HEAD
-    while (wrapped->isWrapper())
-        wrapped = wrapped->getProxyPrivate().asObjectOrNull();
-=======
     uintN flags = 0;
     if (wrapped->isWrapper()) {
         flags |= static_cast<JSWrapper *>(wrapped->getProxyHandler())->flags();
-        wrapped = JSVAL_TO_OBJECT(wrapped->getProxyPrivate());
+        wrapped = wrapped->getProxyPrivate().asObjectOrNull();
     }
     if (flagsp)
         *flagsp = flags;
->>>>>>> 61bc0261
     return wrapped;
 }
 
@@ -98,37 +93,8 @@
 #define GET(action) CHECKED(action, false)
 
 bool
-<<<<<<< HEAD
-JSWrapper::getPropertyDescriptor(JSContext *cx, JSObject *proxy, jsid id,
+JSWrapper::getPropertyDescriptor(JSContext *cx, JSObject *wrapper, jsid id,
                                  PropertyDescriptor *desc)
-{
-    JSObject *wobj = wrappedObject(proxy);
-    return JS_GetPropertyDescriptorById(cx, wobj, id, JSRESOLVE_QUALIFIED,
-                                        Jsvalify(desc));
-}
-
-bool
-JSWrapper::getOwnPropertyDescriptor(JSContext *cx, JSObject *proxy, jsid id,
-                                    PropertyDescriptor *desc)
-{
-    return JS_GetPropertyDescriptorById(cx, wrappedObject(proxy), id, JSRESOLVE_QUALIFIED,
-                                        Jsvalify(desc));
-}
-
-bool
-JSWrapper::defineProperty(JSContext *cx, JSObject *proxy, jsid id,
-                          PropertyDescriptor *desc)
-{
-    return JS_DefinePropertyById(cx, wrappedObject(proxy), id, Jsvalify(desc->value),
-                                 Jsvalify(desc->getter), Jsvalify(desc->setter),
-                                 desc->attrs);
-}
-
-bool
-JSWrapper::getOwnPropertyNames(JSContext *cx, JSObject *proxy, AutoIdVector &props)
-=======
-JSWrapper::getPropertyDescriptor(JSContext *cx, JSObject *wrapper, jsid id,
-                                 JSPropertyDescriptor *desc)
 {
     GET(JS_GetPropertyDescriptorById(cx, wrappedObject(wrapper), id, JSRESOLVE_QUALIFIED, desc));
 }
@@ -145,47 +111,35 @@
 
 bool
 JSWrapper::getOwnPropertyDescriptor(JSContext *cx, JSObject *wrapper, jsid id,
-                                    JSPropertyDescriptor *desc)
+                                    PropertyDescriptor *desc)
 {
     GET(GetOwnPropertyDescriptor(cx, wrappedObject(wrapper), id, JSRESOLVE_QUALIFIED, desc));
 }
 
 bool
 JSWrapper::defineProperty(JSContext *cx, JSObject *wrapper, jsid id,
-                          JSPropertyDescriptor *desc)
+                          PropertyDescriptor *desc)
 {
     SET(JS_DefinePropertyById(cx, wrappedObject(wrapper), id, desc->value,
                                   desc->getter, desc->setter, desc->attrs));
 }
 
 bool
-JSWrapper::getOwnPropertyNames(JSContext *cx, JSObject *wrapper, AutoValueVector &props)
->>>>>>> 61bc0261
-{
-    static jsid id = JSVAL_VOID;
+JSWrapper::getOwnPropertyNames(JSContext *cx, JSObject *wrapper, AutoIdVector &props)
+{
+    jsid id = JSVAL_VOID;
     GET(GetPropertyNames(cx, wrappedObject(wrapper), JSITER_OWNONLY | JSITER_HIDDEN, props));
 }
 
 static bool
-ValueToBoolean(jsval *vp, bool *bp)
-{
-<<<<<<< HEAD
-    AutoValueRooter tvr(cx);
-    if (!JS_DeletePropertyById2(cx, wrappedObject(proxy), id, tvr.jsval_addr()))
-        return false;
-    *bp = js_ValueToBoolean(tvr.value());
-=======
+ValueToBoolean(Value *vp, bool *bp)
+{
     *bp = js_ValueToBoolean(*vp);
->>>>>>> 61bc0261
-    return true;
-}
-
-bool
-<<<<<<< HEAD
-JSWrapper::enumerate(JSContext *cx, JSObject *proxy, AutoIdVector &props)
-=======
+    return true;
+}
+
+bool
 JSWrapper::delete_(JSContext *cx, JSObject *wrapper, jsid id, bool *bp)
->>>>>>> 61bc0261
 {
     jsval v;
     SET(JS_DeletePropertyById2(cx, wrappedObject(wrapper), id, &v) &&
@@ -193,10 +147,7 @@
 }
 
 bool
-<<<<<<< HEAD
-JSWrapper::fix(JSContext *cx, JSObject *proxy, Value *vp)
-=======
-JSWrapper::enumerate(JSContext *cx, JSObject *wrapper, AutoValueVector &props)
+JSWrapper::enumerate(JSContext *cx, JSObject *wrapper, AutoIdVector &props)
 {
     static jsid id = JSVAL_VOID;
     GET(GetPropertyNames(cx, wrappedObject(wrapper), 0, props));
@@ -204,7 +155,6 @@
 
 bool
 JSWrapper::fix(JSContext *cx, JSObject *wrapper, jsval *vp)
->>>>>>> 61bc0261
 {
     vp->setUndefined();
     return true;
@@ -228,61 +178,33 @@
 bool
 JSWrapper::hasOwn(JSContext *cx, JSObject *wrapper, jsid id, bool *bp)
 {
-<<<<<<< HEAD
     PropertyDescriptor desc;
-    JSObject *wobj = wrappedObject(proxy);
-    if (!JS_GetPropertyDescriptorById(cx, wobj, id, JSRESOLVE_QUALIFIED, Jsvalify(&desc)))
-        return false;
-    *bp = (desc.obj == wobj);
-    return true;
-}
-
-bool
-JSWrapper::get(JSContext *cx, JSObject *proxy, JSObject *receiver, jsid id, Value *vp)
-{
-    return JS_GetPropertyById(cx, wrappedObject(proxy), id, Jsvalify(vp));
-}
-
-bool
-JSWrapper::set(JSContext *cx, JSObject *proxy, JSObject *receiver, jsid id, Value *vp)
-{
-    return JS_SetPropertyById(cx, wrappedObject(proxy), id, Jsvalify(vp));
-}
-
-bool
-JSWrapper::enumerateOwn(JSContext *cx, JSObject *proxy, AutoIdVector &props)
-=======
-    JSPropertyDescriptor desc;
     JSObject *wobj = wrappedObject(wrapper);
     GET(JS_GetPropertyDescriptorById(cx, wobj, id, JSRESOLVE_QUALIFIED, &desc) &&
         Cond(desc.obj == wobj, bp));
 }
 
 bool
-JSWrapper::get(JSContext *cx, JSObject *wrapper, JSObject *receiver, jsid id, jsval *vp)
+JSWrapper::get(JSContext *cx, JSObject *wrapper, JSObject *receiver, jsid id, Value *vp)
 {
     GET(JS_GetPropertyById(cx, wrappedObject(wrapper), id, vp));
 }
 
 bool
-JSWrapper::set(JSContext *cx, JSObject *wrapper, JSObject *receiver, jsid id, jsval *vp)
+JSWrapper::set(JSContext *cx, JSObject *wrapper, JSObject *receiver, jsid id, Value *vp)
 {
     SET(JS_SetPropertyById(cx, wrappedObject(wrapper), id, vp));
 }
 
 bool
-JSWrapper::enumerateOwn(JSContext *cx, JSObject *wrapper, AutoValueVector &props)
->>>>>>> 61bc0261
+JSWrapper::enumerateOwn(JSContext *cx, JSObject *wrapper, AutoIdVector &props)
 {
     const jsid id = JSVAL_VOID;
     GET(GetPropertyNames(cx, wrappedObject(wrapper), JSITER_OWNONLY, props));
 }
 
 bool
-<<<<<<< HEAD
-JSWrapper::iterate(JSContext *cx, JSObject *proxy, uintN flags, Value *vp)
-=======
-JSWrapper::iterate(JSContext *cx, JSObject *wrapper, uintN flags, jsval *vp)
+JSWrapper::iterate(JSContext *cx, JSObject *wrapper, uintN flags, Value *vp)
 {
     const jsid id = JSVAL_VOID;
     GET(GetIterator(cx, wrappedObject(wrapper), flags, vp));
@@ -315,7 +237,6 @@
 
 JSString *
 JSWrapper::fun_toString(JSContext *cx, JSObject *wrapper, uintN indent)
->>>>>>> 61bc0261
 {
     JSString *str;
     if (!enter(cx, wrapper, JSVAL_VOID, false))
@@ -398,15 +319,9 @@
         return true;
 
     /* Unwrap incoming objects. */
-<<<<<<< HEAD
     if (vp->isObject()) {
-        JSObject *obj =  vp->asObject().unwrap();
+        JSObject *obj = vp->asObject().unwrap(&flags);
         vp->setObject(*obj);
-=======
-    if (!JSVAL_IS_PRIMITIVE(*vp)) {
-        JSObject *obj = JSVAL_TO_OBJECT(*vp)->unwrap(&flags);
-        *vp = OBJECT_TO_JSVAL(obj);
->>>>>>> 61bc0261
         /* If the wrapped object is already in this compartment, we are done. */
         if (obj->getCompartment(cx) == this)
             return true;
@@ -452,13 +367,8 @@
     JSObject *wrapper = cx->runtime->wrapObjectCallback(cx, obj, proto, flags);
     if (!wrapper)
         return false;
-<<<<<<< HEAD
-    wrapper->setProto(proto.object());
+    wrapper->setProto(proto);
     vp->setObject(*wrapper);
-=======
-    wrapper->setProto(proto);
-    *vp = OBJECT_TO_JSVAL(wrapper);
->>>>>>> 61bc0261
     if (!crossCompartmentWrappers.put(wrapper->getProxyPrivate(), *vp))
         return false;
 
@@ -661,11 +571,7 @@
 #define NOTHING (true)
 
 bool
-<<<<<<< HEAD
-JSCrossCompartmentWrapper::getPropertyDescriptor(JSContext *cx, JSObject *proxy, jsid id, PropertyDescriptor *desc)
-=======
-JSCrossCompartmentWrapper::getPropertyDescriptor(JSContext *cx, JSObject *wrapper, jsid id, JSPropertyDescriptor *desc)
->>>>>>> 61bc0261
+JSCrossCompartmentWrapper::getPropertyDescriptor(JSContext *cx, JSObject *wrapper, jsid id, PropertyDescriptor *desc)
 {
     PIERCE(cx, wrapper, GET,
            call.destination->wrapId(cx, &id),
@@ -674,11 +580,7 @@
 }
 
 bool
-<<<<<<< HEAD
-JSCrossCompartmentWrapper::getOwnPropertyDescriptor(JSContext *cx, JSObject *proxy, jsid id, PropertyDescriptor *desc)
-=======
-JSCrossCompartmentWrapper::getOwnPropertyDescriptor(JSContext *cx, JSObject *wrapper, jsid id, JSPropertyDescriptor *desc)
->>>>>>> 61bc0261
+JSCrossCompartmentWrapper::getOwnPropertyDescriptor(JSContext *cx, JSObject *wrapper, jsid id, PropertyDescriptor *desc)
 {
     PIERCE(cx, wrapper, GET,
            call.destination->wrapId(cx, &id),
@@ -687,33 +589,19 @@
 }
 
 bool
-<<<<<<< HEAD
-JSCrossCompartmentWrapper::defineProperty(JSContext *cx, JSObject *proxy, jsid id, PropertyDescriptor *desc)
+JSCrossCompartmentWrapper::defineProperty(JSContext *cx, JSObject *wrapper, jsid id, PropertyDescriptor *desc)
 {
     AutoPropertyDescriptorRooter desc2(cx, desc);
-    PIERCE(cx, proxy, SET,
-=======
-JSCrossCompartmentWrapper::defineProperty(JSContext *cx, JSObject *wrapper, jsid id, JSPropertyDescriptor *desc)
-{
-    AutoDescriptor desc2(cx, desc);
     PIERCE(cx, wrapper, SET,
->>>>>>> 61bc0261
            call.destination->wrapId(cx, &id) && call.destination->wrap(cx, &desc2),
            JSWrapper::defineProperty(cx, wrapper, id, &desc2),
            NOTHING);
 }
 
 bool
-<<<<<<< HEAD
-JSCrossCompartmentWrapper::getOwnPropertyNames(JSContext *cx, JSObject *proxy, AutoIdVector &props)
-{
-    jsid id = JSID_VOID;
-    PIERCE(cx, proxy, GET,
-=======
-JSCrossCompartmentWrapper::getOwnPropertyNames(JSContext *cx, JSObject *wrapper, AutoValueVector &props)
+JSCrossCompartmentWrapper::getOwnPropertyNames(JSContext *cx, JSObject *wrapper, AutoIdVector &props)
 {
     PIERCE(cx, wrapper, GET,
->>>>>>> 61bc0261
            NOTHING,
            JSWrapper::getOwnPropertyNames(cx, wrapper, props),
            call.origin->wrap(cx, props));
@@ -729,16 +617,9 @@
 }
 
 bool
-<<<<<<< HEAD
-JSCrossCompartmentWrapper::enumerate(JSContext *cx, JSObject *proxy, AutoIdVector &props)
-{
-    jsid id = JSID_VOID;
-    PIERCE(cx, proxy, GET,
-=======
-JSCrossCompartmentWrapper::enumerate(JSContext *cx, JSObject *wrapper, AutoValueVector &props)
+JSCrossCompartmentWrapper::enumerate(JSContext *cx, JSObject *wrapper, AutoIdVector &props)
 {
     PIERCE(cx, wrapper, GET,
->>>>>>> 61bc0261
            NOTHING,
            JSWrapper::enumerate(cx, wrapper, props),
            call.origin->wrap(cx, props));
@@ -763,11 +644,7 @@
 }
 
 bool
-<<<<<<< HEAD
-JSCrossCompartmentWrapper::get(JSContext *cx, JSObject *proxy, JSObject *receiver, jsid id, Value *vp)
-=======
-JSCrossCompartmentWrapper::get(JSContext *cx, JSObject *wrapper, JSObject *receiver, jsid id, jsval *vp)
->>>>>>> 61bc0261
+JSCrossCompartmentWrapper::get(JSContext *cx, JSObject *wrapper, JSObject *receiver, jsid id, Value *vp)
 {
     PIERCE(cx, wrapper, GET,
            call.destination->wrap(cx, &receiver) && call.destination->wrapId(cx, &id),
@@ -776,11 +653,7 @@
 }
 
 bool
-<<<<<<< HEAD
-JSCrossCompartmentWrapper::set(JSContext *cx, JSObject *proxy, JSObject *receiver, jsid id, Value *vp)
-=======
-JSCrossCompartmentWrapper::set(JSContext *cx, JSObject *wrapper, JSObject *receiver, jsid id, jsval *vp)
->>>>>>> 61bc0261
+JSCrossCompartmentWrapper::set(JSContext *cx, JSObject *wrapper, JSObject *receiver, jsid id, Valud *vp)
 {
     AutoValueRooter tvr(cx, *vp);
     PIERCE(cx, wrapper, SET,
@@ -790,16 +663,9 @@
 }
 
 bool
-<<<<<<< HEAD
-JSCrossCompartmentWrapper::enumerateOwn(JSContext *cx, JSObject *proxy, AutoIdVector &props)
-{
-    jsid id = JSID_VOID;
-    PIERCE(cx, proxy, GET,
-=======
-JSCrossCompartmentWrapper::enumerateOwn(JSContext *cx, JSObject *wrapper, AutoValueVector &props)
+JSCrossCompartmentWrapper::enumerateOwn(JSContext *cx, JSObject *wrapper, AutoIdVector &props)
 {
     PIERCE(cx, wrapper, GET,
->>>>>>> 61bc0261
            NOTHING,
            JSWrapper::enumerateOwn(cx, wrapper, props),
            call.origin->wrap(cx, props));
@@ -867,27 +733,16 @@
 }
 
 bool
-<<<<<<< HEAD
-JSCrossCompartmentWrapper::iterate(JSContext *cx, JSObject *proxy, uintN flags, Value *vp)
-{
-    jsid id = JSID_VOID;
-    PIERCE(cx, proxy, GET,
-=======
-JSCrossCompartmentWrapper::iterate(JSContext *cx, JSObject *wrapper, uintN flags, jsval *vp)
+JSCrossCompartmentWrapper::iterate(JSContext *cx, JSObject *wrapper, uintN flags, Value *vp)
 {
     PIERCE(cx, wrapper, GET,
->>>>>>> 61bc0261
            NOTHING,
            JSWrapper::iterate(cx, wrapper, flags, vp),
            CanReify(vp) ? Reify(cx, call.origin, vp) : call.origin->wrap(cx, vp));
 }
 
 bool
-<<<<<<< HEAD
-JSCrossCompartmentWrapper::call(JSContext *cx, JSObject *proxy, uintN argc, Value *vp)
-=======
-JSCrossCompartmentWrapper::call(JSContext *cx, JSObject *wrapper, uintN argc, jsval *vp)
->>>>>>> 61bc0261
+JSCrossCompartmentWrapper::call(JSContext *cx, JSObject *wrapper, uintN argc, Value *vp)
 {
     AutoCompartment call(cx, wrappedObject(wrapper));
     if (!call.enter())
@@ -904,11 +759,7 @@
     Value *fakevp = call.getvp();
     fakevp[0] = vp[0];
     fakevp[1] = vp[1];
-<<<<<<< HEAD
-    if (!enter(cx, proxy, JSID_VOID, GET) || !JSWrapper::call(cx, proxy, argc, vp))
-=======
     if (!JSWrapper::call(cx, wrapper, argc, vp))
->>>>>>> 61bc0261
         return false;
 
     call.leave();
@@ -916,13 +767,8 @@
 }
 
 bool
-<<<<<<< HEAD
-JSCrossCompartmentWrapper::construct(JSContext *cx, JSObject *proxy, JSObject *receiver,
-                                     uintN argc, Value *argv, Value *rval)
-=======
-JSCrossCompartmentWrapper::construct(JSContext *cx, JSObject *wrapper, uintN argc, jsval *argv,
-                                     jsval *rval)
->>>>>>> 61bc0261
+JSCrossCompartmentWrapper::construct(JSContext *cx, JSObject *wrapper, uintN argc, Value *argv,
+                                     Value *rval)
 {
     AutoCompartment call(cx, wrappedObject(wrapper));
     if (!call.enter())
@@ -932,17 +778,9 @@
         if (!call.destination->wrap(cx, &argv[n]))
             return false;
     }
-<<<<<<< HEAD
     Value *vp = call.getvp();
     vp[0] = ObjectTag(*call.target);
-    if (!call.destination->wrap(cx, &receiver) ||
-        !enter(cx, proxy, JSID_VOID, GET) ||
-        !JSWrapper::construct(cx, proxy, receiver, argc, argv, rval)) {
-=======
-    jsval *vp = call.getvp();
-    vp[0] = OBJECT_TO_JSVAL(call.target);
     if (!JSWrapper::construct(cx, wrapper, argc, argv, rval))
->>>>>>> 61bc0261
         return false;
 
     call.leave();
@@ -957,18 +795,9 @@
     if (!call.enter())
         return NULL;
 
-<<<<<<< HEAD
-    if (!enter(cx, proxy, JSID_VOID, GET))
-        return NULL;
-    JSString *str = JSWrapper::obj_toString(cx, proxy);
-    if (!str)
-        return NULL;
-    AutoStringRooter tvr(cx, str);
-=======
     JSString *str = JSWrapper::obj_toString(cx, wrapper);
     if (!str)
         return NULL;
->>>>>>> 61bc0261
 
     call.leave();
     if (!call.origin->wrap(cx, &str))
@@ -983,18 +812,9 @@
     if (!call.enter())
         return NULL;
 
-<<<<<<< HEAD
-    if (!enter(cx, proxy, JSID_VOID, GET))
-        return NULL;
-    JSString *str = JSWrapper::fun_toString(cx, proxy, indent);
-    if (!str)
-        return NULL;
-    AutoStringRooter tvr(cx, str);
-=======
     JSString *str = JSWrapper::fun_toString(cx, wrapper, indent);
     if (!str)
         return NULL;
->>>>>>> 61bc0261
 
     call.leave();
     if (!call.origin->wrap(cx, &str))
@@ -1002,19 +822,4 @@
     return str;
 }
 
-<<<<<<< HEAD
-bool
-JSCrossCompartmentWrapper::enter(JSContext *cx, JSObject *proxy, jsid id, Mode mode)
-{
-    return true;
-}
-
-void
-JSCrossCompartmentWrapper::leave(JSContext *cx, JSObject *proxy)
-{
-}
-
-JSCrossCompartmentWrapper JSCrossCompartmentWrapper::singleton;
-=======
-JSCrossCompartmentWrapper JSCrossCompartmentWrapper::singleton(0);
->>>>>>> 61bc0261
+JSCrossCompartmentWrapper JSCrossCompartmentWrapper::singleton(0);