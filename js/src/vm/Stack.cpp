/* -*- Mode: C; tab-width: 4; indent-tabs-mode: nil; c-basic-offset: 4 -*-
 * vim: set ts=4 sw=4 et tw=79 ft=cpp:
 *
 * ***** BEGIN LICENSE BLOCK *****
 * Version: MPL 1.1/GPL 2.0/LGPL 2.1
 *
 * The contents of this file are subject to the Mozilla Public License Version
 * 1.1 (the "License"); you may not use this file except in compliance with
 * the License. You may obtain a copy of the License at
 * http://www.mozilla.org/MPL/
 *
 * Software distributed under the License is distributed on an "AS IS" basis,
 * WITHOUT WARRANTY OF ANY KIND, either express or implied. See the License
 * for the specific language governing rights and limitations under the
 * License.
 *
 * The Original Code is SpiderMonkey JavaScript engine.
 *
 * The Initial Developer of the Original Code is
 * Mozilla Corporation.
 * Portions created by the Initial Developer are Copyright (C) 2009
 * the Initial Developer. All Rights Reserved.
 *
 * Contributor(s):
 *   Luke Wagner <luke@mozilla.com>
 *
 * Alternatively, the contents of this file may be used under the terms of
 * either the GNU General Public License Version 2 or later (the "GPL"), or
 * the GNU Lesser General Public License Version 2.1 or later (the "LGPL"),
 * in which case the provisions of the GPL or the LGPL are applicable instead
 * of those above. If you wish to allow use of your version of this file only
 * under the terms of either the GPL or the LGPL, and not to allow others to
 * use your version of this file under the terms of the MPL, indicate your
 * decision by deleting the provisions above and replace them with the notice
 * and other provisions required by the GPL or the LGPL. If you do not delete
 * the provisions above, a recipient may use your version of this file under
 * the terms of any one of the MPL, the GPL or the LGPL.
 *
 * ***** END LICENSE BLOCK ***** */

#include "jsgcmark.h"
#include "methodjit/MethodJIT.h"
#include "Stack.h"

#include "jsgcinlines.h"
#include "jsobjinlines.h"

#include "Stack-inl.h"

/* Includes to get to low-level memory-mapping functionality. */
#ifdef XP_WIN
# include "jswin.h"
#elif defined(XP_OS2)
# define INCL_DOSMEMMGR
# include <os2.h>
#else
# include <unistd.h>
# include <sys/mman.h>
# if !defined(MAP_ANONYMOUS)
#  if defined(MAP_ANON)
#   define MAP_ANONYMOUS MAP_ANON
#  else
#   define MAP_ANONYMOUS 0
#  endif
# endif
#endif

using namespace js;

/*****************************************************************************/

void
StackFrame::initExecuteFrame(JSScript *script, StackFrame *prev, FrameRegs *regs,
                             const Value &thisv, JSObject &scopeChain, ExecuteType type)
{
    /*
     * See encoding of ExecuteType. When GLOBAL isn't set, we are executing a
     * script in the context of another frame and the frame type is determined
     * by the context.
     */
    flags_ = type | HAS_SCOPECHAIN | HAS_PREVPC;
    if (!(flags_ & GLOBAL))
        flags_ |= (prev->flags_ & (FUNCTION | GLOBAL));

    Value *dstvp = (Value *)this - 2;
    dstvp[1] = thisv;

    if (isFunctionFrame()) {
        dstvp[0] = prev->calleev();
        exec = prev->exec;
        args.script = script;
    } else {
        JS_ASSERT(isGlobalFrame());
        dstvp[0] = NullValue();
        exec.script = script;
#ifdef DEBUG
        args.script = (JSScript *)0xbad;
#endif
    }

    scopeChain_ = &scopeChain;
    prev_ = prev;
    prevpc_ = regs ? regs->pc : (jsbytecode *)0xbad;
    prevInline_ = regs ? regs->inlined() : NULL;

#ifdef DEBUG
    ncode_ = (void *)0xbad;
    Debug_SetValueRangeToCrashOnTouch(&rval_, 1);
    hookData_ = (void *)0xbad;
    annotation_ = (void *)0xbad;
#endif

    if (prev && prev->annotation())
        setAnnotation(prev->annotation());
}

void
StackFrame::initDummyFrame(JSContext *cx, JSObject &chain)
{
    PodZero(this);
    flags_ = DUMMY | HAS_PREVPC | HAS_SCOPECHAIN;
    initPrev(cx);
    JS_ASSERT(chain.isGlobal());
    setScopeChainNoCallObj(chain);
}

void
StackFrame::stealFrameAndSlots(Value *vp, StackFrame *otherfp,
                               Value *othervp, Value *othersp)
{
    JS_ASSERT(vp == (Value *)this - ((Value *)otherfp - othervp));
    JS_ASSERT(othervp == otherfp->actualArgs() - 2);
    JS_ASSERT(othersp >= otherfp->slots());
    JS_ASSERT(othersp <= otherfp->base() + otherfp->numSlots());

    PodCopy(vp, othervp, othersp - othervp);
    JS_ASSERT(vp == this->actualArgs() - 2);

    /* Catch bad-touching of non-canonical args (e.g., generator_trace). */
    if (otherfp->hasOverflowArgs())
        Debug_SetValueRangeToCrashOnTouch(othervp, othervp + 2 + otherfp->numFormalArgs());

    /*
     * Repoint Call, Arguments, Block and With objects to the new live frame.
     * Call and Arguments are done directly because we have pointers to them.
     * Block and With objects are done indirectly through 'liveFrame'. See
     * js_LiveFrameToFloating comment in jsiter.h.
     */
    if (hasCallObj()) {
        JSObject &obj = callObj();
        obj.setPrivate(this);
        otherfp->flags_ &= ~HAS_CALL_OBJ;
        if (js_IsNamedLambda(fun())) {
            JSObject *env = obj.getParent();
            JS_ASSERT(env->getClass() == &js_DeclEnvClass);
            env->setPrivate(this);
        }
    }
    if (hasArgsObj()) {
        ArgumentsObject &argsobj = argsObj();
        if (argsobj.isNormalArguments())
            argsobj.setPrivate(this);
        else
            JS_ASSERT(!argsobj.getPrivate());
        otherfp->flags_ &= ~HAS_ARGS_OBJ;
    }
}

#ifdef DEBUG
JSObject *const StackFrame::sInvalidScopeChain = (JSObject *)0xbeef;
#endif

jsbytecode *
StackFrame::prevpcSlow(JSInlinedSite **pinlined)
{
    JS_ASSERT(!(flags_ & HAS_PREVPC));
#if defined(JS_METHODJIT) && defined(JS_MONOIC)
    StackFrame *p = prev();
    mjit::JITScript *jit = p->script()->getJIT(p->isConstructing());
    prevpc_ = jit->nativeToPC(ncode_, &prevInline_);
    flags_ |= HAS_PREVPC;
    if (pinlined)
        *pinlined = prevInline_;
    return prevpc_;
#else
    JS_NOT_REACHED("Unknown PC for frame");
    return NULL;
#endif
}

jsbytecode *
StackFrame::pcQuadratic(const ContextStack &stack, StackFrame *next, JSInlinedSite **pinlined)
{
    JS_ASSERT_IF(next, next->prev() == this);

    StackSegment &seg = stack.space().containingSegment(this);
    FrameRegs &regs = seg.regs();

    /*
     * This isn't just an optimization; seg->computeNextFrame(fp) is only
     * defined if fp != seg->currentFrame.
     */
    if (regs.fp() == this) {
        if (pinlined)
            *pinlined = regs.inlined();
        return regs.pc;
    }

    if (!next)
        next = seg.computeNextFrame(this);
    return next->prevpc(pinlined);
}

/*****************************************************************************/

bool
StackSegment::contains(const StackFrame *fp) const
{
    /* NB: this depends on the continuity of segments in memory. */
    return (Value *)fp >= slotsBegin() && (Value *)fp <= (Value *)maybefp();
}

bool
StackSegment::contains(const FrameRegs *regs) const
{
    return regs && contains(regs->fp());
}

bool
StackSegment::contains(const CallArgsList *call) const
{
    if (!call || !calls_)
        return false;

    /* NB: this depends on the continuity of segments in memory. */
    Value *vp = call->argv();
    bool ret = vp > slotsBegin() && vp <= calls_->argv();

    /*
     * :XXX: Disabled. Including this check changes the asymptotic complexity
     * of code which calls this function.
     */
#if 0
#ifdef DEBUG
    bool found = false;
    for (CallArgsList *c = maybeCalls(); c->argv() > slotsBegin(); c = c->prev()) {
        if (c == call) {
            found = true;
            break;
        }
    }
    JS_ASSERT(found == ret);
#endif
#endif

    return ret;
}

StackFrame *
StackSegment::computeNextFrame(const StackFrame *f) const
{
    JS_ASSERT(contains(f) && f != fp());

    StackFrame *next = fp();
    StackFrame *prev;
    while ((prev = next->prev()) != f)
        next = prev;
    return next;
}

Value *
StackSegment::end() const
{
    /* NB: this depends on the continuity of segments in memory. */
    JS_ASSERT_IF(calls_ || regs_, contains(calls_) || contains(regs_));
    Value *p = calls_
               ? regs_
                 ? Max(regs_->sp, calls_->end())
                 : calls_->end()
               : regs_
                 ? regs_->sp
                 : slotsBegin();
    JS_ASSERT(p >= slotsBegin());
    return p;
}

FrameRegs *
StackSegment::pushRegs(FrameRegs &regs)
{
    JS_ASSERT_IF(contains(regs_), regs.fp()->prev() == regs_->fp());
    FrameRegs *prev = regs_;
    regs_ = &regs;
    return prev;
}

void
StackSegment::popRegs(FrameRegs *regs)
{
    JS_ASSERT_IF(regs && contains(regs->fp()), regs->fp() == regs_->fp()->prev());
    regs_ = regs;
}

void
StackSegment::pushCall(CallArgsList &callList)
{
    callList.prev_ = calls_;
    calls_ = &callList;
}

void
StackSegment::pointAtCall(CallArgsList &callList)
{
    calls_ = &callList;
}

void
StackSegment::popCall()
{
    calls_ = calls_->prev_;
}

/*****************************************************************************/

StackSpace::StackSpace()
  : seg_(NULL),
    base_(NULL),
    conservativeEnd_(NULL),
#ifdef XP_WIN
    commitEnd_(NULL),
#endif
    defaultEnd_(NULL),
    trustedEnd_(NULL)
{
    assertInvariants();
}

bool
StackSpace::init()
{
    void *p;
#ifdef XP_WIN
    p = VirtualAlloc(NULL, CAPACITY_BYTES, MEM_RESERVE, PAGE_READWRITE);
    if (!p)
        return false;
    void *check = VirtualAlloc(p, COMMIT_BYTES, MEM_COMMIT, PAGE_READWRITE);
    if (p != check)
        return false;
    base_ = reinterpret_cast<Value *>(p);
    conservativeEnd_ = commitEnd_ = base_ + COMMIT_VALS;
    trustedEnd_ = base_ + CAPACITY_VALS;
    defaultEnd_ = trustedEnd_ - BUFFER_VALS;
#elif defined(XP_OS2)
    if (DosAllocMem(&p, CAPACITY_BYTES, PAG_COMMIT | PAG_READ | PAG_WRITE | OBJ_ANY) &&
        DosAllocMem(&p, CAPACITY_BYTES, PAG_COMMIT | PAG_READ | PAG_WRITE))
        return false;
    base_ = reinterpret_cast<Value *>(p);
    trustedEnd_ = base_ + CAPACITY_VALS;
    conservativeEnd_ = defaultEnd_ = trustedEnd_ - BUFFER_VALS;
#else
    JS_ASSERT(CAPACITY_BYTES % getpagesize() == 0);
    p = mmap(NULL, CAPACITY_BYTES, PROT_READ | PROT_WRITE, MAP_PRIVATE | MAP_ANONYMOUS, -1, 0);
    if (p == MAP_FAILED)
        return false;
    base_ = reinterpret_cast<Value *>(p);
    trustedEnd_ = base_ + CAPACITY_VALS;
    conservativeEnd_ = defaultEnd_ = trustedEnd_ - BUFFER_VALS;
#endif
    assertInvariants();
    return true;
}

StackSpace::~StackSpace()
{
    assertInvariants();
    JS_ASSERT(!seg_);
    if (!base_)
        return;
#ifdef XP_WIN
    VirtualFree(base_, (commitEnd_ - base_) * sizeof(Value), MEM_DECOMMIT);
    VirtualFree(base_, 0, MEM_RELEASE);
#elif defined(XP_OS2)
    DosFreeMem(base_);
#else
#ifdef SOLARIS
    munmap((caddr_t)base_, CAPACITY_BYTES);
#else
    munmap(base_, CAPACITY_BYTES);
#endif
#endif
}

StackSegment &
StackSpace::containingSegment(const StackFrame *target) const
{
    for (StackSegment *s = seg_; s; s = s->prevInMemory()) {
        if (s->contains(target))
            return *s;
    }
    JS_NOT_REACHED("frame not in stack space");
    return *(StackSegment *)NULL;
}

void
StackSpace::mark(JSTracer *trc)
{
    /*
     * JIT code can leave values in an incoherent (i.e., unsafe for precise
     * marking) state, hence MarkStackRangeConservatively.
     */

    /* NB: this depends on the continuity of segments in memory. */
    Value *nextSegEnd = firstUnused();
    for (StackSegment *seg = seg_; seg; seg = seg->prevInMemory()) {
        /*
         * A segment describes a linear region of memory that contains a stack
         * of native and interpreted calls. For marking purposes, though, we
         * only need to distinguish between frames and values and mark
         * accordingly. Since native calls only push values on the stack, we
         * can effectively lump them together and just iterate over interpreted
         * calls. Thus, marking can view the stack as the regex:
         *   (segment slots (frame slots)*)*
         * which gets marked in reverse order.
         *
         */
        Value *slotsEnd = nextSegEnd;
        for (StackFrame *fp = seg->maybefp(); (Value *)fp > (Value *)seg; fp = fp->prev()) {
            MarkStackRangeConservatively(trc, fp->slots(), slotsEnd);
            js_TraceStackFrame(trc, fp);
            slotsEnd = (Value *)fp;
        }
        MarkStackRangeConservatively(trc, seg->slotsBegin(), slotsEnd);
        nextSegEnd = (Value *)seg;
    }
}

JS_FRIEND_API(bool)
StackSpace::ensureSpaceSlow(JSContext *cx, MaybeReportError report,
                            Value *from, ptrdiff_t nvals) const
{
    assertInvariants();

    bool trusted = !cx->compartment ||
                   cx->compartment->principals == cx->runtime->trustedPrincipals();
    Value *end = trusted ? trustedEnd_ : defaultEnd_;

    /*
     * conservativeEnd_ must stay below defaultEnd_: if conservativeEnd_ were
     * to be bumped past defaultEnd_, untrusted JS would be able to consume the
     * buffer space at the end of the stack reserved for trusted JS.
     */

    if (end - from < nvals) {
        if (report)
            js_ReportOverRecursed(cx);
        return false;
    }

#ifdef XP_WIN
    if (commitEnd_ - from < nvals) {
        Value *newCommit = commitEnd_;
        Value *request = from + nvals;

        /* Use a dumb loop; will probably execute once. */
        JS_ASSERT((trustedEnd_ - newCommit) % COMMIT_VALS == 0);
        do {
            newCommit += COMMIT_VALS;
            JS_ASSERT((trustedEnd_ - newCommit) >= 0);
        } while (newCommit < request);

        /* The cast is safe because CAPACITY_BYTES is small. */
        int32 size = static_cast<int32>(newCommit - commitEnd_) * sizeof(Value);

        if (!VirtualAlloc(commitEnd_, size, MEM_COMMIT, PAGE_READWRITE)) {
            if (report)
                js_ReportOverRecursed(cx);
            return false;
        }

        commitEnd_ = newCommit;
        conservativeEnd_ = Min(commitEnd_, defaultEnd_);
        assertInvariants();
    }
#endif

    return true;
}

bool
StackSpace::tryBumpLimit(JSContext *cx, Value *from, uintN nvals, Value **limit)
{
    if (!ensureSpace(cx, REPORT_ERROR, from, nvals))
        return false;
    *limit = conservativeEnd_;
    return true;
}

size_t
StackSpace::committedSize()
{
#ifdef XP_WIN
    return (commitEnd_ - base_) * sizeof(Value);
#else
    return (trustedEnd_ - base_) * sizeof(Value);
#endif
}

/*****************************************************************************/

ContextStack::ContextStack(JSContext *cx)
  : seg_(NULL),
    space_(&JS_THREAD_DATA(cx)->stackSpace),
    cx_(cx)
{
    threadReset();
}

ContextStack::~ContextStack()
{
    JS_ASSERT(!seg_);
}

void
ContextStack::threadReset()
{
#ifdef JS_THREADSAFE
    if (cx_->thread())
        space_ = &JS_THREAD_DATA(cx_)->stackSpace;
    else
        space_ = NULL;
#else
    space_ = &JS_THREAD_DATA(cx_)->stackSpace;
#endif
}

#ifdef DEBUG
void
ContextStack::assertSpaceInSync() const
{
    JS_ASSERT(space_);
    JS_ASSERT(space_ == &JS_THREAD_DATA(cx_)->stackSpace);
}
#endif

bool
ContextStack::onTop() const
{
    return seg_ && seg_ == space().seg_;
}

bool
ContextStack::containsSlow(const StackFrame *target) const
{
    for (StackSegment *s = seg_; s; s = s->prevInContext()) {
        if (s->contains(target))
            return true;
    }
    return false;
}

/*
 * This helper function brings the ContextStack to the top of the thread stack
 * (so that it can be extended to push a frame and/or arguments) by potentially
 * pushing a StackSegment. The 'pushedSeg' outparam indicates whether such a
 * segment was pushed (and hence whether the caller needs to call popSegment).
 *
 * Additionally, to minimize calls to ensureSpace, ensureOnTop ensures that
 * there is space for nvars slots on top of the stack.
 */
Value *
ContextStack::ensureOnTop(JSContext *cx, MaybeReportError report, uintN nvars,
                          MaybeExtend extend, bool *pushedSeg)
{
    Value *firstUnused = space().firstUnused();

<<<<<<< HEAD
    if (onTop() && extend && (!cx->hasfp() || !cx->regs().inlined())) {
        if (!space().ensureSpace(cx, firstUnused, nvars))
=======
    if (onTop() && extend) {
        if (!space().ensureSpace(cx, report, firstUnused, nvars))
>>>>>>> 0c9abec3
            return NULL;
        return firstUnused;
    }

    if (!space().ensureSpace(cx, report, firstUnused, VALUES_PER_STACK_SEGMENT + nvars))
        return NULL;

    FrameRegs *regs;
    CallArgsList *calls;
    if (seg_ && extend) {
        regs = seg_->maybeRegs();
        calls = seg_->maybeCalls();
    } else {
        regs = NULL;
        calls = NULL;
    }

    seg_ = new(firstUnused) StackSegment(seg_, space().seg_, regs, calls);
    space().seg_ = seg_;
    *pushedSeg = true;
    return seg_->slotsBegin();
}

void
ContextStack::popSegment()
{
    space().seg_ = seg_->prevInMemory();
    seg_ = seg_->prevInContext();

    if (!seg_)
        cx_->maybeMigrateVersionOverride();
}

bool
ContextStack::pushInvokeArgs(JSContext *cx, uintN argc, InvokeArgsGuard *iag)
{
    uintN nvars = 2 + argc;
    Value *firstUnused = ensureOnTop(cx, REPORT_ERROR, nvars, CAN_EXTEND, &iag->pushedSeg_);
    if (!firstUnused)
        return false;

    ImplicitCast<CallArgs>(*iag) = CallArgsFromVp(argc, firstUnused);

    seg_->pushCall(*iag);
    JS_ASSERT(space().firstUnused() == iag->end());
    iag->setPushed(*this);
    return true;
}

void
ContextStack::popInvokeArgs(const InvokeArgsGuard &iag)
{
    JS_ASSERT(iag.pushed());
    JS_ASSERT(onTop());
    JS_ASSERT(space().firstUnused() == seg_->calls().end());

    seg_->popCall();
    if (iag.pushedSeg_)
        popSegment();
}

bool
ContextStack::pushInvokeFrame(JSContext *cx, const CallArgs &args,
                              InitialFrameFlags initial, InvokeFrameGuard *ifg)
{
    JS_ASSERT(onTop());
    JS_ASSERT(space().firstUnused() == args.end());

    JSObject &callee = args.callee();
    JSFunction *fun = callee.getFunctionPrivate();
    JSScript *script = fun->script();

<<<<<<< HEAD
    StackFrame::Flags flags = ToFrameFlags(initial);
    StackFrame *fp = getCallFrame(cx, args, fun, script, &flags, OOMCheck());
=======
    StackFrame::Flags flags = ToFrameFlags(construct);
    StackFrame *fp = getCallFrame(cx, REPORT_ERROR, args, fun, script, &flags);
>>>>>>> 0c9abec3
    if (!fp)
        return false;

    fp->initCallFrame(cx, callee, fun, script, args.argc(), flags);
    ifg->regs_.prepareToRun(*fp, script);

    ifg->prevRegs_ = seg_->pushRegs(ifg->regs_);
    JS_ASSERT(space().firstUnused() == ifg->regs_.sp);
    ifg->setPushed(*this);
    return true;
}

bool
ContextStack::pushExecuteFrame(JSContext *cx, JSScript *script, const Value &thisv,
                               JSObject &scopeChain, ExecuteType type,
                               StackFrame *evalInFrame, ExecuteFrameGuard *efg)
{
    /*
     * Even though global code and indirect eval do not execute in the context
     * of the current frame, prev-link these to the current frame so that the
     * callstack looks right to the debugger (via CAN_EXTEND). This is safe
     * since the scope chain is what determines name lookup and access, not
     * prev-links.
     *
     * Eval-in-frame is the exception since it prev-links to an arbitrary frame
     * (possibly in the middle of some previous segment). Thus pass CANT_EXTEND
     * (to start a new segment) and link the frame and call chain manually
     * below.
     */
    CallArgsList *evalInFrameCalls = NULL;  /* quell overwarning */
    StackFrame *prev;
    MaybeExtend extend;
    if (evalInFrame) {
        /* Though the prev-frame is given, need to search for prev-call. */
        StackIter iter(cx, StackIter::GO_THROUGH_SAVED);
        while (!iter.isScript() || iter.fp() != evalInFrame)
            ++iter;
        evalInFrameCalls = iter.calls_;
        prev = evalInFrame;
        extend = CANT_EXTEND;
    } else {
        prev = maybefp();
        extend = CAN_EXTEND;
    }

    uintN nvars = 2 /* callee, this */ + VALUES_PER_STACK_FRAME + script->nslots;
    Value *firstUnused = ensureOnTop(cx, REPORT_ERROR, nvars, extend, &efg->pushedSeg_);
    if (!firstUnused)
        return NULL;

    StackFrame *fp = reinterpret_cast<StackFrame *>(firstUnused + 2);
    fp->initExecuteFrame(script, prev, seg_->maybeRegs(), thisv, scopeChain, type);
    SetValueRangeToUndefined(fp->slots(), script->nfixed);
    efg->regs_.prepareToRun(*fp, script);

    /* pushRegs() below links the prev-frame; manually link the prev-call. */
    if (evalInFrame && evalInFrameCalls)
        seg_->pointAtCall(*evalInFrameCalls);

    efg->prevRegs_ = seg_->pushRegs(efg->regs_);
    JS_ASSERT(space().firstUnused() == efg->regs_.sp);
    efg->setPushed(*this);
    return true;
}

bool
ContextStack::pushDummyFrame(JSContext *cx, MaybeReportError report, JSObject &scopeChain,
                             DummyFrameGuard *dfg)
{
    uintN nvars = VALUES_PER_STACK_FRAME;
    Value *firstUnused = ensureOnTop(cx, report, nvars, CAN_EXTEND, &dfg->pushedSeg_);
    if (!firstUnused)
        return NULL;

    StackFrame *fp = reinterpret_cast<StackFrame *>(firstUnused);
    fp->initDummyFrame(cx, scopeChain);
    dfg->regs_.initDummyFrame(*fp);

    dfg->prevRegs_ = seg_->pushRegs(dfg->regs_);
    JS_ASSERT(space().firstUnused() == dfg->regs_.sp);
    dfg->setPushed(*this);
    return true;
}

void
ContextStack::popFrame(const FrameGuard &fg)
{
    JS_ASSERT(fg.pushed());
    JS_ASSERT(onTop());
    JS_ASSERT(space().firstUnused() == fg.regs_.sp);
    JS_ASSERT(&fg.regs_ == &seg_->regs());

    fg.regs_.fp()->putActivationObjects();

    seg_->popRegs(fg.prevRegs_);
    if (fg.pushedSeg_)
        popSegment();

    /*
     * NB: this code can call out and observe the stack (e.g., through GC), so
     * it should only be called from a consistent stack state.
     */
    if (!hasfp())
        cx_->resetCompartment();
}

bool
ContextStack::pushGeneratorFrame(JSContext *cx, JSGenerator *gen, GeneratorFrameGuard *gfg)
{
    StackFrame *genfp = gen->floatingFrame();
    Value *genvp = gen->floatingStack;
    uintN vplen = (Value *)genfp - genvp;

    uintN nvars = vplen + VALUES_PER_STACK_FRAME + genfp->numSlots();
    Value *firstUnused = ensureOnTop(cx, REPORT_ERROR, nvars, CAN_EXTEND, &gfg->pushedSeg_);
    if (!firstUnused)
        return false;

    StackFrame *stackfp = reinterpret_cast<StackFrame *>(firstUnused + vplen);
    Value *stackvp = (Value *)stackfp - vplen;

    /* Save this for popGeneratorFrame. */
    gfg->gen_ = gen;
    gfg->stackvp_ = stackvp;

    /* Copy from the generator's floating frame to the stack. */
    stackfp->stealFrameAndSlots(stackvp, genfp, genvp, gen->regs.sp);
    stackfp->resetGeneratorPrev(cx);
    stackfp->unsetFloatingGenerator();
    gfg->regs_.rebaseFromTo(gen->regs, *stackfp);

    gfg->prevRegs_ = seg_->pushRegs(gfg->regs_);
    JS_ASSERT(space().firstUnused() == gfg->regs_.sp);
    gfg->setPushed(*this);
    return true;
}

void
ContextStack::popGeneratorFrame(const GeneratorFrameGuard &gfg)
{
    JSGenerator *gen = gfg.gen_;
    StackFrame *genfp = gen->floatingFrame();
    Value *genvp = gen->floatingStack;

    const FrameRegs &stackRegs = gfg.regs_;
    StackFrame *stackfp = stackRegs.fp();
    Value *stackvp = gfg.stackvp_;

    /* Copy from the stack to the generator's floating frame. */
    gen->regs.rebaseFromTo(stackRegs, *genfp);
    genfp->stealFrameAndSlots(genvp, stackfp, stackvp, stackRegs.sp);
    genfp->setFloatingGenerator();

    /* ~FrameGuard/popFrame will finish the popping. */
    JS_ASSERT(ImplicitCast<const FrameGuard>(gfg).pushed());
}

bool
ContextStack::saveFrameChain()
{
    /*
     * The StackSpace uses the context's current compartment to determine
     * whether to allow access to the privileged end-of-stack buffer.
     * However, we always want saveFrameChain to have access to this privileged
     * buffer since it gets used to prepare calling trusted JS. To force this,
     * we clear the current compartment (which is interpreted by ensureSpace as
     * 'trusted') and either restore it on OOM or let resetCompartment()
     * clobber it.
     */
    JSCompartment *original = cx_->compartment;
    cx_->compartment = NULL;

    bool pushedSeg;
    if (!ensureOnTop(cx_, DONT_REPORT_ERROR, 0, CANT_EXTEND, &pushedSeg)) {
        cx_->compartment = original;
        js_ReportOverRecursed(cx_);
        return false;
    }

    JS_ASSERT(pushedSeg);
    JS_ASSERT(!hasfp());
    JS_ASSERT(onTop() && seg_->isEmpty());

    cx_->resetCompartment();
    return true;
}

void
ContextStack::restoreFrameChain()
{
    JS_ASSERT(onTop() && seg_->isEmpty());

    popSegment();
    cx_->resetCompartment();
}

/*****************************************************************************/

void
StackIter::poisonRegs()
{
    sp_ = (Value *)0xbad;
    pc_ = (jsbytecode *)0xbad;
}

void
StackIter::popFrame()
{
    StackFrame *oldfp = fp_;
    JS_ASSERT(seg_->contains(oldfp));
    fp_ = fp_->prev();
    if (seg_->contains(fp_)) {
        JSInlinedSite *inline_;
        pc_ = oldfp->prevpc(&inline_);
        JS_ASSERT(!inline_);

        /*
         * If there is a CallArgsList element between oldfp and fp_, then sp_
         * is ignored, so we only consider the case where there is no
         * intervening CallArgsList. The stack representation is not optimized
         * for this operation so we need to do a full case analysis of how
         * frames are pushed by considering each ContextStack::push*Frame.
         */
        if (oldfp->isGeneratorFrame()) {
            /* Generator's args do not overlap with the caller's expr stack. */
            sp_ = (Value *)oldfp->actualArgs() - 2;
        } else if (oldfp->isNonEvalFunctionFrame()) {
            /*
             * When Invoke is called from a native, there will be an enclosing
             * pushInvokeArgs which pushes a CallArgsList element so we can
             * ignore that case. The other two cases of function call frames are
             * Invoke called directly from script and pushInlineFrmae. In both
             * cases, the actual arguments of the callee should be included in
             * the caller's expr stack.
             */
            sp_ = oldfp->actualArgsEnd();
        } else if (oldfp->isFramePushedByExecute()) {
            /* pushExecuteFrame pushes exactly (callee, this) before frame. */
            sp_ = (Value *)oldfp - 2;
        } else {
            /* pushDummyFrame pushes exactly 0 slots before frame. */
            JS_ASSERT(oldfp->isDummyFrame());
            sp_ = (Value *)oldfp;
        }
    } else {
        poisonRegs();
    }
}

void
StackIter::popCall()
{
    CallArgsList *oldCall = calls_;
    JS_ASSERT(seg_->contains(oldCall));
    calls_ = calls_->prev();
    if (seg_->contains(fp_)) {
        /* pc_ keeps its same value. */
        sp_ = oldCall->base();
    } else {
        poisonRegs();
    }
}

void
StackIter::settleOnNewSegment()
{
    if (FrameRegs *regs = seg_->maybeRegs()) {
        sp_ = regs->sp;
        pc_ = regs->pc;
    } else {
        poisonRegs();
    }
}

void
StackIter::startOnSegment(StackSegment *seg)
{
    seg_ = seg;
    fp_ = seg_->maybefp();
    calls_ = seg_->maybeCalls();
    settleOnNewSegment();
}

void
StackIter::settleOnNewState()
{
    /*
     * There are elements of the calls_ and fp_ chains that we want to skip
     * over so iterate until we settle on one or until there are no more.
     */
    while (true) {
        if (!fp_ && !calls_) {
            if (savedOption_ == GO_THROUGH_SAVED && seg_->prevInContext()) {
                startOnSegment(seg_->prevInContext());
                continue;
            }
            state_ = DONE;
            return;
        }

        /* Check if popFrame/popCall changed segment. */
        bool containsFrame = seg_->contains(fp_);
        bool containsCall = seg_->contains(calls_);
        while (!containsFrame && !containsCall) {
            seg_ = seg_->prevInContext();
            containsFrame = seg_->contains(fp_);
            containsCall = seg_->contains(calls_);

            /* Eval-in-frame allows jumping into the middle of a segment. */
            if (containsFrame && seg_->fp() != fp_) {
                /* Avoid duplicating logic; seg_ contains fp_, so no iloop. */
                StackIter tmp = *this;
                tmp.startOnSegment(seg_);
                while (!tmp.isScript() || tmp.fp() != fp_)
                    ++tmp;
                JS_ASSERT(tmp.state_ == SCRIPTED && tmp.seg_ == seg_ && tmp.fp_ == fp_);
                *this = tmp;
                return;
            }
            /* There is no eval-in-frame equivalent for native calls. */
            JS_ASSERT_IF(containsCall, &seg_->calls() == calls_);
            settleOnNewSegment();
        }

        /*
         * In case of both a scripted frame and call record, use linear memory
         * ordering to decide which was the most recent.
         */
        if (containsFrame && (!containsCall || (Value *)fp_ >= calls_->argv())) {
            /* Nobody wants to see dummy frames. */
            if (fp_->isDummyFrame()) {
                popFrame();
                continue;
            }

            /*
             * As an optimization, there is no CallArgsList element pushed for
             * natives called directly by a script (compiled or interpreted).
             * We catch these by inspecting the bytecode and stack. This check
             * relies on the property that, at a call opcode,
             *
             *   regs.sp == vp + 2 + argc
             *
             * The mjit Function.prototype.apply optimization breaks this
             * invariant (see ic::SplatApplyArgs). Thus, for JSOP_FUNAPPLY we
             * need to (slowly) reconstruct the depth.
             *
             * Additionally, the Function.prototype.{call,apply} optimizations
             * leave no record when 'this' is a native function. Thus, if the
             * following expression runs and breaks in the debugger, the call
             * to 'replace' will not appear on the callstack.
             *
             *   (String.prototype.replace).call('a',/a/,function(){debugger});
             *
             * Function.prototype.call will however appear, hence the debugger
             * can, by inspecting 'args.thisv', give some useful information.
             */
            JSOp op = js_GetOpcode(cx_, fp_->script(), pc_);
            if (op == JSOP_CALL || op == JSOP_FUNCALL) {
                uintN argc = GET_ARGC(pc_);
                DebugOnly<uintN> spoff = sp_ - fp_->base();
#ifdef DEBUG
                if (cx_->stackIterAssertionEnabled) {
                    JS_ASSERT_IF(!fp_->hasImacropc(),
                                 spoff == js_ReconstructStackDepth(cx_, fp_->script(), pc_));
                }
#endif
                Value *vp = sp_ - (2 + argc);

                if (IsNativeFunction(*vp)) {
                    state_ = IMPLICIT_NATIVE;
                    args_ = CallArgsFromVp(argc, vp);
                    return;
                }
            } else if (op == JSOP_FUNAPPLY) {
                JS_ASSERT(!fp_->hasImacropc());
                uintN argc = GET_ARGC(pc_);
                uintN spoff = js_ReconstructStackDepth(cx_, fp_->script(), pc_);
                Value *sp = fp_->base() + spoff;
                Value *vp = sp - (2 + argc);

                if (IsNativeFunction(*vp)) {
                    if (sp_ != sp) {
                        JS_ASSERT(argc == 2);
                        JS_ASSERT(vp[0].toObject().getFunctionPrivate()->native() == js_fun_apply);
                        JS_ASSERT(sp_ >= vp + 3);
                        argc = sp_ - (vp + 2);
                    }
                    state_ = IMPLICIT_NATIVE;
                    args_ = CallArgsFromVp(argc, vp);
                    return;
                }
            }

            state_ = SCRIPTED;
            JS_ASSERT(sp_ >= fp_->base() && sp_ <= fp_->slots() + fp_->script()->nslots);
            DebugOnly<JSScript *> script = fp_->script();
            JS_ASSERT_IF(!fp_->hasImacropc(),
                         pc_ >= script->code && pc_ < script->code + script->length);
            return;
        }

        /*
         * A CallArgsList element is pushed for any call to Invoke, regardless
         * of whether the callee is a scripted function or even a callable
         * object. Thus, it is necessary to filter calleev for natives.
         *
         * Second, stuff can happen after the args are pushed but before/after
         * the actual call, so only consider "active" calls. (Since Invoke
         * necessarily clobbers the callee, "active" is also necessary to
         * ensure that the callee slot is valid.)
         */
        if (calls_->active() && IsNativeFunction(calls_->calleev())) {
            state_ = NATIVE;
            args_ = *calls_;
            return;
        }

        /* Pop the call and keep looking. */
        popCall();
    }
}

StackIter::StackIter(JSContext *cx, SavedOption savedOption)
  : cx_(cx),
    savedOption_(savedOption)
{
#ifdef JS_METHODJIT
    mjit::ExpandInlineFrames(cx->compartment, true);
#endif

    if (StackSegment *seg = cx->stack.seg_) {
        startOnSegment(seg);
        settleOnNewState();
    } else {
        state_ = DONE;
    }
}

StackIter &
StackIter::operator++()
{
    JS_ASSERT(!done());
    switch (state_) {
      case DONE:
        JS_NOT_REACHED("");
      case SCRIPTED:
        popFrame();
        settleOnNewState();
        break;
      case NATIVE:
        popCall();
        settleOnNewState();
        break;
      case IMPLICIT_NATIVE:
        state_ = SCRIPTED;
        break;
    }
    return *this;
}

bool
StackIter::operator==(const StackIter &rhs) const
{
    return done() == rhs.done() &&
           (done() ||
            (isScript() == rhs.isScript() &&
             ((isScript() && fp() == rhs.fp()) ||
              (!isScript() && nativeArgs().base() == rhs.nativeArgs().base()))));
}

/*****************************************************************************/

AllFramesIter::AllFramesIter(StackSpace &space)
  : seg_(space.seg_),
    fp_(seg_ ? seg_->maybefp() : NULL)
{}

AllFramesIter&
AllFramesIter::operator++()
{
    JS_ASSERT(!done());
    fp_ = fp_->prev();
    if (!seg_->contains(fp_)) {
        seg_ = seg_->prevInMemory();
        while (seg_) {
            fp_ = seg_->maybefp();
            if (fp_)
                return *this;
            seg_ = seg_->prevInMemory();
        }
        JS_ASSERT(!fp_);
    }
    return *this;
}<|MERGE_RESOLUTION|>--- conflicted
+++ resolved
@@ -572,13 +572,8 @@
 {
     Value *firstUnused = space().firstUnused();
 
-<<<<<<< HEAD
     if (onTop() && extend && (!cx->hasfp() || !cx->regs().inlined())) {
-        if (!space().ensureSpace(cx, firstUnused, nvars))
-=======
-    if (onTop() && extend) {
         if (!space().ensureSpace(cx, report, firstUnused, nvars))
->>>>>>> 0c9abec3
             return NULL;
         return firstUnused;
     }
@@ -651,13 +646,8 @@
     JSFunction *fun = callee.getFunctionPrivate();
     JSScript *script = fun->script();
 
-<<<<<<< HEAD
     StackFrame::Flags flags = ToFrameFlags(initial);
-    StackFrame *fp = getCallFrame(cx, args, fun, script, &flags, OOMCheck());
-=======
-    StackFrame::Flags flags = ToFrameFlags(construct);
     StackFrame *fp = getCallFrame(cx, REPORT_ERROR, args, fun, script, &flags);
->>>>>>> 0c9abec3
     if (!fp)
         return false;
 
