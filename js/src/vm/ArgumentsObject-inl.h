--- conflicted
+++ resolved
@@ -121,28 +121,6 @@
     setFixedSlot(STACK_FRAME_SLOT, PrivateValue(frame));
 }
 
-<<<<<<< HEAD
-#define JS_ARGUMENTS_OBJECT_ON_TRACE ((void *)0xa126)
-inline bool
-ArgumentsObject::onTrace() const
-{
-    return getFixedSlot(STACK_FRAME_SLOT).toPrivate() == JS_ARGUMENTS_OBJECT_ON_TRACE;
-}
-
-inline void
-ArgumentsObject::setOnTrace()
-{
-    setFixedSlot(STACK_FRAME_SLOT, PrivateValue(JS_ARGUMENTS_OBJECT_ON_TRACE));
-}
-
-inline void
-ArgumentsObject::clearOnTrace()
-{
-    setFixedSlot(STACK_FRAME_SLOT, PrivateValue(NULL));
-}
-
-=======
->>>>>>> 1fa0abb2
 inline const js::Value &
 NormalArgumentsObject::callee() const
 {
