--- conflicted
+++ resolved
@@ -119,24 +119,6 @@
 extern JSBool
 js_MakeArraySlow(JSContext *cx, JSObject *obj);
 
-<<<<<<< HEAD
-static JS_INLINE uint32
-js_DenseArrayCapacity(JSObject *obj)
-{
-    JS_ASSERT(obj->isDenseArray());
-    return obj->dslots ? obj->dslotLength() : 0;
-}
-
-static JS_INLINE void
-js_SetDenseArrayCapacity(JSObject *obj, uint32 capacity)
-{
-    JS_ASSERT(obj->isDenseArray());
-    JS_ASSERT(obj->dslots);
-    obj->dslots[-1].setPrivateUint32(capacity);
-}
-
-=======
->>>>>>> 3b2aaa18
 extern JSBool
 js_GetLengthProperty(JSContext *cx, JSObject *obj, jsuint *lengthp);
 
@@ -232,10 +214,7 @@
  * resulting array has length and count both equal to |capacity|.
  */
 JS_FRIEND_API(JSObject *)
-<<<<<<< HEAD
 js_NewArrayObjectWithCapacity(JSContext *cx, jsuint capacity, js::Value **vector);
-=======
-js_NewArrayObjectWithCapacity(JSContext *cx, jsuint capacity, jsval **vector);
 
 /*
  * Makes a fast clone of a dense array as long as the array only contains
@@ -257,7 +236,4 @@
 JS_FRIEND_API(JSBool)
 js_IsDensePrimitiveArray(JSObject *obj);
 
-JS_END_EXTERN_C
->>>>>>> 3b2aaa18
-
 #endif /* jsarray_h___ */