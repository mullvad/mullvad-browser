--- conflicted
+++ resolved
@@ -37,8 +37,6 @@
  * the terms of any one of the MPL, the GPL or the LGPL.
  *
  * ***** END LICENSE BLOCK ***** */
-
-#define __STDC_LIMIT_MACROS
 
 /*
  * JS array class.
@@ -316,13 +314,7 @@
         return JS_TRUE;
     }
 
-<<<<<<< HEAD
-    /* Silence warning */
-    size_t newcapBig = newcap;
-    if (newcapBig > MAX_DSLOTS_LENGTH) {
-=======
     if (newcap > MAX_DSLOTS_LENGTH32) {
->>>>>>> 602a8fad
         js_ReportAllocationOverflow(cx);
         return JS_FALSE;
     }
@@ -1347,12 +1339,6 @@
 array_toString(JSContext *cx, uintN argc, Value *vp)
 {
     JSObject *obj = ComputeThisFromVp(cx, vp);
-<<<<<<< HEAD
-    if (!obj ||
-        (obj->getClass() != &js_SlowArrayClass &&
-         !InstanceOf(cx, obj, &js_ArrayClass, vp + 2))) {
-        return JS_FALSE;
-=======
     if (!obj)
         return false;
 
@@ -1366,7 +1352,6 @@
             return false;
         vp->setString(str);
         return true;
->>>>>>> 602a8fad
     }
 
     LeaveTrace(cx);
@@ -1389,16 +1374,8 @@
 array_toLocaleString(JSContext *cx, uintN argc, Value *vp)
 {
     JSObject *obj = ComputeThisFromVp(cx, vp);
-<<<<<<< HEAD
-    if (!obj ||
-        (obj->getClass() != &js_SlowArrayClass &&
-         !InstanceOf(cx, obj, &js_ArrayClass, vp + 2))) {
-        return JS_FALSE;
-    }
-=======
     if (!obj)
         return false;
->>>>>>> 602a8fad
 
     /*
      *  Passing comma here as the separator. Need a way to get a
