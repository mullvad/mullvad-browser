--- conflicted
+++ resolved
@@ -69,11 +69,7 @@
 #include "jswrapper.h"
 
 #include "jsatominlines.h"
-<<<<<<< HEAD
-#include "jsdbgapiinlines.h"
 #include "jsinferinlines.h"
-=======
->>>>>>> df17fe21
 #include "jsobjinlines.h"
 #include "jsinterpinlines.h"
 #include "jsscopeinlines.h"
@@ -614,452 +610,6 @@
 
 /************************************************************************/
 
-<<<<<<< HEAD
-struct JSWatchPoint {
-    JSCList             links;
-    JSObject            *object;        /* weak link, see js_SweepWatchPoints */
-    const Shape         *shape;
-    StrictPropertyOp    setter;
-    JSWatchPointHandler handler;
-    JSObject            *closure;
-    uintN               flags;
-};
-
-#define JSWP_LIVE       0x1             /* live because set and not cleared */
-#define JSWP_HELD       0x2             /* held while running handler/setter */
-
-/*
- * NB: DropWatchPointAndUnlock releases cx->runtime->debuggerLock in all cases.
- * The sweeping parameter is true if the watchpoint and its object are about to
- * be finalized, in which case we don't need to changeProperty.
- */
-static JSBool
-DropWatchPointAndUnlock(JSContext *cx, JSWatchPoint *wp, uintN flag, bool sweeping)
-{
-    bool ok = true;
-    JSRuntime *rt = cx->runtime;
-
-    wp->flags &= ~flag;
-    if (wp->flags != 0) {
-        DBG_UNLOCK(rt);
-        return ok;
-    }
-
-    /* Remove wp from the list, then restore wp->shape->setter from wp. */
-    ++rt->debuggerMutations;
-    JS_REMOVE_LINK(&wp->links);
-    DBG_UNLOCK(rt);
-
-    /*
-     * If the property isn't found on wp->object, then someone else must have deleted it,
-     * and we don't need to change the property attributes.
-     */
-    if (!sweeping) {
-        const Shape *shape = wp->shape;
-        const Shape *wprop = wp->object->nativeLookup(shape->propid);
-        if (wprop &&
-            wprop->hasSetterValue() == shape->hasSetterValue() &&
-            IsWatchedProperty(cx, wprop)) {
-            shape = wp->object->changeProperty(cx, wprop, 0, wprop->attributes(),
-                                               wprop->getter(), wp->setter);
-            if (!shape)
-                ok = false;
-        }
-    }
-
-    cx->free_(wp);
-    return ok;
-}
-
-/*
- * NB: js_TraceWatchPoints does not acquire cx->runtime->debuggerLock, since
- * the debugger should never be racing with the GC (i.e., the debugger must
- * respect the request model). If any unmarked objects were marked, this
- * function returns true and the GC will iteratively call this function again
- * until no more unmarked heap objects are found. This is necessary because
- * watch points have a weak pointer semantics.
- */
-JSBool
-js_TraceWatchPoints(JSTracer *trc)
-{
-    JSRuntime *rt;
-    JSWatchPoint *wp;
-
-    rt = trc->context->runtime;
-
-    bool modified = false;
-
-    for (wp = (JSWatchPoint *)rt->watchPointList.next;
-         &wp->links != &rt->watchPointList;
-         wp = (JSWatchPoint *)wp->links.next) {
-        if (wp->object->isMarked()) {
-            if (!wp->shape->isMarked()) {
-                modified = true;
-                MarkShape(trc, wp->shape, "shape");
-            }
-            if (wp->shape->hasSetterValue() && wp->setter) {
-                if (!CastAsObject(wp->setter)->isMarked()) {
-                    modified = true;
-                    MarkObject(trc, *CastAsObject(wp->setter), "wp->setter");
-                }
-            }
-            if (!wp->closure->isMarked()) {
-                modified = true;
-                MarkObject(trc, *wp->closure, "wp->closure");
-            }
-        }
-    }
-
-    return modified;
-}
-
-void
-js_SweepWatchPoints(JSContext *cx)
-{
-    JSRuntime *rt;
-    JSWatchPoint *wp, *next;
-    uint32 sample;
-
-    rt = cx->runtime;
-    DBG_LOCK(rt);
-    for (wp = (JSWatchPoint *)rt->watchPointList.next;
-         &wp->links != &rt->watchPointList;
-         wp = next) {
-        next = (JSWatchPoint *)wp->links.next;
-        if (IsAboutToBeFinalized(cx, wp->object)) {
-            sample = rt->debuggerMutations;
-
-            /* Ignore failures. */
-            DropWatchPointAndUnlock(cx, wp, JSWP_LIVE, true);
-            DBG_LOCK(rt);
-            if (rt->debuggerMutations != sample + 1)
-                next = (JSWatchPoint *)rt->watchPointList.next;
-        }
-    }
-    DBG_UNLOCK(rt);
-}
-
-
-
-/*
- * NB: LockedFindWatchPoint must be called with rt->debuggerLock acquired.
- */
-static JSWatchPoint *
-LockedFindWatchPoint(JSRuntime *rt, JSObject *obj, jsid propid)
-{
-    JSWatchPoint *wp;
-
-    for (wp = (JSWatchPoint *)rt->watchPointList.next;
-         &wp->links != &rt->watchPointList;
-         wp = (JSWatchPoint *)wp->links.next) {
-        if (wp->object == obj && wp->shape->propid == propid)
-            return wp;
-    }
-    return NULL;
-}
-
-static JSWatchPoint *
-FindWatchPoint(JSRuntime *rt, JSObject *obj, jsid id)
-{
-    JSWatchPoint *wp;
-
-    DBG_LOCK(rt);
-    wp = LockedFindWatchPoint(rt, obj, id);
-    DBG_UNLOCK(rt);
-    return wp;
-}
-
-JSBool
-js_watch_set(JSContext *cx, JSObject *obj, jsid id, JSBool strict, Value *vp)
-{
-    /* Capture possible effects of the calls to nativeSetSlot below. */
-    types::AddTypePropertyId(cx, obj, id, types::Type::UnknownType());
-
-    assertSameCompartment(cx, obj);
-    JSRuntime *rt = cx->runtime;
-    DBG_LOCK(rt);
-    for (JSWatchPoint *wp = (JSWatchPoint *)rt->watchPointList.next;
-         &wp->links != &rt->watchPointList;
-         wp = (JSWatchPoint *)wp->links.next) {
-        const Shape *shape = wp->shape;
-        if (wp->object == obj && SHAPE_USERID(shape) == id && !(wp->flags & JSWP_HELD)) {
-            bool ok;
-            Value old;
-            uint32 slot;
-            const Shape *needMethodSlotWrite = NULL;
-
-            wp->flags |= JSWP_HELD;
-            DBG_UNLOCK(rt);
-
-            jsid propid = shape->propid;
-            shape = obj->nativeLookup(propid);
-            if (!shape) {
-                /*
-                 * This happens if the watched property has been deleted, but a
-                 * prototype has a watched accessor property with the same
-                 * name. See bug 636697.
-                 */
-                ok = true;
-                goto out;
-            }
-            JS_ASSERT(IsWatchedProperty(cx, shape));
-
-            /* Determine the property's old value. */
-            slot = shape->slot;
-            old = obj->containsSlot(slot) ? obj->nativeGetSlot(slot) : UndefinedValue();
-            if (shape->isMethod()) {
-                /*
-                 * We get here in two cases: (1) the existing watched property
-                 * is a method; or (2) the watched property was deleted and is
-                 * now in the middle of being re-added via JSOP_SETMETHOD. In
-                 * both cases we must trip the method read barrier in order to
-                 * avoid passing an uncloned function object to the handler.
-                 *
-                 * Case 2 is especially hairy. js_watch_set, uniquely, gets
-                 * called in the middle of creating a method property, after
-                 * shape is in obj but before the slot has been set. So in this
-                 * case we must finish initializing the half-finished method
-                 * property before triggering the method read barrier.
-                 *
-                 * Bonus weirdness: because this changes obj's shape,
-                 * js_NativeSet (which is our caller) will not write to the
-                 * slot, as it will appear the property was deleted and a new
-                 * property added. We must write the slot ourselves -- however
-                 * we must do it after calling the watchpoint handler. So set
-                 * needMethodSlotWrite here and use it to write to the slot
-                 * below, if the handler does not tinker with the property
-                 * further.
-                 */
-                JS_ASSERT(!wp->setter);
-                Value method = ObjectValue(shape->methodObject());
-                if (old.isUndefined())
-                    obj->nativeSetSlot(slot, method);
-                ok = obj->methodReadBarrier(cx, *shape, &method);
-                if (!ok)
-                    goto out;
-                wp->shape = shape = needMethodSlotWrite = obj->nativeLookup(propid);
-                JS_ASSERT(shape->isDataDescriptor());
-                JS_ASSERT(!shape->isMethod());
-                if (old.isUndefined())
-                    obj->nativeSetSlot(shape->slot, old);
-                else
-                    old = method;
-            }
-
-            {
-                Maybe<AutoShapeRooter> tvr;
-                if (needMethodSlotWrite)
-                    tvr.construct(cx, needMethodSlotWrite);
-
-                /*
-                 * Call the handler. This invalidates shape, so re-lookup the shape.
-                 * NB: wp is held, so we can safely dereference it still.
-                 */
-                ok = wp->handler(cx, obj, propid, Jsvalify(old), Jsvalify(vp), wp->closure);
-                if (!ok)
-                    goto out;
-                shape = obj->nativeLookup(propid);
-
-                if (!shape) {
-                    ok = true;
-                } else if (wp->setter) {
-                    /*
-                     * Pass the output of the handler to the setter. Security wrappers
-                     * prevent any funny business between watchpoints and setters.
-                     */
-                    ok = shape->hasSetterValue()
-                         ? ExternalInvoke(cx, ObjectValue(*obj),
-                                          ObjectValue(*CastAsObject(wp->setter)),
-                                          1, vp, vp)
-                         : CallJSPropertyOpSetter(cx, wp->setter, obj, SHAPE_USERID(shape),
-                                                  strict, vp);
-                } else if (shape == needMethodSlotWrite) {
-                    /* See comment above about needMethodSlotWrite. */
-                    obj->nativeSetSlot(shape->slot, *vp);
-                    ok = true;
-                } else {
-                    /*
-                     * A property with the default setter might be either a method
-                     * or an ordinary function-valued data property subject to the
-                     * method write barrier.
-                     *
-                     * It is not the setter's job to call methodWriteBarrier,
-                     * but js_watch_set must do so, because the caller will be
-                     * fooled into not doing it: shape does *not* have the
-                     * default setter and therefore seems not to be a method.
-                     */
-                    ok = obj->methodWriteBarrier(cx, *shape, *vp) != NULL;
-                }
-            }
-
-        out:
-            DBG_LOCK(rt);
-            return DropWatchPointAndUnlock(cx, wp, JSWP_HELD, false) && ok;
-        }
-    }
-    DBG_UNLOCK(rt);
-    return true;
-}
-
-static JSBool
-js_watch_set_wrapper(JSContext *cx, uintN argc, Value *vp)
-{
-    JSObject *obj = ToObject(cx, &vp[1]);
-    if (!obj)
-        return false;
-
-    JSObject &funobj = JS_CALLEE(cx, vp).toObject();
-    JSFunction *wrapper = funobj.getFunctionPrivate();
-    jsid userid = ATOM_TO_JSID(wrapper->atom);
-
-    JS_SET_RVAL(cx, vp, argc ? JS_ARGV(cx, vp)[0] : UndefinedValue());
-    /*
-     * The strictness we pass here doesn't matter, since we know that it's
-     * a JS setter, which can't depend on the assigning code's strictness.
-     */
-    return js_watch_set(cx, obj, userid, false, vp);
-}
-
-namespace js {
-
-bool
-IsWatchedProperty(JSContext *cx, const Shape *shape)
-{
-    if (shape->hasSetterValue()) {
-        JSObject *funobj = shape->setterObject();
-        if (!funobj || !funobj->isFunction())
-            return false;
-
-        JSFunction *fun = funobj->getFunctionPrivate();
-        return fun->maybeNative() == js_watch_set_wrapper;
-    }
-    return shape->setterOp() == js_watch_set;
-}
-
-}
-
-/*
- * Return an appropriate setter to substitute for |setter| on a property
- * with attributes |attrs|, to implement a watchpoint on the property named
- * |id|.
- */
-static StrictPropertyOp
-WrapWatchedSetter(JSContext *cx, jsid id, uintN attrs, StrictPropertyOp setter)
-{
-    JSAtom *atom;
-    JSFunction *wrapper;
-
-    /* Wrap a C++ setter simply by returning our own C++ setter. */
-    if (!(attrs & JSPROP_SETTER))
-        return &js_watch_set;   /* & to silence schoolmarmish MSVC */
-
-    /*
-     * Wrap a JSObject * setter by constructing our own JSFunction * that saves the
-     * property id as the function name, and calls js_watch_set.
-     */
-    if (JSID_IS_ATOM(id)) {
-        atom = JSID_TO_ATOM(id);
-    } else if (JSID_IS_INT(id)) {
-        if (!js_ValueToStringId(cx, IdToValue(id), &id))
-            return NULL;
-        atom = JSID_TO_ATOM(id);
-    } else {
-        atom = NULL;
-    }
-
-    wrapper = js_NewFunction(cx, NULL, js_watch_set_wrapper, 1, 0,
-                             setter ? CastAsObject(setter)->getParent() : NULL, atom);
-    if (!wrapper)
-        return NULL;
-    return CastAsStrictPropertyOp(FUN_OBJECT(wrapper));
-}
-
-static const Shape *
-UpdateWatchpointShape(JSContext *cx, JSWatchPoint *wp, const Shape *newShape)
-{
-    JS_ASSERT_IF(wp->shape, wp->shape->propid == newShape->propid);
-    JS_ASSERT(!IsWatchedProperty(cx, newShape));
-
-    /* Create a watching setter we can substitute for the new shape's setter. */
-    StrictPropertyOp watchingSetter =
-        WrapWatchedSetter(cx, newShape->propid, newShape->attributes(), newShape->setter());
-    if (!watchingSetter)
-        return NULL;
-
-    /*
-     * Save the shape's setter; we don't know whether js_ChangeNativePropertyAttrs will
-     * return a new shape, or mutate this one.
-     */
-    StrictPropertyOp originalSetter = newShape->setter();
-
-    /*
-     * Drop the watching setter into the object, in place of newShape. Note that a single
-     * watchpoint-wrapped shape may correspond to more than one non-watchpoint shape: we
-     * wrap all (JSPropertyOp, not JSObject *) setters with js_watch_set, so shapes that
-     * differ only in their setter may all get wrapped to the same shape.
-     */
-    const Shape *watchingShape = 
-        js_ChangeNativePropertyAttrs(cx, wp->object, newShape, 0, newShape->attributes(),
-                                     newShape->getter(), watchingSetter);
-    if (!watchingShape)
-        return NULL;
-
-    /* Update the watchpoint with the new shape and its original setter. */
-    wp->setter = originalSetter;
-    wp->shape = watchingShape;
-
-    return watchingShape;
-}
-
-const Shape *
-js_SlowPathUpdateWatchpointsForShape(JSContext *cx, JSObject *obj, const Shape *newShape)
-{
-    assertSameCompartment(cx, obj);
-
-    /*
-     * The watchpoint code uses the normal property-modification functions to install its
-     * own watchpoint-aware shapes. Those functions report those changes back to the
-     * watchpoint code, just as they do user-level changes. So if this change is
-     * installing a watchpoint-aware shape, it's something we asked for ourselves, and can
-     * proceed without interference.
-     */
-    if (IsWatchedProperty(cx, newShape))
-        return newShape;
-
-    JSWatchPoint *wp = FindWatchPoint(cx->runtime, obj, newShape->propid);
-    if (!wp)
-        return newShape;
-
-    return UpdateWatchpointShape(cx, wp, newShape);
-}
-
-/*
- * Return the underlying setter for |shape| on |obj|, seeing through any
- * watchpoint-wrapping. Note that we need |obj| to disambiguate, since a single
- * watchpoint-wrapped shape may correspond to more than one non-watchpoint shape; see the
- * comments in UpdateWatchpointShape.
- */
-static StrictPropertyOp
-UnwrapSetter(JSContext *cx, JSObject *obj, const Shape *shape)
-{
-    /* If it's not a watched property, its setter is not wrapped. */
-    if (!IsWatchedProperty(cx, shape))
-        return shape->setter();
-
-    /* Look up the watchpoint, from which we can retrieve the underlying setter. */
-    JSWatchPoint *wp = FindWatchPoint(cx->runtime, obj, shape->propid);
-
-    /* 
-     * Since we know |shape| is watched, we *must* find a watchpoint: we should never
-     * leave wrapped setters lying around in shapes after removing a watchpoint.
-     */
-    JS_ASSERT(wp);
-
-    return wp->setter;
-}
-=======
->>>>>>> df17fe21
-
 JS_PUBLIC_API(JSBool)
 JS_SetWatchPoint(JSContext *cx, JSObject *obj, jsid id,
                  JSWatchPointHandler handler, JSObject *closure)
@@ -1100,97 +650,13 @@
         return false;
     }
 
-<<<<<<< HEAD
     types::MarkTypePropertyConfigured(cx, obj, propid);
 
-    JSObject *pobj;
-    JSProperty *prop;
-    if (!js_LookupProperty(cx, obj, propid, &pobj, &prop))
-        return false;
-    const Shape *shape = (Shape *) prop;
-    JSRuntime *rt = cx->runtime;
-    if (!shape) {
-        /* Check for a deleted symbol watchpoint, which holds its property. */
-        JSWatchPoint *wp = FindWatchPoint(rt, obj, propid);
-        if (!wp) {
-            /* Make a new property in obj so we can watch for the first set. */
-            shape = DefineNativeProperty(cx, obj, propid, UndefinedValue(), NULL, NULL,
-                                         JSPROP_ENUMERATE, 0, 0);
-            if (!shape)
-                return false;
-        }
-    } else if (pobj != obj) {
-        /* Clone the prototype property so we can watch the right object. */
-        AutoValueRooter valroot(cx);
-        PropertyOp getter;
-        StrictPropertyOp setter;
-        uintN attrs, flags;
-        intN shortid;
-
-        if (pobj->isNative()) {
-            if (shape->isMethod()) {
-                Value method = ObjectValue(shape->methodObject());
-                shape = pobj->methodReadBarrier(cx, *shape, &method);
-                if (!shape)
-                    return false;
-            }
-
-            valroot.set(pobj->containsSlot(shape->slot)
-                        ? pobj->nativeGetSlot(shape->slot)
-                        : UndefinedValue());
-            getter = shape->getter();
-            setter = UnwrapSetter(cx, pobj, shape);
-            attrs = shape->attributes();
-            flags = shape->getFlags();
-            shortid = shape->shortid;
-        } else {
-            if (!pobj->getProperty(cx, propid, valroot.addr()) ||
-                !pobj->getAttributes(cx, propid, &attrs)) {
-                return false;
-            }
-            getter = NULL;
-            setter = NULL;
-            flags = 0;
-            shortid = 0;
-        }
-
-        /* Recall that obj is native, whether or not pobj is native. */
-        shape = DefineNativeProperty(cx, obj, propid, valroot.value(), getter, setter,
-                                     attrs, flags, shortid);
-        if (!shape)
-            return false;
-    }
-
-    /*
-     * At this point, prop/shape exists in obj, obj is locked, and we must
-     * unlock the object before returning.
-     */
-    DBG_LOCK(rt);
-    JSWatchPoint *wp = LockedFindWatchPoint(rt, obj, propid);
-    if (!wp) {
-        DBG_UNLOCK(rt);
-        wp = (JSWatchPoint *) cx->malloc_(sizeof *wp);
-        if (!wp)
-            return false;
-        wp->handler = NULL;
-        wp->closure = NULL;
-        wp->object = obj;
-        wp->shape = NULL;
-        wp->flags = JSWP_LIVE;
-
-        /* XXXbe nest in obj lock here */
-        if (!UpdateWatchpointShape(cx, wp, shape)) {
-            /* Self-link so DropWatchPointAndUnlock can JS_REMOVE_LINK it. */
-            JS_INIT_CLIST(&wp->links);
-            DBG_LOCK(rt);
-            DropWatchPointAndUnlock(cx, wp, JSWP_LIVE, false);
-=======
     WatchpointMap *wpmap = cx->compartment->watchpointMap;
     if (!wpmap) {
         wpmap = cx->runtime->new_<WatchpointMap>();
         if (!wpmap || !wpmap->init()) {
             js_ReportOutOfMemory(cx);
->>>>>>> df17fe21
             return false;
         }
         cx->compartment->watchpointMap = wpmap;
