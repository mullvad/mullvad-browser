/* -*- Mode: C++; tab-width: 8; indent-tabs-mode: nil; c-basic-offset: 4 -*-
 * vim: set ts=8 sw=4 et tw=99:
 *
 * ***** BEGIN LICENSE BLOCK *****
 * Version: MPL 1.1/GPL 2.0/LGPL 2.1
 *
 * The contents of this file are subject to the Mozilla Public License Version
 * 1.1 (the "License"); you may not use this file except in compliance with
 * the License. You may obtain a copy of the License at
 * http://www.mozilla.org/MPL/
 *
 * Software distributed under the License is distributed on an "AS IS" basis,
 * WITHOUT WARRANTY OF ANY KIND, either express or implied. See the License
 * for the specific language governing rights and limitations under the
 * License.
 *
 * The Original Code is Mozilla Communicator client code, released
 * March 31, 1998.
 *
 * The Initial Developer of the Original Code is
 * Netscape Communications Corporation.
 * Portions created by the Initial Developer are Copyright (C) 1998
 * the Initial Developer. All Rights Reserved.
 *
 * Contributor(s):
 *
 * Alternatively, the contents of this file may be used under the terms of
 * either of the GNU General Public License Version 2 or later (the "GPL"),
 * or the GNU Lesser General Public License Version 2.1 or later (the "LGPL"),
 * in which case the provisions of the GPL or the LGPL are applicable instead
 * of those above. If you wish to allow use of your version of this file only
 * under the terms of either the GPL or the LGPL, and not to allow others to
 * use your version of this file under the terms of the MPL, indicate your
 * decision by deleting the provisions above and replace them with the notice
 * and other provisions required by the GPL or the LGPL. If you do not delete
 * the provisions above, a recipient may use your version of this file under
 * the terms of any one of the MPL, the GPL or the LGPL.
 *
 * ***** END LICENSE BLOCK ***** */

#define __STDC_LIMIT_MACROS

/*
 * JS shell.
 */
#include <errno.h>
#include <math.h>
#include <stdio.h>
#include <stdlib.h>
#include <string.h>
#include <signal.h>
#include <locale.h>
#include "jstypes.h"
#include "jsstdint.h"
#include "jsarena.h"
#include "jsutil.h"
#include "jsprf.h"
#include "jswrapper.h"
#include "jsapi.h"
#include "jsarray.h"
#include "jsatom.h"
#include "jsbuiltins.h"
#include "jscntxt.h"
#include "jsdate.h"
#include "jsdbgapi.h"
#include "jsemit.h"
#include "jsfun.h"
#include "jsgc.h"
#include "jsiter.h"
#include "jslock.h"
#include "jsnum.h"
#include "jsobj.h"
#include "json.h"
#include "jsparse.h"
#include "jsreflect.h"
#include "jsscope.h"
#include "jsscript.h"
#include "jstypedarray.h"
#include "jsxml.h"
#include "jsperf.h"

#include "prmjtime.h"

#ifdef JSDEBUGGER
#include "jsdebug.h"
#ifdef JSDEBUGGER_JAVA_UI
#include "jsdjava.h"
#endif /* JSDEBUGGER_JAVA_UI */
#ifdef JSDEBUGGER_C_UI
#include "jsdb.h"
#endif /* JSDEBUGGER_C_UI */
#endif /* JSDEBUGGER */

#include "jsworkers.h"

#include "jsinferinlines.h"
#include "jsinterpinlines.h"
#include "jsobjinlines.h"
#include "jsscriptinlines.h"

#ifdef XP_UNIX
#include <unistd.h>
#include <sys/types.h>
#include <sys/wait.h>
#endif

#if defined(XP_WIN) || defined(XP_OS2)
#include <io.h>     /* for isatty() */
#endif

#ifdef XP_WIN
#include "jswin.h"
#endif

using namespace js;

typedef enum JSShellExitCode {
    EXITCODE_RUNTIME_ERROR      = 3,
    EXITCODE_FILE_NOT_FOUND     = 4,
    EXITCODE_OUT_OF_MEMORY      = 5,
    EXITCODE_TIMEOUT            = 6
} JSShellExitCode;

size_t gStackChunkSize = 8192;

/* Assume that we can not use more than 5e5 bytes of C stack by default. */
#if (defined(DEBUG) && defined(__SUNPRO_CC))  || defined(JS_CPU_SPARC)
/* Sun compiler uses larger stack space for js_Interpret() with debug
   Use a bigger gMaxStackSize to make "make check" happy. */
#define DEFAULT_MAX_STACK_SIZE 5000000
#else
#define DEFAULT_MAX_STACK_SIZE 500000
#endif

size_t gMaxStackSize = DEFAULT_MAX_STACK_SIZE;


#ifdef JS_THREADSAFE
static PRUintn gStackBaseThreadIndex;
#else
static jsuword gStackBase;
#endif

static size_t gScriptStackQuota = JS_DEFAULT_SCRIPT_STACK_QUOTA;

/*
 * Limit the timeout to 30 minutes to prevent an overflow on platfoms
 * that represent the time internally in microseconds using 32-bit int.
 */
static jsdouble MAX_TIMEOUT_INTERVAL = 1800.0;
static jsdouble gTimeoutInterval = -1.0;
static volatile bool gCanceled = false;

static bool enableTraceJit = false;
static bool enableMethodJit = false;
static bool enableProfiling = false;
static bool enableTypeInference = false;

static bool printTiming = false;

static JSBool
SetTimeoutValue(JSContext *cx, jsdouble t);

static bool
InitWatchdog(JSRuntime *rt);

static void
KillWatchdog();

static bool
ScheduleWatchdog(JSRuntime *rt, jsdouble t);

static void
CancelExecution(JSRuntime *rt);

/*
 * Watchdog thread state.
 */
#ifdef JS_THREADSAFE

static PRLock *gWatchdogLock = NULL;
static PRCondVar *gWatchdogWakeup = NULL;
static PRThread *gWatchdogThread = NULL;
static bool gWatchdogHasTimeout = false;
static PRIntervalTime gWatchdogTimeout = 0;

static PRCondVar *gSleepWakeup = NULL;

#else

static JSRuntime *gRuntime = NULL;

#endif

int gExitCode = 0;
JSBool gQuitting = JS_FALSE;
FILE *gErrFile = NULL;
FILE *gOutFile = NULL;
#ifdef JS_THREADSAFE
JSObject *gWorkers = NULL;
js::workers::ThreadPool *gWorkerThreadPool = NULL;
#endif

static JSBool reportWarnings = JS_TRUE;
static JSBool compileOnly = JS_FALSE;

#ifdef DEBUG
static JSBool OOM_printAllocationCount = JS_FALSE;
#endif

typedef enum JSShellErrNum {
#define MSG_DEF(name, number, count, exception, format) \
    name = number,
#include "jsshell.msg"
#undef MSG_DEF
    JSShellErr_Limit
#undef MSGDEF
} JSShellErrNum;

static JSContext *
NewContext(JSRuntime *rt);

static void
DestroyContext(JSContext *cx, bool withGC);

static const JSErrorFormatString *
my_GetErrorMessage(void *userRef, const char *locale, const uintN errorNumber);

static JSObject *
split_setup(JSContext *cx, JSBool evalcx);

#ifdef EDITLINE
JS_BEGIN_EXTERN_C
JS_EXTERN_API(char)    *readline(const char *prompt);
JS_EXTERN_API(void)     add_history(char *line);
JS_END_EXTERN_C
#endif

static void
ReportException(JSContext *cx)
{
    if (JS_IsExceptionPending(cx)) {
        if (!JS_ReportPendingException(cx))
            JS_ClearPendingException(cx);
    }
}

class ToString {
  public:
    ToString(JSContext *aCx, jsval v, JSBool aThrow = JS_FALSE)
      : cx(aCx), mThrow(aThrow)
    {
        mStr = JS_ValueToString(cx, v);
        if (!aThrow && !mStr)
            ReportException(cx);
        JS_AddNamedStringRoot(cx, &mStr, "Value ToString helper");
    }
    ~ToString() {
        JS_RemoveStringRoot(cx, &mStr);
    }
    JSBool threw() { return !mStr; }
    jsval getJSVal() { return STRING_TO_JSVAL(mStr); }
    const char *getBytes() {
        if (mStr && (mBytes.ptr() || mBytes.encode(cx, mStr)))
            return mBytes.ptr();
        return "(error converting value)";
    }
  private:
    JSContext *cx;
    JSString *mStr;
    JSBool mThrow;
    JSAutoByteString mBytes;
};

class IdStringifier : public ToString {
public:
    IdStringifier(JSContext *cx, jsid id, JSBool aThrow = JS_FALSE)
    : ToString(cx, IdToJsval(id), aThrow)
    { }
};

static char *
GetLine(FILE *file, const char * prompt)
{
    size_t size;
    char *buffer;
#ifdef EDITLINE
    /*
     * Use readline only if file is stdin, because there's no way to specify
     * another handle.  Are other filehandles interactive?
     */
    if (file == stdin) {
        char *linep = readline(prompt);
        /*
         * We set it to zero to avoid complaining about inappropriate ioctl
         * for device in the case of EOF. Looks like errno == 251 if line is
         * finished with EOF and errno == 25 (EINVAL on Mac) if there is
         * nothing left to read.
         */
        if (errno == 251 || errno == 25 || errno == EINVAL)
            errno = 0;
        if (!linep)
            return NULL;
        if (linep[0] != '\0')
            add_history(linep);
        return linep;
    }
#endif
    size_t len = 0;
    if (*prompt != '\0') {
        fprintf(gOutFile, "%s", prompt);
        fflush(gOutFile);
    }
    size = 80;
    buffer = (char *) malloc(size);
    if (!buffer)
        return NULL;
    char *current = buffer;
    while (fgets(current, size - len, file)) {
        len += strlen(current);
        char *t = buffer + len - 1;
        if (*t == '\n') {
            /* Line was read. We remove '\n' and exit. */
            *t = '\0';
            return buffer;
        }
        if (len + 1 == size) {
            size = size * 2;
            char *tmp = (char *) realloc(buffer, size);
            if (!tmp) {
                free(buffer);
                return NULL;
            }
            buffer = tmp;
        }
        current = buffer + len;
    }
    if (len && !ferror(file))
        return buffer;
    free(buffer);
    return NULL;
}

/*
 * State to store as JSContext private.
 *
 * We declare such timestamp as volatile as they are updated in the operation
 * callback without taking any locks. Any possible race can only lead to more
 * frequent callback calls. This is safe as the callback does everything based
 * on timing.
 */
struct JSShellContextData {
    volatile JSIntervalTime startTime;
};

static JSShellContextData *
NewContextData()
{
    /* Prevent creation of new contexts after we have been canceled. */
    if (gCanceled)
        return NULL;

    JSShellContextData *data = (JSShellContextData *)
                               calloc(sizeof(JSShellContextData), 1);
    if (!data)
        return NULL;
    data->startTime = js_IntervalNow();
    return data;
}

static inline JSShellContextData *
GetContextData(JSContext *cx)
{
    JSShellContextData *data = (JSShellContextData *) JS_GetContextPrivate(cx);

    JS_ASSERT(data);
    return data;
}

static JSBool
ShellOperationCallback(JSContext *cx)
{
    if (!gCanceled)
        return JS_TRUE;

    JS_ClearPendingException(cx);
    return JS_FALSE;
}

static void
SetContextOptions(JSContext *cx)
{
    JS_SetNativeStackQuota(cx, gMaxStackSize);
    JS_SetScriptStackQuota(cx, gScriptStackQuota);
    JS_SetOperationCallback(cx, ShellOperationCallback);
}

#ifdef WINCE
int errno;
#endif

static void
Process(JSContext *cx, JSObject *obj, char *filename, JSBool forceTTY, JSBool last)
{
    JSBool ok, hitEOF;
    JSObject *scriptObj;
    jsval result;
    JSString *str;
    char *buffer;
    size_t size;
    int lineno;
    int startline;
    FILE *file;
    uint32 oldopts;

    if (forceTTY || !filename || strcmp(filename, "-") == 0) {
        file = stdin;
    } else {
        file = fopen(filename, "r");
        if (!file) {
            JS_ReportErrorNumber(cx, my_GetErrorMessage, NULL,
                                 JSSMSG_CANT_OPEN, filename, strerror(errno));
            gExitCode = EXITCODE_FILE_NOT_FOUND;
            return;
        }
    }

    SetContextOptions(cx);

#ifndef WINCE
    /* windows mobile (and possibly other os's) does not have a TTY */
    if (!forceTTY && !isatty(fileno(file)))
#endif
    {
        /*
         * It's not interactive - just execute it.
         *
         * Support the UNIX #! shell hack; gobble the first line if it starts
         * with '#'.  TODO - this isn't quite compatible with sharp variables,
         * as a legal js program (using sharp variables) might start with '#'.
         * But that would require multi-character lookahead.
         */
        int ch = fgetc(file);
        if (ch == '#') {
            while((ch = fgetc(file)) != EOF) {
                if (ch == '\n' || ch == '\r')
                    break;
            }
        }
        ungetc(ch, file);

        int64 t1 = PRMJ_Now();
        oldopts = JS_GetOptions(cx);
        JS_SetOptions(cx, oldopts | JSOPTION_COMPILE_N_GO | JSOPTION_NO_SCRIPT_RVAL);
        scriptObj = JS_CompileFileHandle(cx, obj, filename, file);
        JS_SetOptions(cx, oldopts);
        if (scriptObj && !compileOnly) {
            (void) JS_ExecuteScript(cx, obj, scriptObj, NULL);
            int64 t2 = PRMJ_Now() - t1;
            if (printTiming)
                printf("runtime = %.3f ms\n", double(t2) / PRMJ_USEC_PER_MSEC);
        }

        goto cleanup;
    }

    /* It's an interactive filehandle; drop into read-eval-print loop. */
    lineno = 1;
    hitEOF = JS_FALSE;
    buffer = NULL;
    size = 0;           /* assign here to avoid warnings */
    do {
        /*
         * Accumulate lines until we get a 'compilable unit' - one that either
         * generates an error (before running out of source) or that compiles
         * cleanly.  This should be whenever we get a complete statement that
         * coincides with the end of a line.
         */
        startline = lineno;
        size_t len = 0; /* initialize to avoid warnings */
        do {
            ScheduleWatchdog(cx->runtime, -1);
            gCanceled = false;
            errno = 0;

            char *line;
            {
                JSAutoSuspendRequest suspended(cx);
                line = GetLine(file, startline == lineno ? "js> " : "");
            }
            if (!line) {
                if (errno) {
                    JS_ReportError(cx, strerror(errno));
                    free(buffer);
                    goto cleanup;
                }
                hitEOF = JS_TRUE;
                break;
            }
            if (!buffer) {
                buffer = line;
                len = strlen(buffer);
                size = len + 1;
            } else {
                /*
                 * len + 1 is required to store '\n' in the end of line.
                 */
                size_t newlen = strlen(line) + (len ? len + 1 : 0);
                if (newlen + 1 > size) {
                    size = newlen + 1 > size * 2 ? newlen + 1 : size * 2;
                    char *newBuf = (char *) realloc(buffer, size);
                    if (!newBuf) {
                        free(buffer);
                        free(line);
                        JS_ReportOutOfMemory(cx);
                        goto cleanup;
                    }
                    buffer = newBuf;
                }
                char *current = buffer + len;
                if (startline != lineno)
                    *current++ = '\n';
                strcpy(current, line);
                len = newlen;
                free(line);
            }
            lineno++;
            if (!ScheduleWatchdog(cx->runtime, gTimeoutInterval)) {
                hitEOF = JS_TRUE;
                break;
            }
        } while (!JS_BufferIsCompilableUnit(cx, obj, buffer, len));

        if (hitEOF && !buffer)
            break;

        /* Clear any pending exception from previous failed compiles. */
        JS_ClearPendingException(cx);

        /* Even though we're interactive, we have a compile-n-go opportunity. */
        oldopts = JS_GetOptions(cx);
        if (!compileOnly)
            JS_SetOptions(cx, oldopts | JSOPTION_COMPILE_N_GO);
        scriptObj = JS_CompileScript(cx, obj, buffer, len, "typein",
                                     startline);
        if (!compileOnly)
            JS_SetOptions(cx, oldopts);

        if (scriptObj && !compileOnly) {
            ok = JS_ExecuteScript(cx, obj, scriptObj, &result);
            if (ok && !JSVAL_IS_VOID(result)) {
                str = JS_ValueToSource(cx, result);
                ok = !!str;
                if (ok) {
                    JSAutoByteString bytes(cx, str);
                    ok = !!bytes;
                    if (ok)
                        fprintf(gOutFile, "%s\n", bytes.ptr());
                }
            }
        }
        *buffer = '\0';
    } while (!hitEOF && !gQuitting);

    free(buffer);
    fprintf(gOutFile, "\n");
cleanup:
    if (file != stdin)
        fclose(file);
    return;
}

static int
usage(void)
{
    fprintf(gErrFile, "%s\n", JS_GetImplementationVersion());
    fprintf(gErrFile, "usage: js [options] [scriptfile] [scriptarg...]\n"
                      "Options:\n"
                      "  -h            Display this information\n"
                      "  -z            Create a split global object\n"
                      "                Warning: this option is probably not useful\n"
                      "  -P            Deeply freeze the global object prototype\n"
                      "  -s            Toggle JSOPTION_STRICT flag\n"
                      "  -w            Report strict warnings\n"
                      "  -W            Do not report strict warnings\n"
                      "  -x            Toggle JSOPTION_XML flag\n"
                      "  -C            Compile-only; do not execute\n"
                      "  -i            Enable interactive read-eval-print loop\n"
                      "  -j            Enable the TraceMonkey tracing JIT\n"
                      "  -m            Enable the JaegerMonkey method JIT\n"
                      "  -a            Always method JIT, ignore internal tuning\n"
                      "                This only has effect with -m\n"
                      "  -p            Enable loop profiling for TraceMonkey\n"
                      "  -d            Enable debug mode\n"
                      "  -b            Print timing statistics\n"
                      "  -t <timeout>  Interrupt long-running execution after <timeout> seconds, where\n"
                      "                <timeout> <= 1800.0. Negative values indicate no timeout (default).\n"
                      "  -c <size>     Suggest stack chunk size of <size> bytes. Default is 8192.\n"
                      "                Warning: this option is currently ignored.\n"
                      "  -o <option>   Enable a context option flag by name\n"
                      "                Possible values:\n"
                      "                  anonfunfix:  JSOPTION_ANONFUNFIX\n"
                      "                  atline:      JSOPTION_ATLINE\n"
                      "                  tracejit:    JSOPTION_JIT\n"
                      "                  methodjit:   JSOPTION_METHODJIT\n"
                      "                  relimit:     JSOPTION_RELIMIT\n"
                      "                  strict:      JSOPTION_STRICT\n"
                      "                  typeinfer:   JSOPTION_TYPE_INFERENCE\n"
                      "                  werror:      JSOPTION_WERROR\n"
                      "                  xml:         JSOPTION_XML\n"
                      "  -v <version>  Set the JavaScript language version\n"
                      "                Possible values:\n"
                      "                  150:  JavaScript 1.5\n"
                      "                  160:  JavaScript 1.6\n"
                      "                  170:  JavaScript 1.7\n"
                      "                  180:  JavaScript 1.8\n"
                      "                  185:  JavaScript 1.8.5 (default)\n"
                      "  -f <file>     Load and execute JavaScript source <file>\n"
                      "                Note: this option switches to non-interactive mode.\n"
                      "  -e <source>   Execute JavaScript <source>\n"
                      "                Note: this option switches to non-interactive mode.\n"
                      "  -S <size>     Set the maximum size of the stack to <size> bytes\n"
                      "                Default is %u.\n", DEFAULT_MAX_STACK_SIZE);
#ifdef DEBUG
    fprintf(gErrFile, "  -A <max>      After <max> memory allocations, act like we're OOM.\n");
    fprintf(gErrFile, "  -O <max>      At exit, print the number of memory allocations in \n"
                      "                the program.\n");
#endif
#ifdef JS_THREADSAFE
    fprintf(gErrFile, "  -g <n>        Sleep for <n> seconds before starting (default: 0)\n");
#endif
#ifdef JS_GC_ZEAL
    fprintf(gErrFile, "  -Z <n>        Toggle GC zeal: low if <n> is 0 (default), high if non-zero\n");
#endif
#ifdef MOZ_TRACEVIS
    fprintf(gErrFile, "  -T  Start TraceVis\n");
#endif
    return 2;
}

/*
 * JSContext option name to flag map. The option names are in alphabetical
 * order for better reporting.
 */
static const struct {
    const char  *name;
    uint32      flag;
} js_options[] = {
    {"anonfunfix",      JSOPTION_ANONFUNFIX},
    {"atline",          JSOPTION_ATLINE},
    {"jitprofiling",    JSOPTION_PROFILING},
    {"tracejit",        JSOPTION_JIT},
    {"methodjit",       JSOPTION_METHODJIT},
    {"methodjit_always",JSOPTION_METHODJIT_ALWAYS},
    {"relimit",         JSOPTION_RELIMIT},
    {"strict",          JSOPTION_STRICT},
    {"typeinfer",       JSOPTION_TYPE_INFERENCE},
    {"werror",          JSOPTION_WERROR},
    {"xml",             JSOPTION_XML},
};

static uint32
MapContextOptionNameToFlag(JSContext* cx, const char* name)
{
    for (size_t i = 0; i != JS_ARRAY_LENGTH(js_options); ++i) {
        if (strcmp(name, js_options[i].name) == 0)
            return js_options[i].flag;
    }

    char* msg = JS_sprintf_append(NULL,
                                  "unknown option name '%s'."
                                  " The valid names are ", name);
    for (size_t i = 0; i != JS_ARRAY_LENGTH(js_options); ++i) {
        if (!msg)
            break;
        msg = JS_sprintf_append(msg, "%s%s", js_options[i].name,
                                (i + 2 < JS_ARRAY_LENGTH(js_options)
                                 ? ", "
                                 : i + 2 == JS_ARRAY_LENGTH(js_options)
                                 ? " and "
                                 : "."));
    }
    if (!msg) {
        JS_ReportOutOfMemory(cx);
    } else {
        JS_ReportError(cx, msg);
        free(msg);
    }
    return 0;
}

extern JSClass global_class;

#if defined(JS_TRACER) && defined(DEBUG)
namespace js {
    extern struct JSClass jitstats_class;
    void InitJITStatsClass(JSContext *cx, JSObject *glob);
}
#endif

static int
ProcessArgs(JSContext *cx, JSObject *obj, char **argv, int argc)
{
    int i, j, length;
    JSObject *argsObj;
    char *filename = NULL;
    JSBool isInteractive = JS_TRUE;
    JSBool forceTTY = JS_FALSE;

    /*
     * Scan past all optional arguments so we can create the arguments object
     * before processing any -f options, which must interleave properly with
     * -v and -w options.  This requires two passes, and without getopt, we'll
     * have to keep the option logic here and in the second for loop in sync.
     */
    for (i = 0; i < argc; i++) {
        if (argv[i][0] != '-' || argv[i][1] == '\0') {
            ++i;
            break;
        }
        switch (argv[i][1]) {
          case 'c':
          case 'f':
          case 'e':
          case 'v':
          case 'S':
          case 't':
#ifdef JS_GC_ZEAL
          case 'Z':
#endif
#ifdef MOZ_TRACEVIS
          case 'T':
#endif
          case 'g':
          case 'A':
            ++i;
            break;
          default:;
        }
    }

    /*
     * Create arguments early and define it to root it, so it's safe from any
     * GC calls nested below, and so it is available to -f <file> arguments.
     */
    argsObj = JS_NewArrayObject(cx, 0, NULL);
    if (!argsObj)
        return 1;

    if (!JS_DefineProperty(cx, obj, "arguments", OBJECT_TO_JSVAL(argsObj),
                           NULL, NULL, 0)) {
        return 1;
    }

    length = argc - i;
    for (j = 0; j < length; j++) {
        JSString *str = JS_NewStringCopyZ(cx, argv[i++]);
        if (!str)
            return 1;
        if (!JS_DefineElement(cx, argsObj, j, STRING_TO_JSVAL(str),
                              NULL, NULL, JSPROP_ENUMERATE)) {
            return 1;
        }
    }

    for (i = 0; i < argc; i++) {
        if (argv[i][0] != '-' || argv[i][1] == '\0') {
            filename = argv[i++];
            isInteractive = JS_FALSE;
            break;
        }

        switch (argv[i][1]) {
        case 'v':
            if (++i == argc)
                return usage();

            JS_SetVersion(cx, (JSVersion) atoi(argv[i]));
            break;

#ifdef JS_GC_ZEAL
        case 'Z':
            if (++i == argc)
                return usage();
            JS_SetGCZeal(cx, !!(atoi(argv[i])));
            break;
#endif
#ifdef DEBUG
        case 'A':
            /* Handled at the very start of main(). */
            ++i; /* skip the argument */
            break;

        case 'O':
            OOM_printAllocationCount = JS_TRUE;
            break;
#endif
        case 'w':
            reportWarnings = JS_TRUE;
            break;

        case 'W':
            reportWarnings = JS_FALSE;
            break;

        case 's':
            JS_ToggleOptions(cx, JSOPTION_STRICT);
            break;

        case 'E':
            JS_ToggleOptions(cx, JSOPTION_RELIMIT);
            break;

        case 'x':
            JS_ToggleOptions(cx, JSOPTION_XML);
            break;

        case 'b':
            printTiming = true;
            break;

        case 'j':
            enableTraceJit = !enableTraceJit;
            JS_ToggleOptions(cx, JSOPTION_JIT);
#if defined(JS_TRACER) && defined(DEBUG)
            js::InitJITStatsClass(cx, JS_GetGlobalObject(cx));
            JS_DefineObject(cx, JS_GetGlobalObject(cx), "tracemonkey",
                            &js::jitstats_class, NULL, 0);
#endif
            break;

        case 'm':
            enableMethodJit = !enableMethodJit;
            JS_ToggleOptions(cx, JSOPTION_METHODJIT);
            break;

        case 'a':
            JS_ToggleOptions(cx, JSOPTION_METHODJIT_ALWAYS);
            break;

        case 'p':
            enableProfiling = !enableProfiling;
            JS_ToggleOptions(cx, JSOPTION_PROFILING);
            break;

        case 'n':
            /* Inference argument already handled. */
            break;
           
        case 'o':
          {
            if (++i == argc)
                return usage();

            uint32 flag = MapContextOptionNameToFlag(cx, argv[i]);
            if (flag == 0)
                return gExitCode;
            JS_ToggleOptions(cx, flag);
            break;
          }
        case 'P':
            if (JS_GET_CLASS(cx, JS_GetPrototype(cx, obj)) != &global_class) {
                JSObject *gobj;

                if (!JS_DeepFreezeObject(cx, obj))
                    return JS_FALSE;
                gobj = JS_NewGlobalObject(cx, &global_class);
                if (!gobj)
                    return JS_FALSE;
                if (!JS_SetPrototype(cx, gobj, obj))
                    return JS_FALSE;
                JS_SetParent(cx, gobj, NULL);
                JS_SetGlobalObject(cx, gobj);
                obj = gobj;
            }
            break;

        case 't':
            if (++i == argc)
                return usage();

            if (!SetTimeoutValue(cx, atof(argv[i])))
                return JS_FALSE;

            break;

        case 'c':
            /* set stack chunk size */
            gStackChunkSize = atoi(argv[++i]);
            break;

        case 'f':
            if (++i == argc)
                return usage();

            Process(cx, obj, argv[i], JS_FALSE, i + 1 == argc);
            if (gExitCode != 0)
                return gExitCode;

            /*
             * XXX: js -f foo.js should interpret foo.js and then
             * drop into interactive mode, but that breaks the test
             * harness. Just execute foo.js for now.
             */
            isInteractive = JS_FALSE;
            break;

        case 'e':
        {
            jsval rval;

            if (++i == argc)
                return usage();

            /* Pass a filename of -e to imitate PERL */
            JS_EvaluateScript(cx, obj, argv[i], strlen(argv[i]),
                              "-e", 1, &rval);

            isInteractive = JS_FALSE;
            break;

        }
        case 'C':
            compileOnly = JS_TRUE;
            isInteractive = JS_FALSE;
            break;

        case 'i':
            isInteractive = forceTTY = JS_TRUE;
            break;

        case 'S':
            if (++i == argc)
                return usage();

            /* Set maximum stack size. */
            gMaxStackSize = atoi(argv[i]);
            break;

        case 'd':
            JS_SetRuntimeDebugMode(JS_GetRuntime(cx), JS_TRUE);
            JS_SetDebugMode(cx, JS_TRUE);
            break;

        case 'z':
            obj = split_setup(cx, JS_FALSE);
            if (!obj)
                return gExitCode;
            break;
#ifdef MOZ_TRACEVIS
        case 'T':
            if (++i == argc)
                return usage();

            StartTraceVis(argv[i]);
            break;
#endif
#ifdef JS_THREADSAFE
        case 'g':
            if (++i == argc)
                return usage();

            PR_Sleep(PR_SecondsToInterval(atoi(argv[i])));
            break;
#endif

        default:
            return usage();
        }
    }

    if (filename || isInteractive)
        Process(cx, obj, filename, forceTTY, true);
    return gExitCode;
}

static JSBool
Version(JSContext *cx, uintN argc, jsval *vp)
{
    jsval *argv = JS_ARGV(cx, vp);
    if (argc > 0 && JSVAL_IS_INT(argv[0]))
        *vp = INT_TO_JSVAL(JS_SetVersion(cx, (JSVersion) JSVAL_TO_INT(argv[0])));
    else
        *vp = INT_TO_JSVAL(JS_GetVersion(cx));
    return JS_TRUE;
}

static JSBool
RevertVersion(JSContext *cx, uintN argc, jsval *vp)
{
    js_RevertVersion(cx);
    JS_SET_RVAL(cx, vp, JSVAL_VOID);
    return JS_TRUE;
}

static JSBool
Options(JSContext *cx, uintN argc, jsval *vp)
{
    uint32 optset, flag;
    JSString *str;
    char *names;
    JSBool found;

    optset = 0;
    jsval *argv = JS_ARGV(cx, vp);
    for (uintN i = 0; i < argc; i++) {
        str = JS_ValueToString(cx, argv[i]);
        if (!str)
            return JS_FALSE;
        argv[i] = STRING_TO_JSVAL(str);
        JSAutoByteString opt(cx, str);
        if (!opt)
            return JS_FALSE;
        flag = MapContextOptionNameToFlag(cx, opt.ptr());
        if (!flag)
            return JS_FALSE;
        optset |= flag;
    }
    optset = JS_ToggleOptions(cx, optset);

    names = NULL;
    found = JS_FALSE;
    for (size_t i = 0; i != JS_ARRAY_LENGTH(js_options); i++) {
        if (js_options[i].flag & optset) {
            found = JS_TRUE;
            names = JS_sprintf_append(names, "%s%s",
                                      names ? "," : "", js_options[i].name);
            if (!names)
                break;
        }
    }
    if (!found)
        names = strdup("");
    if (!names) {
        JS_ReportOutOfMemory(cx);
        return JS_FALSE;
    }
    str = JS_NewStringCopyZ(cx, names);
    free(names);
    if (!str)
        return JS_FALSE;
    *vp = STRING_TO_JSVAL(str);
    return JS_TRUE;
}

static JSBool
Load(JSContext *cx, uintN argc, jsval *vp)
{
    JSObject *thisobj = JS_THIS_OBJECT(cx, vp);
    if (!thisobj)
        return JS_FALSE;

    jsval *argv = JS_ARGV(cx, vp);
    for (uintN i = 0; i < argc; i++) {
        JSString *str = JS_ValueToString(cx, argv[i]);
        if (!str)
            return false;
        argv[i] = STRING_TO_JSVAL(str);
        JSAutoByteString filename(cx, str);
        if (!filename)
            return JS_FALSE;
        errno = 0;
        uint32 oldopts = JS_GetOptions(cx);
        JS_SetOptions(cx, oldopts | JSOPTION_COMPILE_N_GO | JSOPTION_NO_SCRIPT_RVAL);
        JSObject *scriptObj = JS_CompileFile(cx, thisobj, filename.ptr());
        JS_SetOptions(cx, oldopts);
        if (!scriptObj)
            return false;

        if (!compileOnly && !JS_ExecuteScript(cx, thisobj, scriptObj, NULL))
            return false;
    }

    JS_SET_RVAL(cx, vp, JSVAL_VOID);
    return true;
}

static JSBool
Evaluate(JSContext *cx, uintN argc, jsval *vp)
{
    if (argc != 1 || !JSVAL_IS_STRING(JS_ARGV(cx, vp)[0])) {
        JS_ReportErrorNumber(cx, my_GetErrorMessage, NULL,
                             (argc != 1) ? JSSMSG_NOT_ENOUGH_ARGS : JSSMSG_INVALID_ARGS,
                             "evaluate");
        return false;
    }

    JSString *code = JSVAL_TO_STRING(JS_ARGV(cx, vp)[0]);

    size_t codeLength;
    const jschar *codeChars = JS_GetStringCharsAndLength(cx, code, &codeLength);
    if (!codeChars)
        return false;

    JSObject *thisobj = JS_THIS_OBJECT(cx, vp);
    if (!thisobj)
        return false;

    if ((JS_GET_CLASS(cx, thisobj)->flags & JSCLASS_IS_GLOBAL) != JSCLASS_IS_GLOBAL) {
        JS_ReportErrorNumber(cx, js_GetErrorMessage, NULL, JSMSG_UNEXPECTED_TYPE,
                             "this-value passed to evaluate()", "not a global object");
        return false;
    }

    JS_SET_RVAL(cx, vp, JSVAL_VOID);
    return JS_EvaluateUCScript(cx, thisobj, codeChars, codeLength, "@evaluate", 0, NULL);
}

static JSString *
FileAsString(JSContext *cx, const char *pathname)
{
    FILE *file;
    JSString *str = NULL;
    size_t len, cc;
    char *buf;

    file = fopen(pathname, "rb");
    if (!file) {
        JS_ReportError(cx, "can't open %s: %s", pathname, strerror(errno));
        return NULL;
    }

    if (fseek(file, 0, SEEK_END) == EOF) {
        JS_ReportError(cx, "can't seek end of %s", pathname);
    } else {
        len = ftell(file);
        if (fseek(file, 0, SEEK_SET) == EOF) {
            JS_ReportError(cx, "can't seek start of %s", pathname);
        } else {
            buf = (char*) JS_malloc(cx, len + 1);
            if (buf) {
                cc = fread(buf, 1, len, file);
                if (cc != len) {
                    JS_ReportError(cx, "can't read %s: %s", pathname,
                                   (ptrdiff_t(cc) < 0) ? strerror(errno) : "short read");
                } else {
                    len = (size_t)cc;
                    str = JS_NewStringCopyN(cx, buf, len);
                }
                JS_free(cx, buf);
            }
        }
    }
    fclose(file);

    return str;
}

/*
 * Function to run scripts and return compilation + execution time. Semantics
 * are closely modelled after the equivalent function in WebKit, as this is used
 * to produce benchmark timings by SunSpider.
 */
static JSBool
Run(JSContext *cx, uintN argc, jsval *vp)
{
    if (argc != 1) {
        JS_ReportErrorNumber(cx, my_GetErrorMessage, NULL, JSSMSG_INVALID_ARGS, "run");
        return false;
    }

    JSObject *thisobj = JS_THIS_OBJECT(cx, vp);
    if (!thisobj)
        return false;

    jsval *argv = JS_ARGV(cx, vp);
    JSString *str = JS_ValueToString(cx, argv[0]);
    if (!str)
        return false;
    argv[0] = STRING_TO_JSVAL(str);
    JSAutoByteString filename(cx, str);
    if (!filename)
        return false;

    const jschar *ucbuf = NULL;
    size_t buflen;
    str = FileAsString(cx, filename.ptr());
    if (str)
        ucbuf = JS_GetStringCharsAndLength(cx, str, &buflen);
    if (!ucbuf)
        return false;

    JS::Anchor<JSString *> a_str(str);
    uint32 oldopts = JS_GetOptions(cx);
    JS_SetOptions(cx, oldopts | JSOPTION_COMPILE_N_GO | JSOPTION_NO_SCRIPT_RVAL);

    int64 startClock = PRMJ_Now();
    JSObject *scriptObj = JS_CompileUCScript(cx, thisobj, ucbuf, buflen, filename.ptr(), 1);
    JS_SetOptions(cx, oldopts);
    if (!scriptObj || !JS_ExecuteScript(cx, thisobj, scriptObj, NULL))
        return false;

    int64 endClock = PRMJ_Now();
    JS_SET_RVAL(cx, vp, DOUBLE_TO_JSVAL((endClock - startClock) / double(PRMJ_USEC_PER_MSEC)));
    return true;
}

/*
 * function readline()
 * Provides a hook for scripts to read a line from stdin.
 */
static JSBool
ReadLine(JSContext *cx, uintN argc, jsval *vp)
{
#define BUFSIZE 256
    FILE *from;
    char *buf, *tmp;
    size_t bufsize, buflength, gotlength;
    JSBool sawNewline;
    JSString *str;

    from = stdin;
    buflength = 0;
    bufsize = BUFSIZE;
    buf = (char *) JS_malloc(cx, bufsize);
    if (!buf)
        return JS_FALSE;

    sawNewline = JS_FALSE;
    while ((gotlength =
            js_fgets(buf + buflength, bufsize - buflength, from)) > 0) {
        buflength += gotlength;

        /* Are we done? */
        if (buf[buflength - 1] == '\n') {
            buf[buflength - 1] = '\0';
            sawNewline = JS_TRUE;
            break;
        } else if (buflength < bufsize - 1) {
            break;
        }

        /* Else, grow our buffer for another pass. */
        bufsize *= 2;
        if (bufsize > buflength) {
            tmp = (char *) JS_realloc(cx, buf, bufsize);
        } else {
            JS_ReportOutOfMemory(cx);
            tmp = NULL;
        }

        if (!tmp) {
            JS_free(cx, buf);
            return JS_FALSE;
        }

        buf = tmp;
    }

    /* Treat the empty string specially. */
    if (buflength == 0) {
        *vp = feof(from) ? JSVAL_NULL : JS_GetEmptyStringValue(cx);
        JS_free(cx, buf);
        return JS_TRUE;
    }

    /* Shrink the buffer to the real size. */
    tmp = (char *) JS_realloc(cx, buf, buflength);
    if (!tmp) {
        JS_free(cx, buf);
        return JS_FALSE;
    }

    buf = tmp;

    /*
     * Turn buf into a JSString. Note that buflength includes the trailing null
     * character.
     */
    str = JS_NewStringCopyN(cx, buf, sawNewline ? buflength - 1 : buflength);
    JS_free(cx, buf);
    if (!str)
        return JS_FALSE;

    *vp = STRING_TO_JSVAL(str);
    return JS_TRUE;
}

static JSBool
PutStr(JSContext *cx, uintN argc, jsval *vp)
{
    jsval *argv;
    JSString *str;
    char *bytes;

    if (argc != 0) {
        argv = JS_ARGV(cx, vp);
        str = JS_ValueToString(cx, argv[0]);
        if (!str)
            return JS_FALSE;
        bytes = JS_EncodeString(cx, str);
        if (!bytes)
            return JS_FALSE;
        fputs(bytes, gOutFile);
        JS_free(cx, bytes);
        fflush(gOutFile);
    }

    JS_SET_RVAL(cx, vp, JSVAL_VOID);
    return JS_TRUE;
}

static JSBool
Now(JSContext *cx, uintN argc, jsval *vp)
{
    jsdouble now = PRMJ_Now() / double(PRMJ_USEC_PER_MSEC);
    JS_SET_RVAL(cx, vp, DOUBLE_TO_JSVAL(now));
    return true;
}

static JSBool
Print(JSContext *cx, uintN argc, jsval *vp)
{
    jsval *argv;
    uintN i;
    JSString *str;
    char *bytes;

    argv = JS_ARGV(cx, vp);
    for (i = 0; i < argc; i++) {
        str = JS_ValueToString(cx, argv[i]);
        if (!str)
            return JS_FALSE;
        bytes = JS_EncodeString(cx, str);
        if (!bytes)
            return JS_FALSE;
        fprintf(gOutFile, "%s%s", i ? " " : "", bytes);
        JS_free(cx, bytes);
    }

    fputc('\n', gOutFile);
    fflush(gOutFile);

    JS_SET_RVAL(cx, vp, JSVAL_VOID);
    return JS_TRUE;
}

static JSBool
Help(JSContext *cx, uintN argc, jsval *vp);

static JSBool
Quit(JSContext *cx, uintN argc, jsval *vp)
{
    JS_ConvertArguments(cx, argc, JS_ARGV(cx, vp), "/ i", &gExitCode);

    gQuitting = JS_TRUE;
#ifdef JS_THREADSAFE
    if (gWorkerThreadPool)
        js::workers::terminateAll(JS_GetRuntime(cx), gWorkerThreadPool);
#endif
    return JS_FALSE;
}

static const char *
ToSource(JSContext *cx, jsval *vp, JSAutoByteString *bytes)
{
    JSString *str = JS_ValueToSource(cx, *vp);
    if (str) {
        *vp = STRING_TO_JSVAL(str);
        if (bytes->encode(cx, str))
            return bytes->ptr();
    }
    JS_ClearPendingException(cx);
    return "<<error converting value to string>>";
}

static JSBool
AssertEq(JSContext *cx, uintN argc, jsval *vp)
{
    if (!(argc == 2 || (argc == 3 && JSVAL_IS_STRING(JS_ARGV(cx, vp)[2])))) {
        JS_ReportErrorNumber(cx, my_GetErrorMessage, NULL,
                             (argc < 2)
                             ? JSSMSG_NOT_ENOUGH_ARGS
                             : (argc == 3)
                             ? JSSMSG_INVALID_ARGS
                             : JSSMSG_TOO_MANY_ARGS,
                             "assertEq");
        return JS_FALSE;
    }

    jsval *argv = JS_ARGV(cx, vp);
    JSBool same;
    if (!JS_SameValue(cx, argv[0], argv[1], &same))
        return JS_FALSE;
    if (!same) {
        JSAutoByteString bytes0, bytes1;
        const char *actual = ToSource(cx, &argv[0], &bytes0);
        const char *expected = ToSource(cx, &argv[1], &bytes1);
        if (argc == 2) {
            JS_ReportErrorNumber(cx, my_GetErrorMessage, NULL, JSSMSG_ASSERT_EQ_FAILED,
                                 actual, expected);
        } else {
            JSAutoByteString bytes2(cx, JSVAL_TO_STRING(argv[2]));
            if (!bytes2)
                return JS_FALSE;
            JS_ReportErrorNumber(cx, my_GetErrorMessage, NULL, JSSMSG_ASSERT_EQ_FAILED_MSG,
                                 actual, expected, bytes2.ptr());
        }
        return JS_FALSE;
    }
    JS_SET_RVAL(cx, vp, JSVAL_VOID);
    return JS_TRUE;
}

static JSBool
AssertJit(JSContext *cx, uintN argc, jsval *vp)
{
#ifdef JS_METHODJIT
    if (JS_GetOptions(cx) & JSOPTION_METHODJIT) {
        if (!cx->fp()->script()->getJIT(cx->fp()->isConstructing())) {
            JS_ReportErrorNumber(cx, my_GetErrorMessage, NULL, JSSMSG_ASSERT_JIT_FAILED);
            return JS_FALSE;
        }
    }
#endif

    JS_SET_RVAL(cx, vp, JSVAL_VOID);
    return JS_TRUE;
}

static JSBool
GC(JSContext *cx, uintN argc, jsval *vp)
{
    size_t preBytes = cx->runtime->gcBytes;
    JS_GC(cx);

    char buf[256];
    JS_snprintf(buf, sizeof(buf), "before %lu, after %lu, break %08lx\n",
                (unsigned long)preBytes, (unsigned long)cx->runtime->gcBytes,
#ifdef HAVE_SBRK
                (unsigned long)sbrk(0)
#else
                0
#endif
                );
    *vp = STRING_TO_JSVAL(JS_NewStringCopyZ(cx, buf));
    return true;
}

#ifdef JS_GCMETER
static JSBool
GCStats(JSContext *cx, uintN argc, jsval *vp)
{
    js_DumpGCStats(cx->runtime, stdout);
    *vp = JSVAL_VOID;
    return true;
}
#endif

static JSBool
GCParameter(JSContext *cx, uintN argc, jsval *vp)
{
    static const struct {
        const char      *name;
        JSGCParamKey    param;
    } paramMap[] = {
        {"maxBytes",            JSGC_MAX_BYTES },
        {"maxMallocBytes",      JSGC_MAX_MALLOC_BYTES},
        {"gcStackpoolLifespan", JSGC_STACKPOOL_LIFESPAN},
        {"gcBytes",             JSGC_BYTES},
        {"gcNumber",            JSGC_NUMBER},
        {"gcTriggerFactor",     JSGC_TRIGGER_FACTOR},
    };

    JSString *str;
    if (argc == 0) {
        str = JS_ValueToString(cx, JSVAL_VOID);
        JS_ASSERT(str);
    } else {
        str = JS_ValueToString(cx, vp[2]);
        if (!str)
            return JS_FALSE;
        vp[2] = STRING_TO_JSVAL(str);
    }

    JSFlatString *flatStr = JS_FlattenString(cx, str);
    if (!flatStr)
        return JS_FALSE;

    size_t paramIndex = 0;
    for (;; paramIndex++) {
        if (paramIndex == JS_ARRAY_LENGTH(paramMap)) {
            JS_ReportError(cx,
                           "the first argument argument must be maxBytes, "
                           "maxMallocBytes, gcStackpoolLifespan, gcBytes, "
                           "gcNumber or gcTriggerFactor");
            return JS_FALSE;
        }
        if (JS_FlatStringEqualsAscii(flatStr, paramMap[paramIndex].name))
            break;
    }
    JSGCParamKey param = paramMap[paramIndex].param;

    if (argc == 1) {
        uint32 value = JS_GetGCParameter(cx->runtime, param);
        return JS_NewNumberValue(cx, value, &vp[0]);
    }

    if (param == JSGC_NUMBER ||
        param == JSGC_BYTES) {
        JS_ReportError(cx, "Attempt to change read-only parameter %s",
                       paramMap[paramIndex].name);
        return JS_FALSE;
    }

    uint32 value;
    if (!JS_ValueToECMAUint32(cx, vp[3], &value)) {
        JS_ReportError(cx,
                       "the second argument must be convertable to uint32 "
                       "with non-zero value");
        return JS_FALSE;
    }
    if (param == JSGC_TRIGGER_FACTOR && value < 100) {
        JS_ReportError(cx,
                       "the gcTriggerFactor value must be >= 100");
        return JS_FALSE;
    }
    JS_SetGCParameter(cx->runtime, param, value);
    *vp = JSVAL_VOID;
    return JS_TRUE;
}

#ifdef JS_GC_ZEAL
static JSBool
GCZeal(JSContext *cx, uintN argc, jsval *vp)
{
    uint32 zeal;

    if (!JS_ValueToECMAUint32(cx, argc == 0 ? JSVAL_VOID : vp[2], &zeal))
        return JS_FALSE;
    JS_SetGCZeal(cx, (uint8)zeal);
    *vp = JSVAL_VOID;
    return JS_TRUE;
}
#endif /* JS_GC_ZEAL */

typedef struct JSCountHeapNode JSCountHeapNode;

struct JSCountHeapNode {
    void                *thing;
    int32               kind;
    JSCountHeapNode     *next;
};

typedef struct JSCountHeapTracer {
    JSTracer            base;
    JSDHashTable        visited;
    JSBool              ok;
    JSCountHeapNode     *traceList;
    JSCountHeapNode     *recycleList;
} JSCountHeapTracer;

static void
CountHeapNotify(JSTracer *trc, void *thing, uint32 kind)
{
    JSCountHeapTracer *countTracer;
    JSDHashEntryStub *entry;
    JSCountHeapNode *node;

    JS_ASSERT(trc->callback == CountHeapNotify);
    countTracer = (JSCountHeapTracer *)trc;
    if (!countTracer->ok)
        return;

    entry = (JSDHashEntryStub *)
            JS_DHashTableOperate(&countTracer->visited, thing, JS_DHASH_ADD);
    if (!entry) {
        JS_ReportOutOfMemory(trc->context);
        countTracer->ok = JS_FALSE;
        return;
    }
    if (entry->key)
        return;
    entry->key = thing;

    node = countTracer->recycleList;
    if (node) {
        countTracer->recycleList = node->next;
    } else {
        node = (JSCountHeapNode *) JS_malloc(trc->context, sizeof *node);
        if (!node) {
            countTracer->ok = JS_FALSE;
            return;
        }
    }
    node->thing = thing;
    node->kind = kind;
    node->next = countTracer->traceList;
    countTracer->traceList = node;
}

static JSBool
CountHeap(JSContext *cx, uintN argc, jsval *vp)
{
    void* startThing;
    int32 startTraceKind;
    jsval v;
    int32 traceKind, i;
    JSString *str;
    JSCountHeapTracer countTracer;
    JSCountHeapNode *node;
    size_t counter;

    static const struct {
        const char       *name;
        int32             kind;
    } traceKindNames[] = {
        { "all",        -1                  },
        { "object",     JSTRACE_OBJECT      },
        { "string",     JSTRACE_STRING      },
#if JS_HAS_XML_SUPPORT
        { "xml",        JSTRACE_XML         },
#endif
    };

    startThing = NULL;
    startTraceKind = 0;
    if (argc > 0) {
        v = JS_ARGV(cx, vp)[0];
        if (JSVAL_IS_TRACEABLE(v)) {
            startThing = JSVAL_TO_TRACEABLE(v);
            startTraceKind = JSVAL_TRACE_KIND(v);
        } else if (!JSVAL_IS_NULL(v)) {
            JS_ReportError(cx,
                           "the first argument is not null or a heap-allocated "
                           "thing");
            return JS_FALSE;
        }
    }

    traceKind = -1;
    if (argc > 1) {
        str = JS_ValueToString(cx, JS_ARGV(cx, vp)[1]);
        if (!str)
            return JS_FALSE;
        JSFlatString *flatStr = JS_FlattenString(cx, str);
        if (!flatStr)
            return JS_FALSE;
        for (i = 0; ;) {
            if (JS_FlatStringEqualsAscii(flatStr, traceKindNames[i].name)) {
                traceKind = traceKindNames[i].kind;
                break;
            }
            if (++i == JS_ARRAY_LENGTH(traceKindNames)) {
                JSAutoByteString bytes(cx, str);
                if (!!bytes)
                    JS_ReportError(cx, "trace kind name '%s' is unknown", bytes.ptr());
                return JS_FALSE;
            }
        }
    }

    JS_TRACER_INIT(&countTracer.base, cx, CountHeapNotify);
    if (!JS_DHashTableInit(&countTracer.visited, JS_DHashGetStubOps(),
                           NULL, sizeof(JSDHashEntryStub),
                           JS_DHASH_DEFAULT_CAPACITY(100))) {
        JS_ReportOutOfMemory(cx);
        return JS_FALSE;
    }
    countTracer.ok = JS_TRUE;
    countTracer.traceList = NULL;
    countTracer.recycleList = NULL;

    if (!startThing) {
        JS_TraceRuntime(&countTracer.base);
    } else {
        JS_SET_TRACING_NAME(&countTracer.base, "root");
        JS_CallTracer(&countTracer.base, startThing, startTraceKind);
    }

    counter = 0;
    while ((node = countTracer.traceList) != NULL) {
        if (traceKind == -1 || node->kind == traceKind)
            counter++;
        countTracer.traceList = node->next;
        node->next = countTracer.recycleList;
        countTracer.recycleList = node;
        JS_TraceChildren(&countTracer.base, node->thing, node->kind);
    }
    while ((node = countTracer.recycleList) != NULL) {
        countTracer.recycleList = node->next;
        JS_free(cx, node);
    }
    JS_DHashTableFinish(&countTracer.visited);

    return countTracer.ok && JS_NewNumberValue(cx, (jsdouble) counter, vp);
}

static jsrefcount finalizeCount = 0;

static void
finalize_counter_finalize(JSContext *cx, JSObject *obj)
{
    JS_ATOMIC_INCREMENT(&finalizeCount);
}

static JSClass FinalizeCounterClass = {
    "FinalizeCounter", JSCLASS_IS_ANONYMOUS,
    JS_PropertyStub,       /* addProperty */
    JS_PropertyStub,       /* delProperty */
    JS_PropertyStub,       /* getProperty */
    JS_StrictPropertyStub, /* setProperty */
    JS_EnumerateStub,
    JS_ResolveStub,
    JS_ConvertStub,
    finalize_counter_finalize
};

static JSBool
MakeFinalizeObserver(JSContext *cx, uintN argc, jsval *vp)
{
    JSObject *obj = JS_NewObjectWithGivenProto(cx, &FinalizeCounterClass, NULL,
                                               JS_GetGlobalObject(cx));
    if (!obj)
        return false;
    *vp = OBJECT_TO_JSVAL(obj);
    return true;
}

static JSBool
FinalizeCount(JSContext *cx, uintN argc, jsval *vp)
{
    *vp = INT_TO_JSVAL(finalizeCount);
    return true;
}

static JSScript *
ValueToScript(JSContext *cx, jsval v)
{
    JSScript *script = NULL;
    JSFunction *fun;

    if (!JSVAL_IS_PRIMITIVE(v)) {
        JSObject *obj = JSVAL_TO_OBJECT(v);
        JSClass *clasp = JS_GET_CLASS(cx, obj);

        if (clasp == Jsvalify(&js_ScriptClass)) {
            script = (JSScript *) JS_GetPrivate(cx, obj);
        } else if (clasp == Jsvalify(&js_GeneratorClass)) {
            JSGenerator *gen = (JSGenerator *) JS_GetPrivate(cx, obj);
            fun = gen->floatingFrame()->fun();
            script = FUN_SCRIPT(fun);
        }
    }

    if (!script) {
        fun = JS_ValueToFunction(cx, v);
        if (!fun)
            return NULL;
        script = FUN_SCRIPT(fun);
        if (!script) {
            JS_ReportErrorNumber(cx, my_GetErrorMessage, NULL,
                                 JSSMSG_SCRIPTS_ONLY);
        }
    }

    return script;
}

static JSBool
SetDebug(JSContext *cx, uintN argc, jsval *vp)
{
    jsval *argv = JS_ARGV(cx, vp);
    if (argc == 0 || !JSVAL_IS_BOOLEAN(argv[0])) {
        JS_ReportErrorNumber(cx, my_GetErrorMessage, NULL,
                             JSSMSG_NOT_ENOUGH_ARGS, "setDebug");
        return JS_FALSE;
    }

    /*
     * Debug mode can only be set when there is no JS code executing on the
     * stack. Unfortunately, that currently means that this call will fail
     * unless debug mode is already set to what you're trying to set it to.
     * In the future, this restriction may be lifted.
     */

    JSBool rv = JS_SetDebugMode(cx, JSVAL_TO_BOOLEAN(argv[0]));
    JS_SET_RVAL(cx, vp, rv ? JSVAL_TRUE : JSVAL_FALSE);
    return JS_TRUE;
}

static JSBool
GetTrapArgs(JSContext *cx, uintN argc, jsval *argv, JSScript **scriptp,
            int32 *ip)
{
    jsval v;
    uintN intarg;
    JSScript *script;

    *scriptp = JS_GetScriptedCaller(cx, NULL)->script();
    *ip = 0;
    if (argc != 0) {
        v = argv[0];
        intarg = 0;
        if (!JSVAL_IS_PRIMITIVE(v) &&
            (JS_GET_CLASS(cx, JSVAL_TO_OBJECT(v)) == Jsvalify(&js_FunctionClass) ||
             JS_GET_CLASS(cx, JSVAL_TO_OBJECT(v)) == Jsvalify(&js_ScriptClass))) {
            script = ValueToScript(cx, v);
            if (!script)
                return JS_FALSE;
            *scriptp = script;
            intarg++;
        }
        if (argc > intarg) {
            if (!JS_ValueToInt32(cx, argv[intarg], ip))
                return JS_FALSE;
        }
    }
    return JS_TRUE;
}

static JSTrapStatus
TrapHandler(JSContext *cx, JSScript *script, jsbytecode *pc, jsval *rval,
            jsval closure)
{
    JSString *str = JSVAL_TO_STRING(closure);
    JSStackFrame *caller = JS_GetScriptedCaller(cx, NULL);

    size_t length;
    const jschar *chars = JS_GetStringCharsAndLength(cx, str, &length);
    if (!chars)
        return JSTRAP_ERROR;

    if (!JS_EvaluateUCInStackFrame(cx, caller, chars, length,
                                   caller->script()->filename,
                                   caller->script()->lineno,
                                   rval)) {
        return JSTRAP_ERROR;
    }
    if (!JSVAL_IS_VOID(*rval))
        return JSTRAP_RETURN;
    return JSTRAP_CONTINUE;
}

static JSBool
Trap(JSContext *cx, uintN argc, jsval *vp)
{
    JSString *str;
    JSScript *script;
    int32 i;

    jsval *argv = JS_ARGV(cx, vp);
    if (argc == 0) {
        JS_ReportErrorNumber(cx, my_GetErrorMessage, NULL, JSSMSG_TRAP_USAGE);
        return JS_FALSE;
    }
    argc--;
    str = JS_ValueToString(cx, argv[argc]);
    if (!str)
        return JS_FALSE;
    argv[argc] = STRING_TO_JSVAL(str);
    if (!GetTrapArgs(cx, argc, argv, &script, &i))
        return JS_FALSE;
    JS_SET_RVAL(cx, vp, JSVAL_VOID);
    return JS_SetTrap(cx, script, script->code + i, TrapHandler, STRING_TO_JSVAL(str));
}

static JSBool
Untrap(JSContext *cx, uintN argc, jsval *vp)
{
    JSScript *script;
    int32 i;

    if (!GetTrapArgs(cx, argc, JS_ARGV(cx, vp), &script, &i))
        return JS_FALSE;
    JS_ClearTrap(cx, script, script->code + i, NULL, NULL);
    JS_SET_RVAL(cx, vp, JSVAL_VOID);
    return JS_TRUE;
}

static JSTrapStatus
DebuggerAndThrowHandler(JSContext *cx, JSScript *script, jsbytecode *pc, jsval *rval,
                        void *closure)
{
    return TrapHandler(cx, script, pc, rval, STRING_TO_JSVAL((JSString *)closure));
}

static JSBool
SetDebuggerHandler(JSContext *cx, uintN argc, jsval *vp)
{
    JSString *str;
    if (argc == 0) {
        JS_ReportErrorNumber(cx, my_GetErrorMessage, NULL,
                             JSSMSG_NOT_ENOUGH_ARGS, "setDebuggerHandler");
        return JS_FALSE;
    }

    str = JS_ValueToString(cx, JS_ARGV(cx, vp)[0]);
    if (!str)
        return JS_FALSE;

    JS_SetDebuggerHandler(cx->runtime, DebuggerAndThrowHandler, str);
    JS_SET_RVAL(cx, vp, JSVAL_VOID);
    return JS_TRUE;
}

static JSBool
SetThrowHook(JSContext *cx, uintN argc, jsval *vp)
{
    JSString *str;
    if (argc == 0) {
        JS_ReportErrorNumber(cx, my_GetErrorMessage, NULL,
                             JSSMSG_NOT_ENOUGH_ARGS, "setThrowHook");
        return JS_FALSE;
    }

    str = JS_ValueToString(cx, JS_ARGV(cx, vp)[0]);
    if (!str)
        return JS_FALSE;

    JS_SetThrowHook(cx->runtime, DebuggerAndThrowHandler, str);
    JS_SET_RVAL(cx, vp, JSVAL_VOID);
    return JS_TRUE;
}

static JSBool
LineToPC(JSContext *cx, uintN argc, jsval *vp)
{
    JSScript *script;
    int32 i;
    uintN lineno;
    jsbytecode *pc;

    if (argc == 0) {
        JS_ReportErrorNumber(cx, my_GetErrorMessage, NULL, JSSMSG_LINE2PC_USAGE);
        return JS_FALSE;
    }
    script = JS_GetScriptedCaller(cx, NULL)->script();
    if (!GetTrapArgs(cx, argc, JS_ARGV(cx, vp), &script, &i))
        return JS_FALSE;
    lineno = (i == 0) ? script->lineno : (uintN)i;
    pc = JS_LineNumberToPC(cx, script, lineno);
    if (!pc)
        return JS_FALSE;
    *vp = INT_TO_JSVAL(pc - script->code);
    return JS_TRUE;
}

static JSBool
PCToLine(JSContext *cx, uintN argc, jsval *vp)
{
    JSScript *script;
    int32 i;
    uintN lineno;

    if (!GetTrapArgs(cx, argc, JS_ARGV(cx, vp), &script, &i))
        return JS_FALSE;
    lineno = JS_PCToLineNumber(cx, script, script->code + i);
    if (!lineno)
        return JS_FALSE;
    *vp = INT_TO_JSVAL(lineno);
    return JS_TRUE;
}

#ifdef DEBUG

static void
UpdateSwitchTableBounds(JSContext *cx, JSScript *script, uintN offset,
                        uintN *start, uintN *end)
{
    jsbytecode *pc;
    JSOp op;
    ptrdiff_t jmplen;
    jsint low, high, n;

    pc = script->code + offset;
    op = js_GetOpcode(cx, script, pc);
    switch (op) {
      case JSOP_TABLESWITCHX:
        jmplen = JUMPX_OFFSET_LEN;
        goto jump_table;
      case JSOP_TABLESWITCH:
        jmplen = JUMP_OFFSET_LEN;
      jump_table:
        pc += jmplen;
        low = GET_JUMP_OFFSET(pc);
        pc += JUMP_OFFSET_LEN;
        high = GET_JUMP_OFFSET(pc);
        pc += JUMP_OFFSET_LEN;
        n = high - low + 1;
        break;

      case JSOP_LOOKUPSWITCHX:
        jmplen = JUMPX_OFFSET_LEN;
        goto lookup_table;
      case JSOP_LOOKUPSWITCH:
        jmplen = JUMP_OFFSET_LEN;
      lookup_table:
        pc += jmplen;
        n = GET_INDEX(pc);
        pc += INDEX_LEN;
        jmplen += JUMP_OFFSET_LEN;
        break;

      default:
        /* [condswitch] switch does not have any jump or lookup tables. */
        JS_ASSERT(op == JSOP_CONDSWITCH);
        return;
    }

    *start = (uintN)(pc - script->code);
    *end = *start + (uintN)(n * jmplen);
}

static void
SrcNotes(JSContext *cx, JSScript *script, Sprinter *sp)
{
    uintN offset, lineno, delta, caseOff, switchTableStart, switchTableEnd;
    jssrcnote *notes, *sn;
    JSSrcNoteType type;
    const char *name;
    uint32 index;
    JSAtom *atom;
    JSString *str;

    Sprint(sp, "\nSource notes:\n");
    Sprint(sp, "%4s  %4s %5s %6s %-8s %s\n",
           "ofs", "line", "pc", "delta", "desc", "args");
    Sprint(sp, "---- ---- ----- ------ -------- ------\n");
    offset = 0;
    lineno = script->lineno;
    notes = script->notes();
    switchTableEnd = switchTableStart = 0;
    for (sn = notes; !SN_IS_TERMINATOR(sn); sn = SN_NEXT(sn)) {
        delta = SN_DELTA(sn);
        offset += delta;
        type = (JSSrcNoteType) SN_TYPE(sn);
        name = js_SrcNoteSpec[type].name;
        if (type == SRC_LABEL) {
            /* Check if the source note is for a switch case. */
            if (switchTableStart <= offset && offset < switchTableEnd) {
                name = "case";
            } else {
                JS_ASSERT(js_GetOpcode(cx, script, script->code + offset) == JSOP_NOP);
            }
        }
        Sprint(sp, "%3u: %4u %5u [%4u] %-8s", uintN(sn - notes), lineno, offset, delta, name);
        switch (type) {
          case SRC_SETLINE:
            lineno = js_GetSrcNoteOffset(sn, 0);
            Sprint(sp, " lineno %u", lineno);
            break;
          case SRC_NEWLINE:
            ++lineno;
            break;
          case SRC_FOR:
            Sprint(sp, " cond %u update %u tail %u",
                   uintN(js_GetSrcNoteOffset(sn, 0)),
                   uintN(js_GetSrcNoteOffset(sn, 1)),
                   uintN(js_GetSrcNoteOffset(sn, 2)));
            break;
          case SRC_IF_ELSE:
            Sprint(sp, " else %u elseif %u",
                   uintN(js_GetSrcNoteOffset(sn, 0)),
                   uintN(js_GetSrcNoteOffset(sn, 1)));
            break;
          case SRC_COND:
          case SRC_WHILE:
          case SRC_PCBASE:
          case SRC_PCDELTA:
          case SRC_DECL:
          case SRC_BRACE:
            Sprint(sp, " offset %u", uintN(js_GetSrcNoteOffset(sn, 0)));
            break;
          case SRC_LABEL:
          case SRC_LABELBRACE:
          case SRC_BREAK2LABEL:
          case SRC_CONT2LABEL:
            index = js_GetSrcNoteOffset(sn, 0);
            atom = script->getAtom(index);
            Sprint(sp, " atom %u (", index);
            {
                size_t len = PutEscapedString(NULL, 0, atom, '\0');
                if (char *buf = SprintReserveAmount(sp, len)) {
                    PutEscapedString(buf, len, atom, 0);
                    buf[len] = '\0';
                }
            }
            Sprint(sp, ")");
            break;
          case SRC_FUNCDEF: {
            index = js_GetSrcNoteOffset(sn, 0);
            JSObject *obj = script->getObject(index);
            JSFunction *fun = (JSFunction *) JS_GetPrivate(cx, obj);
            str = JS_DecompileFunction(cx, fun, JS_DONT_PRETTY_PRINT);
            JSAutoByteString bytes;
            if (!str || !bytes.encode(cx, str))
                ReportException(cx);
            Sprint(sp, " function %u (%s)", index, !!bytes ? bytes.ptr() : "N/A");
            break;
          }
          case SRC_SWITCH:
            Sprint(sp, " length %u", uintN(js_GetSrcNoteOffset(sn, 0)));
            caseOff = (uintN) js_GetSrcNoteOffset(sn, 1);
            if (caseOff)
                Sprint(sp, " first case offset %u", caseOff);
            UpdateSwitchTableBounds(cx, script, offset,
                                    &switchTableStart, &switchTableEnd);
            break;
          case SRC_CATCH:
            delta = (uintN) js_GetSrcNoteOffset(sn, 0);
            if (delta) {
                if (script->main[offset] == JSOP_LEAVEBLOCK)
                    Sprint(sp, " stack depth %u", delta);
                else
                    Sprint(sp, " guard delta %u", delta);
            }
            break;
          default:;
        }
        Sprint(sp, "\n");
    }
}

static JSBool
Notes(JSContext *cx, uintN argc, jsval *vp)
{
    uintN i;
    JSScript *script;

    void *mark = JS_ARENA_MARK(&cx->tempPool);
    Sprinter sprinter;
    INIT_SPRINTER(cx, &sprinter, &cx->tempPool, 0);

    jsval *argv = JS_ARGV(cx, vp);
    for (i = 0; i < argc; i++) {
        script = ValueToScript(cx, argv[i]);
        if (!script)
            continue;

        SrcNotes(cx, script, &sprinter);
    }

    JSString *str = JS_NewStringCopyZ(cx, sprinter.base);
    JS_ARENA_RELEASE(&cx->tempPool, mark);
    if (!str)
        return JS_FALSE;
    JS_SET_RVAL(cx, vp, STRING_TO_JSVAL(str));
    return JS_TRUE;
}

JS_STATIC_ASSERT(JSTRY_CATCH == 0);
JS_STATIC_ASSERT(JSTRY_FINALLY == 1);
JS_STATIC_ASSERT(JSTRY_ITER == 2);

static const char* const TryNoteNames[] = { "catch", "finally", "iter" };

static JSBool
TryNotes(JSContext *cx, JSScript *script, Sprinter *sp)
{
    JSTryNote *tn, *tnlimit;

    if (!JSScript::isValidOffset(script->trynotesOffset))
        return JS_TRUE;

    tn = script->trynotes()->vector;
    tnlimit = tn + script->trynotes()->length;
    Sprint(sp, "\nException table:\nkind      stack    start      end\n");
    do {
        JS_ASSERT(tn->kind < JS_ARRAY_LENGTH(TryNoteNames));
        Sprint(sp, " %-7s %6u %8u %8u\n",
               TryNoteNames[tn->kind], tn->stackDepth,
               tn->start, tn->start + tn->length);
    } while (++tn != tnlimit);
    return JS_TRUE;
}

static bool
DisassembleValue(JSContext *cx, jsval v, bool lines, bool recursive, Sprinter *sp)
{
    JSScript *script = ValueToScript(cx, v);
    if (!script)
        return false;
    if (VALUE_IS_FUNCTION(cx, v)) {
        JSFunction *fun = JS_ValueToFunction(cx, v);
        if (fun && (fun->flags & ~7U)) {
            uint16 flags = fun->flags;
            Sprint(sp, "flags:");

#define SHOW_FLAG(flag) if (flags & JSFUN_##flag) Sprint(sp, " " #flag);

            SHOW_FLAG(LAMBDA);
            SHOW_FLAG(HEAVYWEIGHT);
            SHOW_FLAG(EXPR_CLOSURE);
            SHOW_FLAG(TRCINFO);

#undef SHOW_FLAG

            if (FUN_INTERPRETED(fun)) {
                if (FUN_NULL_CLOSURE(fun))
                    Sprint(sp, " NULL_CLOSURE");
                else if (FUN_FLAT_CLOSURE(fun))
                    Sprint(sp, " FLAT_CLOSURE");

                JSScript *script = fun->script();
                if (script->bindings.hasUpvars()) {
                    Sprint(sp, "\nupvars: {\n");

                    void *mark = JS_ARENA_MARK(&cx->tempPool);
                    jsuword *localNames = script->bindings.getLocalNameArray(cx, &cx->tempPool);
                    if (!localNames)
                        return false;

                    JSUpvarArray *uva = script->upvars();
                    uintN upvar_base = script->bindings.countArgsAndVars();

                    for (uint32 i = 0, n = uva->length; i < n; i++) {
                        JSAtom *atom = JS_LOCAL_NAME_TO_ATOM(localNames[upvar_base + i]);
                        UpvarCookie cookie = uva->vector[i];
                        JSAutoByteString printable;
                        if (js_AtomToPrintableString(cx, atom, &printable)) {
                            Sprint(sp, "  %s: {skip:%u, slot:%u},\n",
                                   printable.ptr(), cookie.level(), cookie.slot());
                        }
                    }

                    JS_ARENA_RELEASE(&cx->tempPool, mark);
                    Sprint(sp, "}");
                }
            }
            Sprint(sp, "\n");
        }
    }

    if (!js_Disassemble(cx, script, lines, sp))
        return false;
    SrcNotes(cx, script, sp);
    TryNotes(cx, script, sp);

    if (recursive && JSScript::isValidOffset(script->objectsOffset)) {
        JSObjectArray *objects = script->objects();
        for (uintN i = 0; i != objects->length; ++i) {
            JSObject *obj = objects->vector[i];
            if (obj->isFunction()) {
                Sprint(sp, "\n");
                if (!DisassembleValue(cx, OBJECT_TO_JSVAL(obj), lines, recursive, sp))
                    return false;
            }
        }
    }
    return true;
}

static JSBool
DisassembleToString(JSContext *cx, uintN argc, jsval *vp)
{
    jsval *argv = JS_ARGV(cx, vp);

    /* Read options off early arguments */
    bool lines = false, recursive = false;
    while (argc > 0 && JSVAL_IS_STRING(argv[0])) {
        JSString *str = JSVAL_TO_STRING(argv[0]);
        JSFlatString *flatStr = JS_FlattenString(cx, str);
        if (!flatStr)
            return JS_FALSE;
        lines |= !!JS_FlatStringEqualsAscii(flatStr, "-l");
        recursive |= !!JS_FlatStringEqualsAscii(flatStr, "-r");
        if (!lines && !recursive)
            break;
        argv++, argc--;
    }

    void *mark = JS_ARENA_MARK(&cx->tempPool);
    Sprinter sprinter;
    INIT_SPRINTER(cx, &sprinter, &cx->tempPool, 0);
    Sprinter *sp = &sprinter;

    bool ok = true;
    if (argc == 0) {
        /* Without arguments, disassemble the current script. */
        if (JSStackFrame *frame = JS_GetScriptedCaller(cx, NULL)) {
            JSScript *script = JS_GetFrameScript(cx, frame);
            if (js_Disassemble(cx, script, lines, sp)) {
                SrcNotes(cx, script, sp);
                TryNotes(cx, script, sp);
            } else {
                ok = false;
            }
        }
    } else {
        for (uintN i = 0; i < argc; i++)
            ok = ok && DisassembleValue(cx, argv[i], lines, recursive, sp);
    }

    JSString *str = ok ? JS_NewStringCopyZ(cx, sprinter.base) : NULL;
    JS_ARENA_RELEASE(&cx->tempPool, mark);
    if (!str)
        return false;
    JS_SET_RVAL(cx, vp, STRING_TO_JSVAL(str));
    return true;
}

static JSBool
Disassemble(JSContext *cx, uintN argc, jsval *vp)
{
    jsval *argv = JS_ARGV(cx, vp);

    /* Read options off early arguments */
    bool lines = false, recursive = false;
    while (argc > 0 && JSVAL_IS_STRING(argv[0])) {
        JSString *str = JSVAL_TO_STRING(argv[0]);
        JSFlatString *flatStr = JS_FlattenString(cx, str);
        if (!flatStr)
            return JS_FALSE;
        lines |= !!JS_FlatStringEqualsAscii(flatStr, "-l");
        recursive |= !!JS_FlatStringEqualsAscii(flatStr, "-r");
        if (!lines && !recursive)
            break;
        argv++, argc--;
    }

    void *mark = JS_ARENA_MARK(&cx->tempPool);
    Sprinter sprinter;
    INIT_SPRINTER(cx, &sprinter, &cx->tempPool, 0);
    Sprinter *sp = &sprinter;

    bool ok = true;
    if (argc == 0) {
        /* Without arguments, disassemble the current script. */
        if (JSStackFrame *frame = JS_GetScriptedCaller(cx, NULL)) {
            JSScript *script = JS_GetFrameScript(cx, frame);
            if (js_Disassemble(cx, script, lines, sp)) {
                SrcNotes(cx, script, sp);
                TryNotes(cx, script, sp);
            } else {
                ok = false;
            }
        }
    } else {
        for (uintN i = 0; i < argc; i++)
            ok = ok && DisassembleValue(cx, argv[i], lines, recursive, sp);
    }

    if (ok)
        fprintf(stdout, "%s\n", sprinter.base);
    JS_ARENA_RELEASE(&cx->tempPool, mark);
    JS_SET_RVAL(cx, vp, JSVAL_VOID);
    return ok;
}

static JSBool
DisassFile(JSContext *cx, uintN argc, jsval *vp)
{
    jsval *argv = JS_ARGV(cx, vp);

    if (!argc) {
        JS_SET_RVAL(cx, vp, JSVAL_VOID);
        return JS_TRUE;
    }

    /* Support extra options at the start, just like Dissassemble. */
    uintN _argc = argc;
    argv += argc-1;
    argc = 1;

    JSObject *thisobj = JS_THIS_OBJECT(cx, vp);
    if (!thisobj)
        return JS_FALSE;

    JSString *str = JS_ValueToString(cx, argv[0]);
    if (!str)
        return JS_FALSE;
    JSAutoByteString filename(cx, str);
    if (!filename)
        return JS_FALSE;

    uint32 oldopts = JS_GetOptions(cx);
    JS_SetOptions(cx, oldopts | JSOPTION_COMPILE_N_GO | JSOPTION_NO_SCRIPT_RVAL);
    JSObject *scriptObj = JS_CompileFile(cx, thisobj, filename.ptr());
    JS_SetOptions(cx, oldopts);
    if (!scriptObj)
        return false;

    argv[0] = OBJECT_TO_JSVAL(scriptObj);
    JSBool ok = Disassemble(cx, _argc, vp); /* gross, but works! */
    JS_SET_RVAL(cx, vp, JSVAL_VOID);
    return ok;
}

static JSBool
DisassWithSrc(JSContext *cx, uintN argc, jsval *vp)
{
#define LINE_BUF_LEN 512
    uintN i, len, line1, line2, bupline;
    JSScript *script;
    FILE *file;
    char linebuf[LINE_BUF_LEN];
    jsbytecode *pc, *end;
    JSBool ok;
    static char sep[] = ";-------------------------";

    ok = JS_TRUE;
    jsval *argv = JS_ARGV(cx, vp);
    for (i = 0; ok && i < argc; i++) {
        script = ValueToScript(cx, argv[i]);
        if (!script)
           return JS_FALSE;

        if (!script->filename) {
            JS_ReportErrorNumber(cx, my_GetErrorMessage, NULL,
                                 JSSMSG_FILE_SCRIPTS_ONLY);
            return JS_FALSE;
        }

        file = fopen(script->filename, "r");
        if (!file) {
            JS_ReportErrorNumber(cx, my_GetErrorMessage, NULL,
                                 JSSMSG_CANT_OPEN, script->filename,
                                 strerror(errno));
            return JS_FALSE;
        }

        pc = script->code;
        end = pc + script->length;

        void *mark = JS_ARENA_MARK(&cx->tempPool);
        Sprinter sprinter;
        Sprinter *sp = &sprinter;
        INIT_SPRINTER(cx, sp, &cx->tempPool, 0);

        /* burn the leading lines */
        line2 = JS_PCToLineNumber(cx, script, pc);
        for (line1 = 0; line1 < line2 - 1; line1++) {
            char *tmp = fgets(linebuf, LINE_BUF_LEN, file);
            if (!tmp) {
                JS_ReportError(cx, "failed to read %s fully",
                               script->filename);
                ok = JS_FALSE;
                goto bail;
            }
        }

        bupline = 0;
        while (pc < end) {
            line2 = JS_PCToLineNumber(cx, script, pc);

            if (line2 < line1) {
                if (bupline != line2) {
                    bupline = line2;
                    Sprint(sp, "%s %3u: BACKUP\n", sep, line2);
                }
            } else {
                if (bupline && line1 == line2)
                    Sprint(sp, "%s %3u: RESTORE\n", sep, line2);
                bupline = 0;
                while (line1 < line2) {
                    if (!fgets(linebuf, LINE_BUF_LEN, file)) {
                        JS_ReportErrorNumber(cx, my_GetErrorMessage, NULL,
                                             JSSMSG_UNEXPECTED_EOF,
                                             script->filename);
                        ok = JS_FALSE;
                        goto bail;
                    }
                    line1++;
                    Sprint(sp, "%s %3u: %s", sep, line1, linebuf);
                }
            }

            len = js_Disassemble1(cx, script, pc, pc - script->code, JS_TRUE, sp);
            if (!len) {
                ok = JS_FALSE;
                goto bail;
            }
            pc += len;
        }

      bail:
        JS_ARENA_RELEASE(&cx->tempPool, mark);
        fclose(file);
    }
    JS_SET_RVAL(cx, vp, JSVAL_VOID);
    return ok;
#undef LINE_BUF_LEN
}

static JSBool
Tracing(JSContext *cx, uintN argc, jsval *vp)
{
    FILE *file;

    if (argc == 0) {
        *vp = BOOLEAN_TO_JSVAL(cx->logfp != 0);
        return JS_TRUE;
    }

    jsval *argv = JS_ARGV(cx, vp);
    switch (JS_TypeOfValue(cx, argv[0])) {
      case JSTYPE_NUMBER:
      case JSTYPE_BOOLEAN: {
        JSBool bval;
        JS_ValueToBoolean(cx, argv[0], &bval);
        file = bval ? stderr : NULL;
        break;
      }
      case JSTYPE_STRING: {
        JSAutoByteString name(cx, JSVAL_TO_STRING(argv[0]));
        if (!name)
            return JS_FALSE;
        file = fopen(name.ptr(), "w");
        if (!file) {
            JS_ReportError(cx, "tracing: couldn't open output file %s: %s",
                           name.ptr(), strerror(errno));
            return JS_FALSE;
        }
        break;
      }
      default:
          goto bad_argument;
    }
    if (cx->logfp && cx->logfp != stderr)
        fclose((FILE *)cx->logfp);
    cx->logfp = file;
    cx->logPrevPc = NULL;
    JS_SET_RVAL(cx, vp, JSVAL_VOID);
    return JS_TRUE;

 bad_argument:
    JSString *str = JS_ValueToString(cx, argv[0]);
    if (!str)
        return JS_FALSE;
    JSAutoByteString bytes(cx, str);
    if (!bytes)
        return JS_FALSE;
    JS_ReportError(cx, "tracing: illegal argument %s", bytes.ptr());
    return JS_FALSE;
}

static void
DumpScope(JSContext *cx, JSObject *obj, FILE *fp)
{
    uintN i = 0;
    for (JSScopeProperty *sprop = NULL; JS_PropertyIterator(obj, &sprop);) {
        fprintf(fp, "%3u %p ", i++, (void *) sprop);
        ((Shape *) sprop)->dump(cx, fp);
    }
}

static JSBool
DumpStats(JSContext *cx, uintN argc, jsval *vp)
{
    uintN i;
    JSString *str;
    jsid id;
    JSObject *obj2;
    JSProperty *prop;
    Value value;

    jsval *argv = JS_ARGV(cx, vp);
    for (i = 0; i < argc; i++) {
        str = JS_ValueToString(cx, argv[i]);
        if (!str)
            return JS_FALSE;
        argv[i] = STRING_TO_JSVAL(str);
        JSFlatString *flatStr = JS_FlattenString(cx, str);
        if (!flatStr)
            return JS_FALSE;
        if (JS_FlatStringEqualsAscii(flatStr, "arena")) {
#ifdef JS_ARENAMETER
            JS_DumpArenaStats(stdout);
#endif
        } else if (JS_FlatStringEqualsAscii(flatStr, "atom")) {
            js_DumpAtoms(cx, gOutFile);
        } else if (JS_FlatStringEqualsAscii(flatStr, "global")) {
            DumpScope(cx, cx->globalObject, stdout);
        } else {
            if (!JS_ValueToId(cx, STRING_TO_JSVAL(str), &id))
                return JS_FALSE;
            JSObject *obj;
            if (!js_FindProperty(cx, id, &obj, &obj2, &prop))
                return JS_FALSE;
            if (prop) {
                if (!obj->getProperty(cx, id, &value))
                    return JS_FALSE;
            }
            if (!prop || !value.isObjectOrNull()) {
                fputs("js: invalid stats argument ", gErrFile);
                JS_FileEscapedString(gErrFile, str, 0);
                putc('\n', gErrFile);
                continue;
            }
            obj = value.toObjectOrNull();
            if (obj)
                DumpScope(cx, obj, stdout);
        }
    }
    JS_SET_RVAL(cx, vp, JSVAL_VOID);
    return JS_TRUE;
}

static JSBool
DumpHeap(JSContext *cx, uintN argc, jsval *vp)
{
    jsval v;
    void* startThing;
    uint32 startTraceKind;
    const char *badTraceArg;
    void *thingToFind;
    size_t maxDepth;
    void *thingToIgnore;
    FILE *dumpFile;
    JSBool ok;

    const char *fileName = NULL;
    JSAutoByteString fileNameBytes;
    if (argc > 0) {
        v = JS_ARGV(cx, vp)[0];
        if (!JSVAL_IS_NULL(v)) {
            JSString *str;

            str = JS_ValueToString(cx, v);
            if (!str)
                return JS_FALSE;
            JS_ARGV(cx, vp)[0] = STRING_TO_JSVAL(str);
            if (!fileNameBytes.encode(cx, str))
                return JS_FALSE;
            fileName = fileNameBytes.ptr();
        }
    }

    startThing = NULL;
    startTraceKind = 0;
    if (argc > 1) {
        v = JS_ARGV(cx, vp)[1];
        if (JSVAL_IS_TRACEABLE(v)) {
            startThing = JSVAL_TO_TRACEABLE(v);
            startTraceKind = JSVAL_TRACE_KIND(v);
        } else if (!JSVAL_IS_NULL(v)) {
            badTraceArg = "start";
            goto not_traceable_arg;
        }
    }

    thingToFind = NULL;
    if (argc > 2) {
        v = JS_ARGV(cx, vp)[2];
        if (JSVAL_IS_TRACEABLE(v)) {
            thingToFind = JSVAL_TO_TRACEABLE(v);
        } else if (!JSVAL_IS_NULL(v)) {
            badTraceArg = "toFind";
            goto not_traceable_arg;
        }
    }

    maxDepth = (size_t)-1;
    if (argc > 3) {
        v = JS_ARGV(cx, vp)[3];
        if (!JSVAL_IS_NULL(v)) {
            uint32 depth;

            if (!JS_ValueToECMAUint32(cx, v, &depth))
                return JS_FALSE;
            maxDepth = depth;
        }
    }

    thingToIgnore = NULL;
    if (argc > 4) {
        v = JS_ARGV(cx, vp)[4];
        if (JSVAL_IS_TRACEABLE(v)) {
            thingToIgnore = JSVAL_TO_TRACEABLE(v);
        } else if (!JSVAL_IS_NULL(v)) {
            badTraceArg = "toIgnore";
            goto not_traceable_arg;
        }
    }

    if (!fileName) {
        dumpFile = stdout;
    } else {
        dumpFile = fopen(fileName, "w");
        if (!dumpFile) {
            JS_ReportError(cx, "can't open %s: %s", fileName, strerror(errno));
            return JS_FALSE;
        }
    }

    ok = JS_DumpHeap(cx, dumpFile, startThing, startTraceKind, thingToFind,
                     maxDepth, thingToIgnore);
    if (dumpFile != stdout)
        fclose(dumpFile);
    JS_SET_RVAL(cx, vp, JSVAL_VOID);
    return ok;

  not_traceable_arg:
    JS_ReportError(cx, "argument '%s' is not null or a heap-allocated thing",
                   badTraceArg);
    return JS_FALSE;
}

JSBool
DumpObject(JSContext *cx, uintN argc, jsval *vp)
{
    JSObject *arg0 = NULL;
    if (!JS_ConvertArguments(cx, argc, JS_ARGV(cx, vp), "o", &arg0))
        return JS_FALSE;

    js_DumpObject(arg0);

    JS_SET_RVAL(cx, vp, JSVAL_VOID);
    return JS_TRUE;
}

#endif /* DEBUG */

#ifdef TEST_CVTARGS
#include <ctype.h>

static const char *
EscapeWideString(jschar *w)
{
    static char enuf[80];
    static char hex[] = "0123456789abcdef";
    jschar u;
    unsigned char b, c;
    int i, j;

    if (!w)
        return "";
    for (i = j = 0; i < sizeof enuf - 1; i++, j++) {
        u = w[j];
        if (u == 0)
            break;
        b = (unsigned char)(u >> 8);
        c = (unsigned char)(u);
        if (b) {
            if (i >= sizeof enuf - 6)
                break;
            enuf[i++] = '\\';
            enuf[i++] = 'u';
            enuf[i++] = hex[b >> 4];
            enuf[i++] = hex[b & 15];
            enuf[i++] = hex[c >> 4];
            enuf[i] = hex[c & 15];
        } else if (!isprint(c)) {
            if (i >= sizeof enuf - 4)
                break;
            enuf[i++] = '\\';
            enuf[i++] = 'x';
            enuf[i++] = hex[c >> 4];
            enuf[i] = hex[c & 15];
        } else {
            enuf[i] = (char)c;
        }
    }
    enuf[i] = 0;
    return enuf;
}

#include <stdarg.h>

static JSBool
ZZ_formatter(JSContext *cx, const char *format, JSBool fromJS, jsval **vpp,
             va_list *app)
{
    jsval *vp;
    va_list ap;
    jsdouble re, im;

    printf("entering ZZ_formatter");
    vp = *vpp;
    ap = *app;
    if (fromJS) {
        if (!JS_ValueToNumber(cx, vp[0], &re))
            return JS_FALSE;
        if (!JS_ValueToNumber(cx, vp[1], &im))
            return JS_FALSE;
        *va_arg(ap, jsdouble *) = re;
        *va_arg(ap, jsdouble *) = im;
    } else {
        re = va_arg(ap, jsdouble);
        im = va_arg(ap, jsdouble);
        if (!JS_NewNumberValue(cx, re, &vp[0]))
            return JS_FALSE;
        if (!JS_NewNumberValue(cx, im, &vp[1]))
            return JS_FALSE;
    }
    *vpp = vp + 2;
    *app = ap;
    printf("leaving ZZ_formatter");
    return JS_TRUE;
}

static JSBool
ConvertArgs(JSContext *cx, uintN argc, jsval *vp)
{
    JSBool b = JS_FALSE;
    jschar c = 0;
    int32 i = 0, j = 0;
    uint32 u = 0;
    jsdouble d = 0, I = 0, re = 0, im = 0;
    JSString *str = NULL;
    jschar *w = NULL;
    JSObject *obj2 = NULL;
    JSFunction *fun = NULL;
    jsval v = JSVAL_VOID;
    JSBool ok;

    if (!JS_AddArgumentFormatter(cx, "ZZ", ZZ_formatter))
        return JS_FALSE;
    ok = JS_ConvertArguments(cx, argc, JS_ARGV(cx, vp), "b/ciujdISWofvZZ*",
                             &b, &c, &i, &u, &j, &d, &I, &str, &w, &obj2,
                             &fun, &v, &re, &im);
    JS_RemoveArgumentFormatter(cx, "ZZ");
    if (!ok)
        return JS_FALSE;
    fprintf(gOutFile,
            "b %u, c %x (%c), i %ld, u %lu, j %ld\n",
            b, c, (char)c, i, u, j);
    ToString obj2string(cx, obj2);
    ToString valueString(cx, v);
    JSAutoByteString strBytes;
    if (str)
        strBytes.encode(cx, str);
    JSString *tmpstr = JS_DecompileFunction(cx, fun, 4);
    JSAutoByteString func;
    if (!tmpstr || !func.encode(cx, tmpstr));
        ReportException(cx);
    fprintf(gOutFile,
            "d %g, I %g, S %s, W %s, obj %s, fun %s\n"
            "v %s, re %g, im %g\n",
            d, I, !!strBytes ? strBytes.ptr() : "", EscapeWideString(w),
            obj2string.getBytes(),
            fun ? (!!func ? func.ptr() : "error decompiling fun") : "",
            valueString.getBytes(), re, im);
    JS_SET_RVAL(cx, vp, JSVAL_VOID);
    return JS_TRUE;
}
#endif

static JSBool
BuildDate(JSContext *cx, uintN argc, jsval *vp)
{
    char version[20] = "\n";
#if JS_VERSION < 150
    sprintf(version, " for version %d\n", JS_VERSION);
#endif
    fprintf(gOutFile, "built on %s at %s%s", __DATE__, __TIME__, version);
    *vp = JSVAL_VOID;
    return JS_TRUE;
}

static JSBool
Clear(JSContext *cx, uintN argc, jsval *vp)
{
    JSObject *obj;
    if (argc != 0 && !JS_ValueToObject(cx, JS_ARGV(cx, vp)[0], &obj))
        return JS_FALSE;
    JS_ClearScope(cx, obj);
    JS_SET_RVAL(cx, vp, JSVAL_VOID);
    return JS_TRUE;
}

static JSBool
Intern(JSContext *cx, uintN argc, jsval *vp)
{
    JSString *str = JS_ValueToString(cx, argc == 0 ? JSVAL_VOID : vp[2]);
    if (!str)
        return false;

    size_t length;
    const jschar *chars = JS_GetStringCharsAndLength(cx, str, &length);
    if (!chars)
        return false;

    if (!JS_InternUCStringN(cx, chars, length))
        return false;

    JS_SET_RVAL(cx, vp, JSVAL_VOID);
    return true;
}

static JSBool
Clone(JSContext *cx, uintN argc, jsval *vp)
{
    JSObject *funobj, *parent, *clone;

    if (!argc)
        return JS_FALSE;

    jsval *argv = JS_ARGV(cx, vp);
    if (VALUE_IS_FUNCTION(cx, argv[0])) {
        funobj = JSVAL_TO_OBJECT(argv[0]);
    } else {
        JSFunction *fun = JS_ValueToFunction(cx, argv[0]);
        if (!fun)
            return JS_FALSE;
        funobj = JS_GetFunctionObject(fun);
    }
    if (argc > 1) {
        if (!JS_ValueToObject(cx, argv[1], &parent))
            return JS_FALSE;
    } else {
        parent = JS_GetParent(cx, funobj);
    }
    clone = JS_CloneFunctionObject(cx, funobj, parent);
    if (!clone)
        return JS_FALSE;
    *vp = OBJECT_TO_JSVAL(clone);
    return JS_TRUE;
}

static JSBool
GetPDA(JSContext *cx, uintN argc, jsval *vp)
{
    JSObject *vobj, *aobj, *pdobj;
    JSBool ok;
    JSPropertyDescArray pda;
    JSPropertyDesc *pd;
    uint32 i;
    jsval v;

    if (!JS_ValueToObject(cx, argc == 0 ? JSVAL_VOID : vp[2], &vobj))
        return JS_FALSE;
    if (!vobj) {
        *vp = JSVAL_VOID;
        return JS_TRUE;
    }

    aobj = JS_NewArrayObject(cx, 0, NULL);
    if (!aobj)
        return JS_FALSE;
    *vp = OBJECT_TO_JSVAL(aobj);

    ok = JS_GetPropertyDescArray(cx, vobj, &pda);
    if (!ok)
        return JS_FALSE;
    pd = pda.array;
    for (i = 0; i < pda.length; i++, pd++) {
        pdobj = JS_NewObject(cx, NULL, NULL, NULL);
        if (!pdobj) {
            ok = JS_FALSE;
            break;
        }

        /* Protect pdobj from GC by setting it as an element of aobj now */
        v = OBJECT_TO_JSVAL(pdobj);
        ok = JS_SetElement(cx, aobj, i, &v);
        if (!ok)
            break;

        ok = JS_SetProperty(cx, pdobj, "id", &pd->id) &&
             JS_SetProperty(cx, pdobj, "value", &pd->value) &&
             (v = INT_TO_JSVAL(pd->flags),
              JS_SetProperty(cx, pdobj, "flags", &v)) &&
             (v = INT_TO_JSVAL(pd->slot),
              JS_SetProperty(cx, pdobj, "slot", &v)) &&
             JS_SetProperty(cx, pdobj, "alias", &pd->alias);
        if (!ok)
            break;
    }
    JS_PutPropertyDescArray(cx, &pda);
    return ok;
}

static JSBool
GetSLX(JSContext *cx, uintN argc, jsval *vp)
{
    JSScript *script;

    script = ValueToScript(cx, argc == 0 ? JSVAL_VOID : vp[2]);
    if (!script)
        return JS_FALSE;
    *vp = INT_TO_JSVAL(js_GetScriptLineExtent(script));
    return JS_TRUE;
}

static JSBool
ToInt32(JSContext *cx, uintN argc, jsval *vp)
{
    int32 i;

    if (!JS_ValueToInt32(cx, argc == 0 ? JSVAL_VOID : vp[2], &i))
        return JS_FALSE;
    return JS_NewNumberValue(cx, i, vp);
}

static JSBool
StringsAreUTF8(JSContext *cx, uintN argc, jsval *vp)
{
    *vp = JS_CStringsAreUTF8() ? JSVAL_TRUE : JSVAL_FALSE;
    return JS_TRUE;
}

static JSBool
StackQuota(JSContext *cx, uintN argc, jsval *vp)
{
    uint32 n;

    if (argc == 0)
        return JS_NewNumberValue(cx, (double) gScriptStackQuota, vp);
    if (!JS_ValueToECMAUint32(cx, JS_ARGV(cx, vp)[0], &n))
        return JS_FALSE;
    gScriptStackQuota = n;
    JS_SetScriptStackQuota(cx, gScriptStackQuota);
    JS_SET_RVAL(cx, vp, JSVAL_VOID);
    return JS_TRUE;
}

static const char* badUTF8 = "...\xC0...";
static const char* bigUTF8 = "...\xFB\xBF\xBF\xBF\xBF...";
static const jschar badSurrogate[] = { 'A', 'B', 'C', 0xDEEE, 'D', 'E', 0 };

static JSBool
TestUTF8(JSContext *cx, uintN argc, jsval *vp)
{
    int32 mode = 1;
    jschar chars[20];
    size_t charsLength = 5;
    char bytes[20];
    size_t bytesLength = 20;
    if (argc && !JS_ValueToInt32(cx, *JS_ARGV(cx, vp), &mode))
        return JS_FALSE;

    /* The following throw errors if compiled with UTF-8. */
    switch (mode) {
      /* mode 1: malformed UTF-8 string. */
      case 1:
        JS_NewStringCopyZ(cx, badUTF8);
        break;
      /* mode 2: big UTF-8 character. */
      case 2:
        JS_NewStringCopyZ(cx, bigUTF8);
        break;
      /* mode 3: bad surrogate character. */
      case 3:
        JS_EncodeCharacters(cx, badSurrogate, 6, bytes, &bytesLength);
        break;
      /* mode 4: use a too small buffer. */
      case 4:
        JS_DecodeBytes(cx, "1234567890", 10, chars, &charsLength);
        break;
      default:
        JS_ReportError(cx, "invalid mode parameter");
        return JS_FALSE;
    }
    JS_SET_RVAL(cx, vp, JSVAL_VOID);
    return !JS_IsExceptionPending (cx);
}

static JSBool
ThrowError(JSContext *cx, uintN argc, jsval *vp)
{
    JS_ReportError(cx, "This is an error");
    return JS_FALSE;
}

#define LAZY_STANDARD_CLASSES

/* A class for easily testing the inner/outer object callbacks. */
typedef struct ComplexObject {
    JSBool isInner;
    JSBool frozen;
    JSObject *inner;
    JSObject *outer;
} ComplexObject;

static JSObject *
split_create_outer(JSContext *cx);

static JSObject *
split_create_inner(JSContext *cx, JSObject *outer);

static ComplexObject *
split_get_private(JSContext *cx, JSObject *obj);

static JSBool
split_addProperty(JSContext *cx, JSObject *obj, jsid id, jsval *vp)
{
    ComplexObject *cpx;

    cpx = split_get_private(cx, obj);
    if (!cpx)
        return JS_TRUE;
    if (!cpx->isInner && cpx->inner) {
        /* Make sure to define this property on the inner object. */
        return JS_DefinePropertyById(cx, cpx->inner, id, *vp, NULL, NULL, JSPROP_ENUMERATE);
    }
    return JS_TRUE;
}

static JSBool
split_getProperty(JSContext *cx, JSObject *obj, jsid id, jsval *vp)
{
    ComplexObject *cpx;

    cpx = split_get_private(cx, obj);
    if (!cpx)
        return JS_TRUE;

    if (JSID_IS_ATOM(id) && JS_FlatStringEqualsAscii(JSID_TO_FLAT_STRING(id), "isInner")) {
        *vp = BOOLEAN_TO_JSVAL(cpx->isInner);
        return JS_TRUE;
    }

    if (!cpx->isInner && cpx->inner) {
        if (JSID_IS_ATOM(id)) {
            JSString *str = JSID_TO_STRING(id);

            size_t length;
            const jschar *chars = JS_GetStringCharsAndLength(cx, str, &length);
            if (!chars)
                return false;

            return JS_GetUCProperty(cx, cpx->inner, chars, length, vp);
        }
        if (JSID_IS_INT(id))
            return JS_GetElement(cx, cpx->inner, JSID_TO_INT(id), vp);
        return JS_TRUE;
    }

    return JS_TRUE;
}

static JSBool
split_setProperty(JSContext *cx, JSObject *obj, jsid id, JSBool strict, jsval *vp)
{
    ComplexObject *cpx;

    cpx = split_get_private(cx, obj);
    if (!cpx)
        return true;
    if (!cpx->isInner && cpx->inner) {
        if (JSID_IS_ATOM(id)) {
            JSString *str = JSID_TO_STRING(id);

            size_t length;
            const jschar *chars = JS_GetStringCharsAndLength(cx, str, &length);
            if (!chars)
                return false;

            return JS_SetUCProperty(cx, cpx->inner, chars, length, vp);
        }
        if (JSID_IS_INT(id))
            return JS_SetElement(cx, cpx->inner, JSID_TO_INT(id), vp);
        return true;
    }

    return true;
}

static JSBool
split_delProperty(JSContext *cx, JSObject *obj, jsid id, jsval *vp)
{
    ComplexObject *cpx;
    jsid asId;

    cpx = split_get_private(cx, obj);
    if (!cpx)
        return JS_TRUE;
    if (!cpx->isInner && cpx->inner) {
        /* Make sure to define this property on the inner object. */
        if (!JS_ValueToId(cx, *vp, &asId))
            return JS_FALSE;
        return cpx->inner->deleteProperty(cx, asId, Valueify(vp), true);
    }
    return JS_TRUE;
}

static JSBool
split_enumerate(JSContext *cx, JSObject *obj, JSIterateOp enum_op,
                jsval *statep, jsid *idp)
{
    ComplexObject *cpx;
    JSObject *iterator;

    switch (enum_op) {
      case JSENUMERATE_INIT:
      case JSENUMERATE_INIT_ALL:
        cpx = (ComplexObject *) JS_GetPrivate(cx, obj);

        if (!cpx->isInner && cpx->inner)
            obj = cpx->inner;

        iterator = JS_NewPropertyIterator(cx, obj);
        if (!iterator)
            return JS_FALSE;

        *statep = OBJECT_TO_JSVAL(iterator);
        if (idp)
            *idp = INT_TO_JSID(0);
        break;

      case JSENUMERATE_NEXT:
        iterator = (JSObject*)JSVAL_TO_OBJECT(*statep);
        if (!JS_NextProperty(cx, iterator, idp))
            return JS_FALSE;

        if (!JSID_IS_VOID(*idp))
            break;
        /* Fall through. */

      case JSENUMERATE_DESTROY:
        /* Let GC at our iterator object. */
        *statep = JSVAL_NULL;
        break;
    }

    return JS_TRUE;
}

static JSBool
ResolveClass(JSContext *cx, JSObject *obj, jsid id, JSBool *resolved)
{
    if (!JS_ResolveStandardClass(cx, obj, id, resolved))
        return JS_FALSE;

    if (!*resolved) {
        if (JSID_IS_ATOM(id, CLASS_ATOM(cx, Reflect))) {
            if (!js_InitReflectClass(cx, obj))
                return JS_FALSE;
            *resolved = JS_TRUE;
        }
    }

    return JS_TRUE;
}

static JSBool
split_resolve(JSContext *cx, JSObject *obj, jsid id, uintN flags, JSObject **objp)
{
    ComplexObject *cpx;

    cx->addTypePropertyId(obj->getType(), id, types::TYPE_UNKNOWN);

    if (JSID_IS_ATOM(id) && JS_FlatStringEqualsAscii(JSID_TO_FLAT_STRING(id), "isInner")) {
        *objp = obj;
        return JS_DefinePropertyById(cx, obj, id, JSVAL_VOID, NULL, NULL, JSPROP_SHARED);
    }

    cpx = split_get_private(cx, obj);
    if (!cpx)
        return JS_TRUE;
    if (!cpx->isInner && cpx->inner) {
        JSProperty *prop;
        return cpx->inner->lookupProperty(cx, id, objp, &prop);
    }

#ifdef LAZY_STANDARD_CLASSES
    if (!(flags & JSRESOLVE_ASSIGNING)) {
        JSBool resolved;

        if (!ResolveClass(cx, obj, id, &resolved))
            return JS_FALSE;

        if (resolved) {
            *objp = obj;
            return JS_TRUE;
        }
    }
#endif

    /* XXX For additional realism, let's resolve some random property here. */
    return JS_TRUE;
}

static void
split_finalize(JSContext *cx, JSObject *obj)
{
    JS_free(cx, JS_GetPrivate(cx, obj));
}

static void
split_trace(JSTracer *trc, JSObject *obj)
{
    ComplexObject *cpx;

    cpx = (ComplexObject *) JS_GetPrivate(trc->context, obj);

    if (!cpx)
        return; /* The object is not fully constructed. */

    if (!cpx->isInner && cpx->inner) {
        /* Mark the inner object. */
        JS_CALL_TRACER(trc, cpx->inner, JSTRACE_OBJECT, "ComplexObject.inner");
    }

    if (cpx->isInner && cpx->outer) {
        /* Mark the inner object. */
        JS_CALL_TRACER(trc, cpx->outer, JSTRACE_OBJECT, "ComplexObject.outer");
    }
}

static JSObject *
split_outerObject(JSContext *cx, JSObject *obj)
{
    ComplexObject *cpx;

    cpx = (ComplexObject *) JS_GetPrivate(cx, obj);
    return cpx->isInner ? cpx->outer : obj;
}

static JSObject *
split_thisObject(JSContext *cx, JSObject *obj)
{
    OBJ_TO_OUTER_OBJECT(cx, obj);
    if (!obj)
        return NULL;
    return obj;
}


static JSBool
split_equality(JSContext *cx, JSObject *obj, const jsval *v, JSBool *bp);

static JSObject *
split_innerObject(JSContext *cx, JSObject *obj)
{
    ComplexObject *cpx;

    cpx = (ComplexObject *) JS_GetPrivate(cx, obj);
    if (cpx->frozen) {
        JS_ASSERT(!cpx->isInner);
        return obj;
    }
    return !cpx->isInner ? cpx->inner : obj;
}

static Class split_global_class = {
    "split_global",
    JSCLASS_NEW_RESOLVE | JSCLASS_NEW_ENUMERATE | JSCLASS_HAS_PRIVATE | JSCLASS_GLOBAL_FLAGS,
    Valueify(split_addProperty),
    Valueify(split_delProperty),
    Valueify(split_getProperty),
    Valueify(split_setProperty),
    (JSEnumerateOp)split_enumerate,
    (JSResolveOp)split_resolve,
    ConvertStub,
    split_finalize,
    NULL,           /* reserved0   */
    NULL,           /* checkAccess */
    NULL,           /* call        */
    NULL,           /* construct   */
    NULL,           /* xdrObject   */
    NULL,           /* hasInstance */
    split_trace,
    {
        Valueify(split_equality),
        split_outerObject,
        split_innerObject,
        NULL, /* iteratorObject */
        NULL, /* wrappedObject  */
    },
    {
        NULL, /* lookupProperty */
        NULL, /* defineProperty */
        NULL, /* getProperty    */
        NULL, /* setProperty    */
        NULL, /* getAttributes  */
        NULL, /* setAttributes  */
        NULL, /* deleteProperty */
        NULL, /* enumerate      */
        NULL, /* typeOf         */
        NULL, /* fix            */
        split_thisObject,
        NULL, /* clear          */
    },
};

static JSBool
split_equality(JSContext *cx, JSObject *obj, const jsval *v, JSBool *bp)
{
    *bp = JS_FALSE;
    if (JSVAL_IS_PRIMITIVE(*v))
        return JS_TRUE;

    JSObject *obj2 = JSVAL_TO_OBJECT(*v);
    if (obj2->getClass() != &split_global_class)
        return JS_TRUE;

    ComplexObject *cpx = (ComplexObject *) JS_GetPrivate(cx, obj2);
    JS_ASSERT(!cpx->isInner);

    ComplexObject *ourCpx = (ComplexObject *) JS_GetPrivate(cx, obj);
    JS_ASSERT(!ourCpx->isInner);

    *bp = (cpx == ourCpx);
    return JS_TRUE;
}

JSObject *
split_create_outer(JSContext *cx)
{
    ComplexObject *cpx;
    JSObject *obj;

    cpx = (ComplexObject *) JS_malloc(cx, sizeof *obj);
    if (!cpx)
        return NULL;
    cpx->isInner = JS_FALSE;
    cpx->frozen = JS_TRUE;
    cpx->inner = NULL;
    cpx->outer = NULL;

    obj = JS_NewGlobalObject(cx, Jsvalify(&split_global_class));
    if (!obj) {
        JS_free(cx, cpx);
        return NULL;
    }

    if (!JS_SetPrivate(cx, obj, cpx)) {
        JS_free(cx, cpx);
        return NULL;
    }

    return obj;
}

static JSObject *
split_create_inner(JSContext *cx, JSObject *outer)
{
    ComplexObject *cpx, *outercpx;
    JSObject *obj;

    JS_ASSERT(outer->getClass() == &split_global_class);

    cpx = (ComplexObject *) JS_malloc(cx, sizeof *cpx);
    if (!cpx)
        return NULL;
    cpx->isInner = JS_TRUE;
    cpx->frozen = JS_FALSE;
    cpx->inner = NULL;
    cpx->outer = outer;

    obj = JS_NewGlobalObject(cx, Jsvalify(&split_global_class));
    if (!obj || !JS_SetPrivate(cx, obj, cpx)) {
        JS_free(cx, cpx);
        return NULL;
    }

    outercpx = (ComplexObject *) JS_GetPrivate(cx, outer);
    outercpx->inner = obj;
    outercpx->frozen = JS_FALSE;

    return obj;
}

static ComplexObject *
split_get_private(JSContext *cx, JSObject *obj)
{
    do {
        if (obj->getClass() == &split_global_class)
            return (ComplexObject *) JS_GetPrivate(cx, obj);
        obj = JS_GetParent(cx, obj);
    } while (obj);

    return NULL;
}

static JSBool
sandbox_enumerate(JSContext *cx, JSObject *obj)
{
    jsval v;
    JSBool b;

    if (!JS_GetProperty(cx, obj, "lazy", &v))
        return JS_FALSE;

    JS_ValueToBoolean(cx, v, &b);
    return !b || JS_EnumerateStandardClasses(cx, obj);
}

static JSBool
sandbox_resolve(JSContext *cx, JSObject *obj, jsid id, uintN flags,
                JSObject **objp)
{
    jsval v;
    JSBool b, resolved;

    if (!JS_GetProperty(cx, obj, "lazy", &v))
        return JS_FALSE;

    JS_ValueToBoolean(cx, v, &b);
    if (b && (flags & JSRESOLVE_ASSIGNING) == 0) {
        if (!ResolveClass(cx, obj, id, &resolved))
            return JS_FALSE;
        if (resolved) {
            *objp = obj;
            return JS_TRUE;
        }
    }
    *objp = NULL;
    return JS_TRUE;
}

static JSClass sandbox_class = {
    "sandbox",
    JSCLASS_NEW_RESOLVE | JSCLASS_GLOBAL_FLAGS,
    JS_PropertyStub,   JS_PropertyStub,
    JS_PropertyStub,   JS_StrictPropertyStub,
    sandbox_enumerate, (JSResolveOp)sandbox_resolve,
    JS_ConvertStub,    NULL,
    JSCLASS_NO_OPTIONAL_MEMBERS
};

static JSObject *
NewSandbox(JSContext *cx, bool lazy, bool split)
{
    JSObject *obj = JS_NewCompartmentAndGlobalObject(cx, &sandbox_class, NULL);
    if (!obj)
        return NULL;

    {
        JSAutoEnterCompartment ac;
        if (!ac.enter(cx, obj))
            return NULL;

        if (split) {
            obj = split_setup(cx, JS_TRUE);
            if (!obj)
                return NULL;
        }
        if (!lazy && !JS_InitStandardClasses(cx, obj))
            return NULL;

        AutoValueRooter root(cx, BooleanValue(lazy));
        if (!JS_SetProperty(cx, obj, "lazy", root.jsval_addr()))
            return NULL;

        if (split)
            obj = split_outerObject(cx, obj);
    }

    AutoObjectRooter objroot(cx, obj);
    if (!cx->compartment->wrap(cx, objroot.addr()))
        return NULL;
    return objroot.object();
}

static JSBool
EvalInContext(JSContext *cx, uintN argc, jsval *vp)
{
    JSString *str;
    JSObject *sobj = NULL;
    if (!JS_ConvertArguments(cx, argc, JS_ARGV(cx, vp), "S / o", &str, &sobj))
        return false;

    size_t srclen;
    const jschar *src = JS_GetStringCharsAndLength(cx, str, &srclen);
    if (!src)
        return false;

    bool split = false, lazy = false;
    if (srclen == 4) {
        if (src[0] == 'l' && src[1] == 'a' && src[2] == 'z' && src[3] == 'y') {
            lazy = true;
            srclen = 0;
        }
    } else if (srclen == 5) {
        if (src[0] == 's' && src[1] == 'p' && src[2] == 'l' && src[3] == 'i' && src[4] == 't') {
            split = lazy = true;
            srclen = 0;
        }
    }

    if (!sobj) {
        sobj = NewSandbox(cx, lazy, split);
        if (!sobj)
            return false;
    }

    *vp = OBJECT_TO_JSVAL(sobj);
    if (srclen == 0)
        return true;

    JSStackFrame *fp = JS_GetScriptedCaller(cx, NULL);
    {
        JSAutoEnterCompartment ac;
        uintN flags;
        JSObject *unwrapped = sobj->unwrap(&flags);
        if (flags & JSWrapper::CROSS_COMPARTMENT) {
            sobj = unwrapped;
            if (!ac.enter(cx, sobj))
                return false;
        }

        OBJ_TO_INNER_OBJECT(cx, sobj);
        if (!sobj)
            return false;
        if (!(sobj->getClass()->flags & JSCLASS_IS_GLOBAL)) {
            JS_ReportError(cx, "Invalid scope argument to evalcx");
            return false;
        }
        if (!JS_EvaluateUCScript(cx, sobj, src, srclen,
                                 fp->script()->filename,
                                 JS_PCToLineNumber(cx, fp->script(), fp->pc(cx)),
                                 vp)) {
            return false;
        }
    }
    return cx->compartment->wrap(cx, Valueify(vp));
}

static JSBool
EvalInFrame(JSContext *cx, uintN argc, jsval *vp)
{
    jsval *argv = JS_ARGV(cx, vp);
    if (argc < 2 ||
        !JSVAL_IS_INT(argv[0]) ||
        !JSVAL_IS_STRING(argv[1])) {
        JS_ReportError(cx, "Invalid arguments to evalInFrame");
        return JS_FALSE;
    }

    uint32 upCount = JSVAL_TO_INT(argv[0]);
    JSString *str = JSVAL_TO_STRING(argv[1]);

    bool saveCurrent = (argc >= 3 && JSVAL_IS_BOOLEAN(argv[2]))
                        ? !!(JSVAL_TO_BOOLEAN(argv[2]))
                        : false;

    JS_ASSERT(cx->hasfp());

    FrameRegsIter fi(cx);
    for (uint32 i = 0; i < upCount; ++i, ++fi) {
        if (!fi.fp()->prev())
            break;
    }

    JSStackFrame *const fp = fi.fp();
    if (!JS_IsScriptFrame(cx, fp)) {
        JS_ReportError(cx, "cannot eval in non-script frame");
        return JS_FALSE;
    }

    JSStackFrame *oldfp = NULL;
    if (saveCurrent)
        oldfp = JS_SaveFrameChain(cx);

    size_t length;
    const jschar *chars = JS_GetStringCharsAndLength(cx, str, &length);
    if (!chars)
        return JS_FALSE;

    JSBool ok = JS_EvaluateUCInStackFrame(cx, fp, chars, length,
                                          fp->script()->filename,
                                          JS_PCToLineNumber(cx, fp->script(),
                                                            fi.pc()),
                                          vp);

    if (saveCurrent)
        JS_RestoreFrameChain(cx, oldfp);

    return ok;
}

static JSBool
ShapeOf(JSContext *cx, uintN argc, jsval *vp)
{
    jsval v;
    if (argc < 1 || !JSVAL_IS_OBJECT(v = JS_ARGV(cx, vp)[0])) {
        JS_ReportError(cx, "shapeOf: object expected");
        return JS_FALSE;
    }
    JSObject *obj = JSVAL_TO_OBJECT(v);
    if (!obj) {
        *vp = JSVAL_ZERO;
        return JS_TRUE;
    }
    if (!obj->isNative()) {
        *vp = INT_TO_JSVAL(-1);
        return JS_TRUE;
    }
    return JS_NewNumberValue(cx, obj->shape(), vp);
}

/*
 * If referent has an own property named id, copy that property to obj[id].
 * Since obj is native, this isn't totally transparent; properties of a
 * non-native referent may be simplified to data properties.
 */
static JSBool
CopyProperty(JSContext *cx, JSObject *obj, JSObject *referent, jsid id,
             uintN lookupFlags, JSObject **objp)
{
    JSProperty *prop;
    PropertyDescriptor desc;
    uintN propFlags = 0;
    JSObject *obj2;

    *objp = NULL;
    if (referent->isNative()) {
        if (js_LookupPropertyWithFlags(cx, referent, id, lookupFlags, &obj2, &prop) < 0)
            return false;
        if (obj2 != referent)
            return true;

        const Shape *shape = (Shape *) prop;
        if (shape->isMethod()) {
            shape = referent->methodReadBarrier(cx, *shape, &desc.value);
            if (!shape)
                return false;
        } else if (shape->hasSlot()) {
            desc.value = referent->nativeGetSlot(shape->slot);
        } else {
            desc.value.setUndefined();
        }

        desc.attrs = shape->attributes();
        desc.getter = shape->getter();
        if (!desc.getter && !(desc.attrs & JSPROP_GETTER))
            desc.getter = PropertyStub;
        desc.setter = shape->setter();
        if (!desc.setter && !(desc.attrs & JSPROP_SETTER))
            desc.setter = StrictPropertyStub;
        desc.shortid = shape->shortid;
        propFlags = shape->getFlags();
   } else if (referent->isProxy()) {
        PropertyDescriptor desc;
        if (!JSProxy::getOwnPropertyDescriptor(cx, referent, id, false, &desc))
            return false;
        if (!desc.obj)
            return true;
    } else {
        if (!referent->lookupProperty(cx, id, objp, &prop))
            return false;
        if (*objp != referent)
            return true;
        if (!referent->getProperty(cx, id, &desc.value) ||
            !referent->getAttributes(cx, id, &desc.attrs)) {
            return false;
        }
        desc.attrs &= JSPROP_ENUMERATE | JSPROP_READONLY | JSPROP_PERMANENT;
        desc.getter = PropertyStub;
        desc.setter = StrictPropertyStub;
        desc.shortid = 0;
    }

    *objp = obj;
    return js_DefineNativeProperty(cx, obj, id, desc.value,
                                   desc.getter, desc.setter, desc.attrs, propFlags,
                                   desc.shortid, &prop);
}

static JSBool
resolver_resolve(JSContext *cx, JSObject *obj, jsid id, uintN flags, JSObject **objp)
{
    jsval v;
    JS_ALWAYS_TRUE(JS_GetReservedSlot(cx, obj, 0, &v));
    return CopyProperty(cx, obj, JSVAL_TO_OBJECT(v), id, flags, objp);
}

static JSBool
resolver_enumerate(JSContext *cx, JSObject *obj)
{
    jsval v;
    JS_ALWAYS_TRUE(JS_GetReservedSlot(cx, obj, 0, &v));
    JSObject *referent = JSVAL_TO_OBJECT(v);

    AutoIdArray ida(cx, JS_Enumerate(cx, referent));
    bool ok = !!ida;
    JSObject *ignore;
    for (size_t i = 0; ok && i < ida.length(); i++)
        ok = CopyProperty(cx, obj, referent, ida[i], JSRESOLVE_QUALIFIED, &ignore);
    return ok;
}

static JSClass resolver_class = {
    "resolver",
    JSCLASS_NEW_RESOLVE | JSCLASS_HAS_RESERVED_SLOTS(1),
    JS_PropertyStub,   JS_PropertyStub,
    JS_PropertyStub,   JS_StrictPropertyStub,
    resolver_enumerate, (JSResolveOp)resolver_resolve,
    JS_ConvertStub,    NULL,
    JSCLASS_NO_OPTIONAL_MEMBERS
};


static JSBool
Resolver(JSContext *cx, uintN argc, jsval *vp)
{
    JSObject *referent, *proto = NULL;
    if (!JS_ConvertArguments(cx, argc, JS_ARGV(cx, vp), "o/o", &referent, &proto))
        return false;

    JSObject *result = (argc > 1
                        ? JS_NewObjectWithGivenProto
                        : JS_NewObject)(cx, &resolver_class, proto, JS_GetParent(cx, referent));
    if (!result)
        return false;

    JS_ALWAYS_TRUE(JS_SetReservedSlot(cx, result, 0, OBJECT_TO_JSVAL(referent)));
    JS_SET_RVAL(cx, vp, OBJECT_TO_JSVAL(result));
    return true;
}

#ifdef JS_THREADSAFE

/*
 * Check that t1 comes strictly before t2. The function correctly deals with
 * PRIntervalTime wrap-around between t2 and t1 assuming that t2 and t1 stays
 * within INT32_MAX from each other. We use MAX_TIMEOUT_INTERVAL to enforce
 * this restriction.
 */
static bool
IsBefore(PRIntervalTime t1, PRIntervalTime t2)
{
    return int32(t1 - t2) < 0;
}

static JSBool
Sleep_fn(JSContext *cx, uintN argc, jsval *vp)
{
    PRIntervalTime t_ticks;

    if (argc == 0) {
        t_ticks = 0;
    } else {
        jsdouble t_secs;

        if (!JS_ValueToNumber(cx, argc == 0 ? JSVAL_VOID : vp[2], &t_secs))
            return JS_FALSE;

        /* NB: The next condition also filter out NaNs. */
        if (!(t_secs <= MAX_TIMEOUT_INTERVAL)) {
            JS_ReportError(cx, "Excessive sleep interval");
            return JS_FALSE;
        }
        t_ticks = (t_secs <= 0.0)
                  ? 0
                  : PRIntervalTime(PR_TicksPerSecond() * t_secs);
    }
    if (t_ticks == 0) {
        JS_YieldRequest(cx);
    } else {
        JSAutoSuspendRequest suspended(cx);
        PR_Lock(gWatchdogLock);
        PRIntervalTime to_wakeup = PR_IntervalNow() + t_ticks;
        for (;;) {
            PR_WaitCondVar(gSleepWakeup, t_ticks);
            if (gCanceled)
                break;
            PRIntervalTime now = PR_IntervalNow();
            if (!IsBefore(now, to_wakeup))
                break;
            t_ticks = to_wakeup - now;
        }
        PR_Unlock(gWatchdogLock);
    }
    return !gCanceled;
}

typedef struct ScatterThreadData ScatterThreadData;
typedef struct ScatterData ScatterData;

typedef enum ScatterStatus {
    SCATTER_WAIT,
    SCATTER_GO,
    SCATTER_CANCEL
} ScatterStatus;

struct ScatterData {
    ScatterThreadData   *threads;
    jsval               *results;
    PRLock              *lock;
    PRCondVar           *cvar;
    ScatterStatus       status;
};

struct ScatterThreadData {
    jsint               index;
    ScatterData         *shared;
    PRThread            *thr;
    JSContext           *cx;
    jsval               fn;
};

static void
DoScatteredWork(JSContext *cx, ScatterThreadData *td)
{
    jsval *rval = &td->shared->results[td->index];

    if (!JS_CallFunctionValue(cx, NULL, td->fn, 0, NULL, rval)) {
        *rval = JSVAL_VOID;
        JS_GetPendingException(cx, rval);
        JS_ClearPendingException(cx);
    }
}

static void
RunScatterThread(void *arg)
{
    int stackDummy;
    ScatterThreadData *td;
    ScatterStatus st;
    JSContext *cx;

    if (PR_FAILURE == PR_SetThreadPrivate(gStackBaseThreadIndex, &stackDummy))
        return;

    td = (ScatterThreadData *)arg;
    cx = td->cx;

    /* Wait for our signal. */
    PR_Lock(td->shared->lock);
    while ((st = td->shared->status) == SCATTER_WAIT)
        PR_WaitCondVar(td->shared->cvar, PR_INTERVAL_NO_TIMEOUT);
    PR_Unlock(td->shared->lock);

    if (st == SCATTER_CANCEL)
        return;

    /* We are good to go. */
    JS_SetContextThread(cx);
    JS_SetNativeStackQuota(cx, gMaxStackSize);
    JS_BeginRequest(cx);
    DoScatteredWork(cx, td);
    JS_EndRequest(cx);
    JS_ClearContextThread(cx);
}

/*
 * scatter(fnArray) - Call each function in `fnArray` without arguments, each
 * in a different thread. When all threads have finished, return an array: the
 * return values. Errors are not propagated; if any of the function calls
 * fails, the corresponding element in the results array gets the exception
 * object, if any, else (undefined).
 */
static JSBool
Scatter(JSContext *cx, uintN argc, jsval *vp)
{
    jsuint i;
    jsuint n;  /* number of threads */
    JSObject *inArr;
    JSObject *arr;
    JSObject *global;
    ScatterData sd;
    JSBool ok;

    sd.lock = NULL;
    sd.cvar = NULL;
    sd.results = NULL;
    sd.threads = NULL;
    sd.status = SCATTER_WAIT;

    if (argc == 0 || JSVAL_IS_PRIMITIVE(JS_ARGV(cx, vp)[0])) {
        JS_ReportError(cx, "the first argument must be an object");
        goto fail;
    }

    inArr = JSVAL_TO_OBJECT(JS_ARGV(cx, vp)[0]);
    ok = JS_GetArrayLength(cx, inArr, &n);
    if (!ok)
        goto out;
    if (n == 0)
        goto success;

    sd.lock = PR_NewLock();
    if (!sd.lock)
        goto fail;

    sd.cvar = PR_NewCondVar(sd.lock);
    if (!sd.cvar)
        goto fail;

    sd.results = (jsval *) malloc(n * sizeof(jsval));
    if (!sd.results)
        goto fail;
    for (i = 0; i < n; i++) {
        sd.results[i] = JSVAL_VOID;
        ok = JS_AddValueRoot(cx, &sd.results[i]);
        if (!ok) {
            while (i-- > 0)
                JS_RemoveValueRoot(cx, &sd.results[i]);
            free(sd.results);
            sd.results = NULL;
            goto fail;
        }
    }

    sd.threads = (ScatterThreadData *) malloc(n * sizeof(ScatterThreadData));
    if (!sd.threads)
        goto fail;
    for (i = 0; i < n; i++) {
        sd.threads[i].index = i;
        sd.threads[i].shared = &sd;
        sd.threads[i].thr = NULL;
        sd.threads[i].cx = NULL;
        sd.threads[i].fn = JSVAL_NULL;

        ok = JS_AddValueRoot(cx, &sd.threads[i].fn);
        if (ok && !JS_GetElement(cx, inArr, (jsint) i, &sd.threads[i].fn)) {
            JS_RemoveValueRoot(cx, &sd.threads[i].fn);
            ok = JS_FALSE;
        }
        if (!ok) {
            while (i-- > 0)
                JS_RemoveValueRoot(cx, &sd.threads[i].fn);
            free(sd.threads);
            sd.threads = NULL;
            goto fail;
        }
    }

    global = JS_GetGlobalObject(cx);
    for (i = 1; i < n; i++) {
        JSContext *newcx = NewContext(JS_GetRuntime(cx));
        if (!newcx)
            goto fail;

        {
            JSAutoRequest req(newcx);
            JS_SetGlobalObject(newcx, global);
        }
        JS_ClearContextThread(newcx);
        sd.threads[i].cx = newcx;
    }

    for (i = 1; i < n; i++) {
        PRThread *t = PR_CreateThread(PR_USER_THREAD,
                                      RunScatterThread,
                                      &sd.threads[i],
                                      PR_PRIORITY_NORMAL,
                                      PR_GLOBAL_THREAD,
                                      PR_JOINABLE_THREAD,
                                      0);
        if (!t) {
            /* Failed to start thread. */
            PR_Lock(sd.lock);
            sd.status = SCATTER_CANCEL;
            PR_NotifyAllCondVar(sd.cvar);
            PR_Unlock(sd.lock);
            while (i-- > 1)
                PR_JoinThread(sd.threads[i].thr);
            goto fail;
        }

        sd.threads[i].thr = t;
    }
    PR_Lock(sd.lock);
    sd.status = SCATTER_GO;
    PR_NotifyAllCondVar(sd.cvar);
    PR_Unlock(sd.lock);

    DoScatteredWork(cx, &sd.threads[0]);

    {
        JSAutoSuspendRequest suspended(cx);
        for (i = 1; i < n; i++) {
            PR_JoinThread(sd.threads[i].thr);
        }
    }

success:
    arr = JS_NewArrayObject(cx, n, sd.results);
    if (!arr)
        goto fail;
    *vp = OBJECT_TO_JSVAL(arr);
    ok = JS_TRUE;

out:
    if (sd.threads) {
        JSContext *acx;

        for (i = 0; i < n; i++) {
            JS_RemoveValueRoot(cx, &sd.threads[i].fn);
            acx = sd.threads[i].cx;
            if (acx) {
                JS_SetContextThread(acx);
                DestroyContext(acx, true);
            }
        }
        free(sd.threads);
    }
    if (sd.results) {
        for (i = 0; i < n; i++)
            JS_RemoveValueRoot(cx, &sd.results[i]);
        free(sd.results);
    }
    if (sd.cvar)
        PR_DestroyCondVar(sd.cvar);
    if (sd.lock)
        PR_DestroyLock(sd.lock);

    return ok;

fail:
    ok = JS_FALSE;
    goto out;
}

static bool
InitWatchdog(JSRuntime *rt)
{
    JS_ASSERT(!gWatchdogThread);
    gWatchdogLock = PR_NewLock();
    if (gWatchdogLock) {
        gWatchdogWakeup = PR_NewCondVar(gWatchdogLock);
        if (gWatchdogWakeup) {
            gSleepWakeup = PR_NewCondVar(gWatchdogLock);
            if (gSleepWakeup)
                return true;
            PR_DestroyCondVar(gWatchdogWakeup);
        }
        PR_DestroyLock(gWatchdogLock);
    }
    return false;
}

static void
KillWatchdog()
{
    PRThread *thread;

    PR_Lock(gWatchdogLock);
    thread = gWatchdogThread;
    if (thread) {
        /*
         * The watchdog thread is running, tell it to terminate waking it up
         * if necessary.
         */
        gWatchdogThread = NULL;
        PR_NotifyCondVar(gWatchdogWakeup);
    }
    PR_Unlock(gWatchdogLock);
    if (thread)
        PR_JoinThread(thread);
    PR_DestroyCondVar(gSleepWakeup);
    PR_DestroyCondVar(gWatchdogWakeup);
    PR_DestroyLock(gWatchdogLock);
}

static void
WatchdogMain(void *arg)
{
    JSRuntime *rt = (JSRuntime *) arg;

    PR_Lock(gWatchdogLock);
    while (gWatchdogThread) {
        PRIntervalTime now = PR_IntervalNow();
         if (gWatchdogHasTimeout && !IsBefore(now, gWatchdogTimeout)) {
            /*
             * The timeout has just expired. Trigger the operation callback
             * outside the lock.
             */
            gWatchdogHasTimeout = false;
            PR_Unlock(gWatchdogLock);
            CancelExecution(rt);
            PR_Lock(gWatchdogLock);

            /* Wake up any threads doing sleep. */
            PR_NotifyAllCondVar(gSleepWakeup);
        } else {
            PRIntervalTime sleepDuration = gWatchdogHasTimeout
                                           ? gWatchdogTimeout - now
                                           : PR_INTERVAL_NO_TIMEOUT;
#ifdef DEBUG
            PRStatus status =
#endif
                PR_WaitCondVar(gWatchdogWakeup, sleepDuration);
            JS_ASSERT(status == PR_SUCCESS);
        }
    }
    PR_Unlock(gWatchdogLock);
}

static bool
ScheduleWatchdog(JSRuntime *rt, jsdouble t)
{
    if (t <= 0) {
        PR_Lock(gWatchdogLock);
        gWatchdogHasTimeout = false;
        PR_Unlock(gWatchdogLock);
        return true;
    }

    PRIntervalTime interval = PRIntervalTime(ceil(t * PR_TicksPerSecond()));
    PRIntervalTime timeout = PR_IntervalNow() + interval;
    PR_Lock(gWatchdogLock);
    if (!gWatchdogThread) {
        JS_ASSERT(!gWatchdogHasTimeout);
        gWatchdogThread = PR_CreateThread(PR_USER_THREAD,
                                          WatchdogMain,
                                          rt,
                                          PR_PRIORITY_NORMAL,
                                          PR_LOCAL_THREAD,
                                          PR_JOINABLE_THREAD,
                                          0);
        if (!gWatchdogThread) {
            PR_Unlock(gWatchdogLock);
            return false;
        }
    } else if (!gWatchdogHasTimeout || IsBefore(timeout, gWatchdogTimeout)) {
         PR_NotifyCondVar(gWatchdogWakeup);
    }
    gWatchdogHasTimeout = true;
    gWatchdogTimeout = timeout;
    PR_Unlock(gWatchdogLock);
    return true;
}

#else /* !JS_THREADSAFE */

#ifdef XP_WIN
static HANDLE gTimerHandle = 0;

VOID CALLBACK
TimerCallback(PVOID lpParameter, BOOLEAN TimerOrWaitFired)
{
    CancelExecution((JSRuntime *) lpParameter);
}

#else

static void
AlarmHandler(int sig)
{
    CancelExecution(gRuntime);
}

#endif

static bool
InitWatchdog(JSRuntime *rt)
{
    gRuntime = rt;
    return true;
}

static void
KillWatchdog()
{
    ScheduleWatchdog(gRuntime, -1);
}

static bool
ScheduleWatchdog(JSRuntime *rt, jsdouble t)
{
#ifdef XP_WIN
    if (gTimerHandle) {
        DeleteTimerQueueTimer(NULL, gTimerHandle, NULL);
        gTimerHandle = 0;
    }
    if (t > 0 &&
        !CreateTimerQueueTimer(&gTimerHandle,
                               NULL,
                               (WAITORTIMERCALLBACK)TimerCallback,
                               rt,
                               DWORD(ceil(t * 1000.0)),
                               0,
                               WT_EXECUTEINTIMERTHREAD | WT_EXECUTEONLYONCE)) {
        gTimerHandle = 0;
        return false;
    }
#else
    /* FIXME: use setitimer when available for sub-second resolution. */
    if (t <= 0) {
        alarm(0);
        signal(SIGALRM, NULL);
    } else {
        signal(SIGALRM, AlarmHandler); /* set the Alarm signal capture */
        alarm(ceil(t));
    }
#endif
    return true;
}

#endif /* !JS_THREADSAFE */

static void
CancelExecution(JSRuntime *rt)
{
    gCanceled = true;
    if (gExitCode == 0)
        gExitCode = EXITCODE_TIMEOUT;
#ifdef JS_THREADSAFE
    if (gWorkerThreadPool)
        js::workers::terminateAll(rt, gWorkerThreadPool);
#endif
    JS_TriggerAllOperationCallbacks(rt);

    static const char msg[] = "Script runs for too long, terminating.\n";
#if defined(XP_UNIX) && !defined(JS_THREADSAFE)
    /* It is not safe to call fputs from signals. */
    /* Dummy assignment avoids GCC warning on "attribute warn_unused_result" */
    ssize_t dummy = write(2, msg, sizeof(msg) - 1);
    (void)dummy;
#else
    fputs(msg, stderr);
#endif
}

static JSBool
SetTimeoutValue(JSContext *cx, jsdouble t)
{
    /* NB: The next condition also filter out NaNs. */
    if (!(t <= MAX_TIMEOUT_INTERVAL)) {
        JS_ReportError(cx, "Excessive timeout value");
        return JS_FALSE;
    }
    gTimeoutInterval = t;
    if (!ScheduleWatchdog(cx->runtime, t)) {
        JS_ReportError(cx, "Failed to create the watchdog");
        return JS_FALSE;
    }
    return JS_TRUE;
}

static JSBool
Timeout(JSContext *cx, uintN argc, jsval *vp)
{
    if (argc == 0)
        return JS_NewNumberValue(cx, gTimeoutInterval, vp);

    if (argc > 1) {
        JS_ReportError(cx, "Wrong number of arguments");
        return JS_FALSE;
    }

    jsdouble t;
    if (!JS_ValueToNumber(cx, JS_ARGV(cx, vp)[0], &t))
        return JS_FALSE;

    *vp = JSVAL_VOID;
    return SetTimeoutValue(cx, t);
}

static JSBool
Elapsed(JSContext *cx, uintN argc, jsval *vp)
{
    if (argc == 0) {
        double d = 0.0;
        JSShellContextData *data = GetContextData(cx);
        if (data)
            d = js_IntervalNow() - data->startTime;
        return JS_NewNumberValue(cx, d, vp);
    }
    JS_ReportError(cx, "Wrong number of arguments");
    return JS_FALSE;
}

static JSBool
Parent(JSContext *cx, uintN argc, jsval *vp)
{
    if (argc != 1) {
        JS_ReportError(cx, "Wrong number of arguments");
        return JS_FALSE;
    }

    jsval v = JS_ARGV(cx, vp)[0];
    if (JSVAL_IS_PRIMITIVE(v)) {
        JS_ReportError(cx, "Only objects have parents!");
        return JS_FALSE;
    }

    JSObject *parent = JS_GetParent(cx, JSVAL_TO_OBJECT(v));
    *vp = OBJECT_TO_JSVAL(parent);

    /* Outerize if necessary.  Embrace the ugliness! */
    if (parent) {
        if (JSObjectOp op = parent->getClass()->ext.outerObject)
            *vp = OBJECT_TO_JSVAL(op(cx, parent));
    }

    return JS_TRUE;
}

#ifdef XP_UNIX

#include <fcntl.h>
#include <sys/stat.h>

/*
 * Returns a JS_malloc'd string (that the caller needs to JS_free)
 * containing the directory (non-leaf) part of |from| prepended to |leaf|.
 * If |from| is empty or a leaf, MakeAbsolutePathname returns a copy of leaf.
 * Returns NULL to indicate an error.
 */
static char *
MakeAbsolutePathname(JSContext *cx, const char *from, const char *leaf)
{
    size_t dirlen;
    char *dir;
    const char *slash = NULL, *cp;

    cp = from;
    while (*cp) {
        if (*cp == '/') {
            slash = cp;
        }

        ++cp;
    }

    if (!slash) {
        /* We were given a leaf or |from| was empty. */
        return JS_strdup(cx, leaf);
    }

    /* Else, we were given a real pathname, return that + the leaf. */
    dirlen = slash - from + 1;
    dir = (char*) JS_malloc(cx, dirlen + strlen(leaf) + 1);
    if (!dir)
        return NULL;

    strncpy(dir, from, dirlen);
    strcpy(dir + dirlen, leaf); /* Note: we can't use strcat here. */

    return dir;
}

#endif // XP_UNIX

static JSBool
Compile(JSContext *cx, uintN argc, jsval *vp)
{
    if (argc < 1) {
        JS_ReportErrorNumber(cx, js_GetErrorMessage, NULL, JSMSG_MORE_ARGS_NEEDED,
                             "compile", "0", "s");
        return JS_FALSE;
    }
    jsval arg0 = JS_ARGV(cx, vp)[0];
    if (!JSVAL_IS_STRING(arg0)) {
        const char *typeName = JS_GetTypeName(cx, JS_TypeOfValue(cx, arg0));
        JS_ReportError(cx, "expected string to compile, got %s", typeName);
        return JS_FALSE;
    }

    JSString *scriptContents = JSVAL_TO_STRING(arg0);
    if (!JS_CompileUCScript(cx, NULL, JS_GetStringCharsZ(cx, scriptContents),
                            JS_GetStringLength(scriptContents), "<string>", 0)) {
        return false;
    }

    JS_SET_RVAL(cx, vp, JSVAL_VOID);
    return JS_TRUE;
}

static JSBool
Parse(JSContext *cx, uintN argc, jsval *vp)
{
    if (argc < 1) {
        JS_ReportErrorNumber(cx, js_GetErrorMessage, NULL, JSMSG_MORE_ARGS_NEEDED,
                             "compile", "0", "s");
        return JS_FALSE;
    }
    jsval arg0 = JS_ARGV(cx, vp)[0];
    if (!JSVAL_IS_STRING(arg0)) {
        const char *typeName = JS_GetTypeName(cx, JS_TypeOfValue(cx, arg0));
        JS_ReportError(cx, "expected string to parse, got %s", typeName);
        return JS_FALSE;
    }

    JSString *scriptContents = JSVAL_TO_STRING(arg0);
    js::Parser parser(cx);
    parser.init(JS_GetStringCharsZ(cx, scriptContents), JS_GetStringLength(scriptContents),
                "<string>", 0, cx->findVersion());
    if (!parser.parse(NULL))
        return JS_FALSE;
    JS_SET_RVAL(cx, vp, JSVAL_VOID);
    return JS_TRUE;
}

static JSBool
Snarf(JSContext *cx, uintN argc, jsval *vp)
{
    JSString *str;
    const char *pathname;
    JSStackFrame *fp;

    if (!argc)
        return JS_FALSE;

    str = JS_ValueToString(cx, JS_ARGV(cx, vp)[0]);
    if (!str)
        return JS_FALSE;
    JSAutoByteString filename(cx, str);
    if (!filename)
        return JS_FALSE;

    /* Get the currently executing script's name. */
    fp = JS_GetScriptedCaller(cx, NULL);
    JS_ASSERT(fp && fp->script()->filename);
#ifdef XP_UNIX
    pathname = MakeAbsolutePathname(cx, fp->script()->filename, filename.ptr());
    if (!pathname)
        return JS_FALSE;
#else
    pathname = filename.ptr();
#endif

    str = FileAsString(cx, pathname);
#ifdef XP_UNIX
    JS_free(cx, (void*)pathname);
#endif
    if (!str)
        return JS_FALSE;

    *vp = STRING_TO_JSVAL(str);
    return JS_TRUE;
}

JSBool
Wrap(JSContext *cx, uintN argc, jsval *vp)
{
    jsval v = argc > 0 ? JS_ARGV(cx, vp)[0] : JSVAL_VOID;
    if (JSVAL_IS_PRIMITIVE(v)) {
        JS_SET_RVAL(cx, vp, v);
        return true;
    }

    JSObject *obj = JSVAL_TO_OBJECT(v);
    JSObject *wrapped = JSWrapper::New(cx, obj, obj->getProto(), obj->getGlobal(),
                                       &JSWrapper::singleton);
    if (!wrapped)
        return false;

    JS_SET_RVAL(cx, vp, OBJECT_TO_JSVAL(wrapped));
    return true;
}

JSBool
Serialize(JSContext *cx, uintN argc, jsval *vp)
{
    jsval v = argc > 0 ? JS_ARGV(cx, vp)[0] : JSVAL_VOID;
    uint64 *datap;
    size_t nbytes;
    if (!JS_WriteStructuredClone(cx, v, &datap, &nbytes, NULL, NULL))
        return false;

    JSObject *arrayobj = js_CreateTypedArray(cx, TypedArray::TYPE_UINT8, nbytes);
    if (!arrayobj) {
        JS_free(cx, datap);
        return false;
    }
    TypedArray *array = TypedArray::fromJSObject(arrayobj);
    JS_ASSERT((uintptr_t(array->data) & 7) == 0);
    memcpy(array->data, datap, nbytes);
    JS_free(cx, datap);
    JS_SET_RVAL(cx, vp, OBJECT_TO_JSVAL(arrayobj));
    return true;
}

JSBool
Deserialize(JSContext *cx, uintN argc, jsval *vp)
{
    jsval v = argc > 0 ? JS_ARGV(cx, vp)[0] : JSVAL_VOID;
    JSObject *obj;
    if (JSVAL_IS_PRIMITIVE(v) || !js_IsTypedArray((obj = JSVAL_TO_OBJECT(v)))) {
        JS_ReportErrorNumber(cx, my_GetErrorMessage, NULL, JSSMSG_INVALID_ARGS, "deserialize");
        return false;
    }
    TypedArray *array = TypedArray::fromJSObject(obj);
    if ((array->byteLength & 7) != 0) {
        JS_ReportErrorNumber(cx, my_GetErrorMessage, NULL, JSSMSG_INVALID_ARGS, "deserialize");
        return false;
    }
    if ((uintptr_t(array->data) & 7) != 0) {
        JS_ReportErrorNumber(cx, my_GetErrorMessage, NULL, JSSMSG_BAD_ALIGNMENT);
        return false;
    }

    if (!JS_ReadStructuredClone(cx, (uint64 *) array->data, array->byteLength,
                                JS_STRUCTURED_CLONE_VERSION, &v, NULL, NULL)) {
        return false;
    }
    JS_SET_RVAL(cx, vp, v);
    return true;
}

JSBool
MJitStats(JSContext *cx, uintN argc, jsval *vp)
{
#ifdef JS_METHODJIT
     JS_SET_RVAL(cx, vp, INT_TO_JSVAL(cx->runtime->mjitMemoryUsed));
#else
    JS_SET_RVAL(cx, vp, JSVAL_VOID);
#endif
    return true;
}

JSBool
StringStats(JSContext *cx, uintN argc, jsval *vp)
{
    JS_SET_RVAL(cx, vp, INT_TO_JSVAL(cx->runtime->stringMemoryUsed));
    return true;
}

enum CompartmentKind { SAME_COMPARTMENT, NEW_COMPARTMENT };

static JSObject *
NewGlobalObject(JSContext *cx, CompartmentKind compartment);

JSBool
NewGlobal(JSContext *cx, uintN argc, jsval *vp)
{
    if (argc != 1 || !JSVAL_IS_STRING(JS_ARGV(cx, vp)[0])) {
        JS_ReportErrorNumber(cx, my_GetErrorMessage, NULL, JSSMSG_INVALID_ARGS, "newGlobal");
        return false;
    }

    JSString *str = JSVAL_TO_STRING(JS_ARGV(cx, vp)[0]);

    JSBool equalSame = JS_FALSE, equalNew = JS_FALSE;
    if (!JS_StringEqualsAscii(cx, str, "same-compartment", &equalSame) ||
        !JS_StringEqualsAscii(cx, str, "new-compartment", &equalNew)) {
        return false;
    }

    if (!equalSame && !equalNew) {
        JS_ReportErrorNumber(cx, my_GetErrorMessage, NULL, JSSMSG_INVALID_ARGS, "newGlobal");
        return false;
    }

    JSObject *global = NewGlobalObject(cx, equalSame ? SAME_COMPARTMENT : NEW_COMPARTMENT);
    if (!global)
        return false;

    JS_SET_RVAL(cx, vp, OBJECT_TO_JSVAL(global));
    return true;
}

static JSBool
ParseLegacyJSON(JSContext *cx, uintN argc, jsval *vp)
{
    if (argc != 1 || !JSVAL_IS_STRING(JS_ARGV(cx, vp)[0])) {
        JS_ReportErrorNumber(cx, my_GetErrorMessage, NULL, JSSMSG_INVALID_ARGS, "parseLegacyJSON");
        return false;
    }

    JSString *str = JSVAL_TO_STRING(JS_ARGV(cx, vp)[0]);

    size_t length;
    const jschar *chars = JS_GetStringCharsAndLength(cx, str, &length);
    if (!chars)
        return false;
    return js::ParseJSONWithReviver(cx, chars, length, js::NullValue(), js::Valueify(vp), LEGACY);
}

static JSFunctionSpec shell_functions[] = {
    JS_FN_TYPE("version",        Version,        0,0, JS_TypeHandlerInt),
    JS_FN_TYPE("revertVersion",  RevertVersion,  0,0, JS_TypeHandlerVoid),
    JS_FN_TYPE("options",        Options,        0,0, JS_TypeHandlerString),
    JS_FN_TYPE("load",           Load,           1,0, JS_TypeHandlerVoid),
    JS_FN_TYPE("evaluate",       Evaluate,       1,0, JS_TypeHandlerDynamic),
    JS_FN_TYPE("run",            Run,            1,0, JS_TypeHandlerFloat),
    JS_FN_TYPE("readline",       ReadLine,       0,0, JS_TypeHandlerDynamic),
    JS_FN_TYPE("print",          Print,          0,0, JS_TypeHandlerVoid),
    JS_FN_TYPE("putstr",         PutStr,         0,0, JS_TypeHandlerVoid),
    JS_FN_TYPE("dateNow",        Now,            0,0, JS_TypeHandlerFloat),
    JS_FN_TYPE("help",           Help,           0,0, JS_TypeHandlerVoid),
    JS_FN_TYPE("quit",           Quit,           0,0, JS_TypeHandlerVoid),
    JS_FN_TYPE("assertEq",       AssertEq,       2,0, JS_TypeHandlerVoid),
    JS_FN_TYPE("assertJit",      AssertJit,      0,0, JS_TypeHandlerVoid),
    JS_FN_TYPE("gc",             ::GC,           0,0, JS_TypeHandlerString),
#ifdef JS_GCMETER
    JS_FN_TYPE("gcstats",        GCStats,        0,0, JS_TypeHandlerVoid),
#endif
    JS_FN_TYPE("gcparam",        GCParameter,    2,0, JS_TypeHandlerVoid),
    JS_FN_TYPE("countHeap",      CountHeap,      0,0, JS_TypeHandlerFloat),
    JS_FN_TYPE("makeFinalizeObserver", MakeFinalizeObserver, 0,0, JS_TypeHandlerDynamic),
    JS_FN_TYPE("finalizeCount",  FinalizeCount,  0,0, JS_TypeHandlerInt),
#ifdef JS_GC_ZEAL
    JS_FN_TYPE("gczeal",         GCZeal,         1,0, JS_TypeHandlerVoid),
#endif
    JS_FN_TYPE("setDebug",       SetDebug,       1,0, JS_TypeHandlerBool),
    JS_FN_TYPE("setDebuggerHandler", SetDebuggerHandler, 1,0, JS_TypeHandlerVoid),
    JS_FN_TYPE("setThrowHook",   SetThrowHook,   1,0, JS_TypeHandlerVoid),
    JS_FN_TYPE("trap",           Trap,           3,0, JS_TypeHandlerVoid),
    JS_FN_TYPE("untrap",         Untrap,         2,0, JS_TypeHandlerVoid),
    JS_FN_TYPE("line2pc",        LineToPC,       0,0, JS_TypeHandlerInt),
    JS_FN_TYPE("pc2line",        PCToLine,       0,0, JS_TypeHandlerInt),
    JS_FN_TYPE("stackQuota",     StackQuota,     0,0, JS_TypeHandlerDynamic),
    JS_FN_TYPE("stringsAreUTF8", StringsAreUTF8, 0,0, JS_TypeHandlerBool),
    JS_FN_TYPE("testUTF8",       TestUTF8,       1,0, JS_TypeHandlerVoid),
    JS_FN_TYPE("throwError",     ThrowError,     0,0, JS_TypeHandlerVoid),
#ifdef DEBUG
    JS_FN_TYPE("disassemble",    DisassembleToString, 1,0, JS_TypeHandlerString),
    JS_FN_TYPE("dis",            Disassemble,    1,0, JS_TypeHandlerVoid),
    JS_FN_TYPE("disfile",        DisassFile,     1,0, JS_TypeHandlerVoid),
    JS_FN_TYPE("dissrc",         DisassWithSrc,  1,0, JS_TypeHandlerVoid),
    JS_FN_TYPE("dumpHeap",       DumpHeap,       0,0, JS_TypeHandlerVoid),
    JS_FN_TYPE("dumpObject",     DumpObject,     1,0, JS_TypeHandlerVoid),
    JS_FN_TYPE("notes",          Notes,          1,0, JS_TypeHandlerVoid),
    JS_FN_TYPE("tracing",        Tracing,        0,0, JS_TypeHandlerDynamic),
    JS_FN_TYPE("stats",          DumpStats,      1,0, JS_TypeHandlerVoid),
#endif
#ifdef TEST_CVTARGS
    JS_FN_TYPE("cvtargs",        ConvertArgs,    0,0, JS_TypeHandlerVoid),
#endif
    JS_FN_TYPE("build",          BuildDate,      0,0, JS_TypeHandlerVoid),
    JS_FN_TYPE("clear",          Clear,          0,0, JS_TypeHandlerVoid),
    JS_FN_TYPE("intern",         Intern,         1,0, JS_TypeHandlerVoid),
    JS_FN_TYPE("clone",          Clone,          1,0, JS_TypeHandlerDynamic),
    JS_FN_TYPE("getpda",         GetPDA,         1,0, JS_TypeHandlerDynamic),
    JS_FN_TYPE("getslx",         GetSLX,         1,0, JS_TypeHandlerInt),
    JS_FN_TYPE("toint32",        ToInt32,        1,0, JS_TypeHandlerInt),
    JS_FN_TYPE("evalcx",         EvalInContext,  1,0, JS_TypeHandlerDynamic),
    JS_FN_TYPE("evalInFrame",    EvalInFrame,    2,0, JS_TypeHandlerDynamic),
    JS_FN_TYPE("shapeOf",        ShapeOf,        1,0, JS_TypeHandlerInt),
    JS_FN_TYPE("resolver",       Resolver,       1,0, JS_TypeHandlerDynamic),
#ifdef MOZ_CALLGRIND
    JS_FN_TYPE("startCallgrind", js_StartCallgrind,  0,0, JS_TypeHandlerVoid),
    JS_FN_TYPE("stopCallgrind",  js_StopCallgrind,   0,0, JS_TypeHandlerVoid),
    JS_FN_TYPE("dumpCallgrind",  js_DumpCallgrind,   1,0, JS_TypeHandlerVoid),
#endif
#ifdef MOZ_VTUNE
    JS_FN_TYPE("startVtune",     js_StartVtune,    1,0, JS_TypeHandlerVoid),
    JS_FN_TYPE("stopVtune",      js_StopVtune,     0,0, JS_TypeHandlerVoid),
    JS_FN_TYPE("pauseVtune",     js_PauseVtune,    0,0, JS_TypeHandlerVoid),
    JS_FN_TYPE("resumeVtune",    js_ResumeVtune,   0,0, JS_TypeHandlerVoid),
#endif
#ifdef MOZ_TRACEVIS
    JS_FN_TYPE("startTraceVis",  StartTraceVisNative, 1,0, JS_TypeHandlerVoid),
    JS_FN_TYPE("stopTraceVis",   StopTraceVisNative,  0,0, JS_TypeHandlerVoid),
#endif
#ifdef DEBUG
    JS_FN_TYPE("arrayInfo",      js_ArrayInfo,   1,0, JS_TypeHandlerVoid),
#endif
#ifdef JS_THREADSAFE
    JS_FN_TYPE("sleep",          Sleep_fn,       1,0, JS_TypeHandlerVoid),
    JS_FN_TYPE("scatter",        Scatter,        1,0, JS_TypeHandlerDynamic),
#endif
    JS_FN_TYPE("snarf",          Snarf,          0,0, JS_TypeHandlerString),
    JS_FN_TYPE("read",           Snarf,          0,0, JS_TypeHandlerString),
    JS_FN_TYPE("compile",        Compile,        1,0, JS_TypeHandlerVoid),
    JS_FN_TYPE("parse",          Parse,          1,0, JS_TypeHandlerVoid),
    JS_FN_TYPE("timeout",        Timeout,        1,0, JS_TypeHandlerDynamic),
    JS_FN_TYPE("elapsed",        Elapsed,        0,0, JS_TypeHandlerFloat),
    JS_FN_TYPE("parent",         Parent,         1,0, JS_TypeHandlerDynamic),
    JS_FN_TYPE("wrap",           Wrap,           1,0, JS_TypeHandlerDynamic),
    JS_FN_TYPE("serialize",      Serialize,      1,0, JS_TypeHandlerDynamic),
    JS_FN_TYPE("deserialize",    Deserialize,    1,0, JS_TypeHandlerDynamic),
#ifdef JS_METHODJIT
    JS_FN_TYPE("mjitstats",      MJitStats,      0,0, JS_TypeHandlerDynamic),
#endif
<<<<<<< HEAD
    JS_FN_TYPE("stringstats",    StringStats,    0,0, JS_TypeHandlerDynamic),
    JS_FN_TYPE("newGlobal",      NewGlobal,      1,0, JS_TypeHandlerDynamic),
=======
    JS_FN("stringstats",    StringStats,    0,0),
    JS_FN("newGlobal",      NewGlobal,      1,0),
    JS_FN("parseLegacyJSON",ParseLegacyJSON,1,0),
>>>>>>> fae1738c
    JS_FS_END
};

static const char shell_help_header[] =
"Command                  Description\n"
"=======                  ===========\n";

static const char *const shell_help_messages[] = {
"version([number])        Get or force a script compilation version number",
"revertVersion()          Revert previously set version number",
"options([option ...])    Get or toggle JavaScript options",
"load(['foo.js' ...])     Load files named by string arguments",
"evaluate(code)           Evaluate code as though it were the contents of a file",
"run('foo.js')\n"
"  Run the file named by the first argument, returning the number of\n"
"  of milliseconds spent compiling and executing it",
"readline()               Read a single line from stdin",
"print([exp ...])         Evaluate and print expressions",
"putstr([exp])            Evaluate and print expression without newline",
"dateNow()                    Return the current time with sub-ms precision",
"help([name ...])         Display usage and help messages",
"quit()                   Quit the shell",
"assertEq(actual, expected[, msg])\n"
"  Throw if the first two arguments are not the same (both +0 or both -0,\n"
"  both NaN, or non-zero and ===)",
"assertJit()              Throw if the calling function failed to JIT",
"gc()                     Run the garbage collector",
#ifdef JS_GCMETER
"gcstats()                Print garbage collector statistics",
#endif
"gcparam(name, value)\n"
"  Wrapper for JS_SetGCParameter. The name must be either 'maxBytes' or\n"
"  'maxMallocBytes' and the value must be convertable to a positive uint32",
"countHeap([start[, kind]])\n"
"  Count the number of live GC things in the heap or things reachable from\n"
"  start when it is given and is not null. kind is either 'all' (default) to\n"
"  count all things or one of 'object', 'double', 'string', 'function',\n"
"  'qname', 'namespace', 'xml' to count only things of that kind",
"makeFinalizeObserver()\n"
"  get a special object whose finalization increases the counter returned\n"
"  by the finalizeCount function",
"finalizeCount()\n"
"  return the current value of the finalization counter that is incremented\n"
"  each time an object returned by the makeFinalizeObserver is finalized",
#ifdef JS_GC_ZEAL
"gczeal(level)            How zealous the garbage collector should be",
#endif
"setDebug(debug)          Set debug mode",
"setDebuggerHandler(f)    Set handler for debugger keyword to f",
"setThrowHook(f)          Set throw hook to f",
"trap([fun, [pc,]] exp)   Trap bytecode execution",
"untrap(fun[, pc])        Remove a trap",
"line2pc([fun,] line)     Map line number to PC",
"pc2line(fun[, pc])       Map PC to line number",
"stackQuota([number])     Query/set script stack quota",
"stringsAreUTF8()         Check if strings are UTF-8 encoded",
"testUTF8(mode)           Perform UTF-8 tests (modes are 1 to 4)",
"throwError()             Throw an error from JS_ReportError",
#ifdef DEBUG
"disassemble([fun])       Return the disassembly for the given function",
"dis([fun])               Disassemble functions into bytecodes",
"disfile('foo.js')        Disassemble script file into bytecodes\n"
"  dis and disfile take these options as preceeding string arguments\n"
"    \"-r\" (disassemble recursively)\n"
"    \"-l\" (show line numbers)",
"dissrc([fun])            Disassemble functions with source lines",
"dumpHeap([fileName[, start[, toFind[, maxDepth[, toIgnore]]]]])\n"
"  Interface to JS_DumpHeap with output sent to file",
"dumpObject()             Dump an internal representation of an object",
"notes([fun])             Show source notes for functions",
"tracing([true|false|filename]) Turn bytecode execution tracing on/off.\n"
"                         With filename, send to file.",
"stats([string ...])      Dump 'arena', 'atom', 'global' stats",
#endif
#ifdef TEST_CVTARGS
"cvtargs(arg1..., arg12)  Test argument formatter",
#endif
"build()                  Show build date and time",
"clear([obj])             Clear properties of object",
"intern(str)              Internalize str in the atom table",
"clone(fun[, scope])      Clone function object",
"getpda(obj)              Get the property descriptors for obj",
"getslx(obj)              Get script line extent",
"toint32(n)               Testing hook for JS_ValueToInt32",
"evalcx(s[, o])\n"
"  Evaluate s in optional sandbox object o\n"
"  if (s == '' && !o) return new o with eager standard classes\n"
"  if (s == 'lazy' && !o) return new o with lazy standard classes\n"
"  if (s == 'split' && !o) return new split-object o with lazy standard classes",
"evalInFrame(n,str,save)  Evaluate 'str' in the nth up frame.\n"
"                         If 'save' (default false), save the frame chain",
"shapeOf(obj)             Get the shape of obj (an implementation detail)",
"resolver(src[, proto])   Create object with resolve hook that copies properties\n"
"                         from src. If proto is omitted, use Object.prototype.",
#ifdef MOZ_CALLGRIND
"startCallgrind()         Start callgrind instrumentation",
"stopCallgrind()          Stop callgrind instrumentation",
"dumpCallgrind([name])    Dump callgrind counters",
#endif
#ifdef MOZ_VTUNE
"startVtune([filename])   Start vtune instrumentation",
"stopVtune()              Stop vtune instrumentation",
"pauseVtune()             Pause vtune collection",
"resumeVtune()            Resume vtune collection",
#endif
#ifdef MOZ_TRACEVIS
"startTraceVis(filename)  Start TraceVis recording (stops any current recording)",
"stopTraceVis()           Stop TraceVis recording",
#endif
#ifdef DEBUG
"arrayInfo(a1, a2, ...)   Report statistics about arrays",
#endif
#ifdef JS_THREADSAFE
"sleep(dt)                Sleep for dt seconds",
"scatter(fns)             Call functions concurrently (ignoring errors)",
#endif
"snarf(filename)          Read filename into returned string",
"read(filename)           Synonym for snarf",
"compile(code)            Compiles a string to bytecode, potentially throwing",
"parse(code)              Parses a string, potentially throwing",
"timeout([seconds])\n"
"  Get/Set the limit in seconds for the execution time for the current context.\n"
"  A negative value (default) means that the execution time is unlimited.",
"elapsed()                Execution time elapsed for the current context.",
"parent(obj)              Returns the parent of obj.",
"wrap(obj)                Wrap an object into a noop wrapper.",
"serialize(sd)            Serialize sd using JS_WriteStructuredClone. Returns a TypedArray.",
"deserialize(a)           Deserialize data generated by serialize.",
#ifdef JS_METHODJIT
"mjitstats()              Return stats on mjit memory usage.",
#endif
"stringstats()            Return stats on string memory usage.",
"newGlobal(kind)          Return a new global object, in the current\n"
"                         compartment if kind === 'same-compartment' or in a\n"
"                         new compartment if kind === 'new-compartment'",
"parseLegacyJSON(str)     Parse str as legacy JSON, returning the result if the\n"
"                         parse succeeded and throwing a SyntaxError if not.",

/* Keep these last: see the static assertion below. */
#ifdef MOZ_PROFILING
"startProfiling()         Start a profiling session.\n"
"                         Profiler must be running with programatic sampling",
"stopProfiling()          Stop a running profiling session\n"
#endif
};

#ifdef MOZ_PROFILING
#define PROFILING_FUNCTION_COUNT 2
#else
#define PROFILING_FUNCTION_COUNT 0
#endif

/* Help messages must match shell functions. */
JS_STATIC_ASSERT(JS_ARRAY_LENGTH(shell_help_messages) - PROFILING_FUNCTION_COUNT ==
                 JS_ARRAY_LENGTH(shell_functions) - 1 /* JS_FS_END */);

#ifdef DEBUG
static void
CheckHelpMessages()
{
    const char *const *m;
    const char *lp;

    /* Messages begin with "function_name(" prefix and don't end with \n. */
    for (m = shell_help_messages; m != JS_ARRAY_END(shell_help_messages) - PROFILING_FUNCTION_COUNT; ++m) {
        lp = strchr(*m, '(');
        JS_ASSERT(lp);
        JS_ASSERT(memcmp(shell_functions[m - shell_help_messages].name,
                         *m, lp - *m) == 0);
        JS_ASSERT((*m)[strlen(*m) - 1] != '\n');
    }
}
#else
# define CheckHelpMessages() ((void) 0)
#endif

#undef PROFILING_FUNCTION_COUNT

static JSBool
Help(JSContext *cx, uintN argc, jsval *vp)
{
    uintN i, j;
    int did_header, did_something;
    JSType type;
    JSFunction *fun;
    JSString *str;

    fprintf(gOutFile, "%s\n", JS_GetImplementationVersion());
    if (argc == 0) {
        fputs(shell_help_header, gOutFile);
        for (i = 0; shell_functions[i].name; i++)
            fprintf(gOutFile, "%s\n", shell_help_messages[i]);
    } else {
        did_header = 0;
        jsval *argv = JS_ARGV(cx, vp);
        for (i = 0; i < argc; i++) {
            did_something = 0;
            type = JS_TypeOfValue(cx, argv[i]);
            if (type == JSTYPE_FUNCTION) {
                fun = JS_ValueToFunction(cx, argv[i]);
                str = fun->atom;
            } else if (type == JSTYPE_STRING) {
                str = JSVAL_TO_STRING(argv[i]);
            } else {
                str = NULL;
            }
            if (str) {
                JSFlatString *flatStr = JS_FlattenString(cx, str);
                if (!flatStr)
                    return JS_FALSE;
                for (j = 0; shell_functions[j].name; j++) {
                    if (JS_FlatStringEqualsAscii(flatStr, shell_functions[j].name)) {
                        if (!did_header) {
                            did_header = 1;
                            fputs(shell_help_header, gOutFile);
                        }
                        did_something = 1;
                        fprintf(gOutFile, "%s\n", shell_help_messages[j]);
                        break;
                    }
                }
            }
            if (!did_something) {
                str = JS_ValueToString(cx, argv[i]);
                if (!str)
                    return JS_FALSE;
                fputs("Sorry, no help for ", gErrFile);
                JS_FileEscapedString(gErrFile, str, 0);
                putc('\n', gErrFile);
            }
        }
    }
    JS_SET_RVAL(cx, vp, JSVAL_VOID);
    return JS_TRUE;
}

static JSObject *
split_setup(JSContext *cx, JSBool evalcx)
{
    JSObject *outer, *inner, *arguments;

    outer = split_create_outer(cx);
    if (!outer)
        return NULL;
    AutoObjectRooter root(cx, outer);
    if (!evalcx)
        JS_SetGlobalObject(cx, outer);

    inner = split_create_inner(cx, outer);
    if (!inner)
        return NULL;

    if (!evalcx) {
        if (!JS_DefineFunctionsWithPrefix(cx, inner, shell_functions, "Shell") ||
            !JS_DefineProfilingFunctions(cx, inner)) {
            return NULL;
        }

        /* Create a dummy arguments object. */
        arguments = JS_NewArrayObject(cx, 0, NULL);
        if (!arguments ||
            !JS_DefineProperty(cx, inner, "arguments", OBJECT_TO_JSVAL(arguments),
                               NULL, NULL, 0)) {
            return NULL;
        }
    }

    JS_ClearScope(cx, outer);

#ifndef LAZY_STANDARD_CLASSES
    if (!JS_InitStandardClasses(cx, inner))
        return NULL;
#endif

    return inner;
}

/*
 * Define a JS object called "it".  Give it class operations that printf why
 * they're being called for tutorial purposes.
 */
enum its_tinyid {
    ITS_COLOR, ITS_HEIGHT, ITS_WIDTH, ITS_FUNNY, ITS_ARRAY, ITS_RDONLY,
    ITS_CUSTOM, ITS_CUSTOMRDONLY
};

static JSBool
its_getter(JSContext *cx, JSObject *obj, jsid id, jsval *vp)
{
  jsval *val = (jsval *) JS_GetPrivate(cx, obj);
  *vp = val ? *val : JSVAL_VOID;
  return JS_TRUE;
}

static JSBool
its_setter(JSContext *cx, JSObject *obj, jsid id, JSBool strict, jsval *vp)
{
  jsval *val = (jsval *) JS_GetPrivate(cx, obj);
  if (val) {
      *val = *vp;
      return JS_TRUE;
  }

  val = new jsval;
  if (!val) {
      JS_ReportOutOfMemory(cx);
      return JS_FALSE;
  }

  if (!JS_AddValueRoot(cx, val)) {
      delete val;
      return JS_FALSE;
  }

  if (!JS_SetPrivate(cx, obj, (void*)val)) {
      JS_RemoveValueRoot(cx, val);
      delete val;
      return JS_FALSE;
  }

  *val = *vp;
  return JS_TRUE;
}

static JSPropertySpec its_props[] = {
    {"color",           ITS_COLOR,      JSPROP_ENUMERATE,       NULL, NULL},
    {"height",          ITS_HEIGHT,     JSPROP_ENUMERATE,       NULL, NULL},
    {"width",           ITS_WIDTH,      JSPROP_ENUMERATE,       NULL, NULL},
    {"funny",           ITS_FUNNY,      JSPROP_ENUMERATE,       NULL, NULL},
    {"array",           ITS_ARRAY,      JSPROP_ENUMERATE,       NULL, NULL},
    {"rdonly",          ITS_RDONLY,     JSPROP_READONLY,        NULL, NULL},
    {"custom",          ITS_CUSTOM,     JSPROP_ENUMERATE,
                        its_getter,     its_setter},
    {"customRdOnly",    ITS_CUSTOMRDONLY, JSPROP_ENUMERATE | JSPROP_READONLY,
                        its_getter,     its_setter},
    {NULL,0,0,NULL,NULL}
};

static JSBool
its_bindMethod(JSContext *cx, uintN argc, jsval *vp)
{
    JSString *name;
    JSObject *method;

    JSObject *thisobj = JS_THIS_OBJECT(cx, vp);

    if (!JS_ConvertArguments(cx, argc, JS_ARGV(cx, vp), "So", &name, &method))
        return JS_FALSE;

    *vp = OBJECT_TO_JSVAL(method);

    if (JS_TypeOfValue(cx, *vp) != JSTYPE_FUNCTION) {
        JSAutoByteString nameBytes(cx, name);
        if (!!nameBytes) {
            JSString *valstr = JS_ValueToString(cx, *vp);
            if (valstr) {
                JSAutoByteString valBytes(cx, valstr);
                if (!!valBytes) {
                    JS_ReportError(cx, "can't bind method %s to non-callable object %s",
                                   nameBytes.ptr(), valBytes.ptr());
                }
            }
        }
        return JS_FALSE;
    }

    jsid id;
    if (!JS_ValueToId(cx, STRING_TO_JSVAL(name), &id))
        return JS_FALSE;

    if (!JS_DefinePropertyById(cx, thisobj, id, *vp, NULL, NULL, JSPROP_ENUMERATE))
        return JS_FALSE;

    return JS_SetParent(cx, method, thisobj);
}

static JSFunctionSpec its_methods[] = {
    {"bindMethod",      its_bindMethod, 2,0, JS_TypeHandlerDynamic},
    {NULL,NULL,0,0}
};

#ifdef JSD_LOWLEVEL_SOURCE
/*
 * This facilitates sending source to JSD (the debugger system) in the shell
 * where the source is loaded using the JSFILE hack in jsscan. The function
 * below is used as a callback for the jsdbgapi JS_SetSourceHandler hook.
 * A more normal embedding (e.g. mozilla) loads source itself and can send
 * source directly to JSD without using this hook scheme.
 */
static void
SendSourceToJSDebugger(const char *filename, uintN lineno,
                       jschar *str, size_t length,
                       void **listenerTSData, JSDContext* jsdc)
{
    JSDSourceText *jsdsrc = (JSDSourceText *) *listenerTSData;

    if (!jsdsrc) {
        if (!filename)
            filename = "typein";
        if (1 == lineno) {
            jsdsrc = JSD_NewSourceText(jsdc, filename);
        } else {
            jsdsrc = JSD_FindSourceForURL(jsdc, filename);
            if (jsdsrc && JSD_SOURCE_PARTIAL !=
                JSD_GetSourceStatus(jsdc, jsdsrc)) {
                jsdsrc = NULL;
            }
        }
    }
    if (jsdsrc) {
        jsdsrc = JSD_AppendUCSourceText(jsdc,jsdsrc, str, length,
                                        JSD_SOURCE_PARTIAL);
    }
    *listenerTSData = jsdsrc;
}
#endif /* JSD_LOWLEVEL_SOURCE */

static JSBool its_noisy;    /* whether to be noisy when finalizing it */
static JSBool its_enum_fail;/* whether to fail when enumerating it */

static JSBool
its_addProperty(JSContext *cx, JSObject *obj, jsid id, jsval *vp)
{
    if (!its_noisy)
        return JS_TRUE;

    IdStringifier idString(cx, id);
    fprintf(gOutFile, "adding its property %s,", idString.getBytes());
    ToString valueString(cx, *vp);
    fprintf(gOutFile, " initial value %s\n", valueString.getBytes());
    return JS_TRUE;
}

static JSBool
its_delProperty(JSContext *cx, JSObject *obj, jsid id, jsval *vp)
{
    if (!its_noisy)
        return JS_TRUE;

    IdStringifier idString(cx, id);
    fprintf(gOutFile, "deleting its property %s,", idString.getBytes());
    ToString valueString(cx, *vp);
    fprintf(gOutFile, " initial value %s\n", valueString.getBytes());
    return JS_TRUE;
}

static JSBool
its_getProperty(JSContext *cx, JSObject *obj, jsid id, jsval *vp)
{
    if (!its_noisy)
        return JS_TRUE;

    IdStringifier idString(cx, id);
    fprintf(gOutFile, "getting its property %s,", idString.getBytes());
    ToString valueString(cx, *vp);
    fprintf(gOutFile, " initial value %s\n", valueString.getBytes());
    return JS_TRUE;
}

static JSBool
its_setProperty(JSContext *cx, JSObject *obj, jsid id, JSBool strict, jsval *vp)
{
    IdStringifier idString(cx, id);
    if (its_noisy) {
        fprintf(gOutFile, "setting its property %s,", idString.getBytes());
        ToString valueString(cx, *vp);
        fprintf(gOutFile, " new value %s\n", valueString.getBytes());
    }

    if (!JSID_IS_ATOM(id))
        return JS_TRUE;

    if (!strcmp(idString.getBytes(), "noisy"))
        JS_ValueToBoolean(cx, *vp, &its_noisy);
    else if (!strcmp(idString.getBytes(), "enum_fail"))
        JS_ValueToBoolean(cx, *vp, &its_enum_fail);

    return JS_TRUE;
}

/*
 * Its enumerator, implemented using the "new" enumerate API,
 * see class flags.
 */
static JSBool
its_enumerate(JSContext *cx, JSObject *obj, JSIterateOp enum_op,
              jsval *statep, jsid *idp)
{
    JSObject *iterator;

    switch (enum_op) {
      case JSENUMERATE_INIT:
      case JSENUMERATE_INIT_ALL:
        if (its_noisy)
            fprintf(gOutFile, "enumerate its properties\n");

        iterator = JS_NewPropertyIterator(cx, obj);
        if (!iterator)
            return JS_FALSE;

        *statep = OBJECT_TO_JSVAL(iterator);
        if (idp)
            *idp = INT_TO_JSID(0);
        break;

      case JSENUMERATE_NEXT:
        if (its_enum_fail) {
            JS_ReportError(cx, "its enumeration failed");
            return JS_FALSE;
        }

        iterator = (JSObject *) JSVAL_TO_OBJECT(*statep);
        if (!JS_NextProperty(cx, iterator, idp))
            return JS_FALSE;

        if (!JSID_IS_VOID(*idp))
            break;
        /* Fall through. */

      case JSENUMERATE_DESTROY:
        /* Allow our iterator object to be GC'd. */
        *statep = JSVAL_NULL;
        break;
    }

    return JS_TRUE;
}

static JSBool
its_resolve(JSContext *cx, JSObject *obj, jsid id, uintN flags,
            JSObject **objp)
{
    if (its_noisy) {
        IdStringifier idString(cx, id);
        fprintf(gOutFile, "resolving its property %s, flags {%s,%s,%s}\n",
               idString.getBytes(),
               (flags & JSRESOLVE_QUALIFIED) ? "qualified" : "",
               (flags & JSRESOLVE_ASSIGNING) ? "assigning" : "",
               (flags & JSRESOLVE_DETECTING) ? "detecting" : "");
    }
    return JS_TRUE;
}

static JSBool
its_convert(JSContext *cx, JSObject *obj, JSType type, jsval *vp)
{
    if (its_noisy)
        fprintf(gOutFile, "converting it to %s type\n", JS_GetTypeName(cx, type));
    return JS_TRUE;
}

static void
its_finalize(JSContext *cx, JSObject *obj)
{
    jsval *rootedVal;
    if (its_noisy)
        fprintf(gOutFile, "finalizing it\n");
    rootedVal = (jsval *) JS_GetPrivate(cx, obj);
    if (rootedVal) {
      JS_RemoveValueRoot(cx, rootedVal);
      JS_SetPrivate(cx, obj, NULL);
      delete rootedVal;
    }
}

static JSClass its_class = {
    "It", JSCLASS_NEW_RESOLVE | JSCLASS_NEW_ENUMERATE | JSCLASS_HAS_PRIVATE,
    its_addProperty,  its_delProperty,  its_getProperty,  its_setProperty,
    (JSEnumerateOp)its_enumerate, (JSResolveOp)its_resolve,
    its_convert,      its_finalize,
    JSCLASS_NO_OPTIONAL_MEMBERS
};

JSErrorFormatString jsShell_ErrorFormatString[JSErr_Limit] = {
#define MSG_DEF(name, number, count, exception, format) \
    { format, count, JSEXN_ERR } ,
#include "jsshell.msg"
#undef MSG_DEF
};

static const JSErrorFormatString *
my_GetErrorMessage(void *userRef, const char *locale, const uintN errorNumber)
{
    if ((errorNumber > 0) && (errorNumber < JSShellErr_Limit))
        return &jsShell_ErrorFormatString[errorNumber];
    return NULL;
}

static void
my_ErrorReporter(JSContext *cx, const char *message, JSErrorReport *report)
{
    int i, j, k, n;
    char *prefix, *tmp;
    const char *ctmp;

    if (!report) {
        fprintf(gErrFile, "%s\n", message);
        return;
    }

    /* Conditionally ignore reported warnings. */
    if (JSREPORT_IS_WARNING(report->flags) && !reportWarnings)
        return;

    prefix = NULL;
    if (report->filename)
        prefix = JS_smprintf("%s:", report->filename);
    if (report->lineno) {
        tmp = prefix;
        prefix = JS_smprintf("%s%u: ", tmp ? tmp : "", report->lineno);
        JS_free(cx, tmp);
    }
    if (JSREPORT_IS_WARNING(report->flags)) {
        tmp = prefix;
        prefix = JS_smprintf("%s%swarning: ",
                             tmp ? tmp : "",
                             JSREPORT_IS_STRICT(report->flags) ? "strict " : "");
        JS_free(cx, tmp);
    }

    /* embedded newlines -- argh! */
    while ((ctmp = strchr(message, '\n')) != 0) {
        ctmp++;
        if (prefix)
            fputs(prefix, gErrFile);
        fwrite(message, 1, ctmp - message, gErrFile);
        message = ctmp;
    }

    /* If there were no filename or lineno, the prefix might be empty */
    if (prefix)
        fputs(prefix, gErrFile);
    fputs(message, gErrFile);

    if (!report->linebuf) {
        fputc('\n', gErrFile);
        goto out;
    }

    /* report->linebuf usually ends with a newline. */
    n = strlen(report->linebuf);
    fprintf(gErrFile, ":\n%s%s%s%s",
            prefix,
            report->linebuf,
            (n > 0 && report->linebuf[n-1] == '\n') ? "" : "\n",
            prefix);
    n = report->tokenptr - report->linebuf;
    for (i = j = 0; i < n; i++) {
        if (report->linebuf[i] == '\t') {
            for (k = (j + 8) & ~7; j < k; j++) {
                fputc('.', gErrFile);
            }
            continue;
        }
        fputc('.', gErrFile);
        j++;
    }
    fputs("^\n", gErrFile);
 out:
    if (!JSREPORT_IS_WARNING(report->flags)) {
        if (report->errorNumber == JSMSG_OUT_OF_MEMORY) {
            gExitCode = EXITCODE_OUT_OF_MEMORY;
        } else {
            gExitCode = EXITCODE_RUNTIME_ERROR;
        }
    }
    JS_free(cx, prefix);
}

#if defined(SHELL_HACK) && defined(DEBUG) && defined(XP_UNIX)
static JSBool
Exec(JSContext *cx, uintN argc, jsval *vp)
{
    JSFunction *fun;
    const char *name, **nargv;
    uintN i, nargc;
    JSString *str;
    bool ok;
    pid_t pid;
    int status;

    JS_SET_RVAL(cx, vp, JSVAL_VOID);

    fun = JS_ValueToFunction(cx, vp[0]);
    if (!fun)
        return JS_FALSE;
    if (!fun->atom)
        return JS_TRUE;

    nargc = 1 + argc;

    /* nargc + 1 accounts for the terminating NULL. */
    nargv = new (char *)[nargc + 1];
    if (!nargv)
        return JS_FALSE;
    memset(nargv, 0, sizeof(nargv[0]) * (nargc + 1));
    nargv[0] = name;
    jsval *argv = JS_ARGV(cx, vp);
    for (i = 0; i < nargc; i++) {
        str = (i == 0) ? fun->atom : JS_ValueToString(cx, argv[i-1]);
        if (!str) {
            ok = false;
            goto done;
        }
        nargv[i] = JS_EncodeString(cx, str);
        if (!nargv[i]) {
            ok = false;
            goto done;
        }
    }
    pid = fork();
    switch (pid) {
      case -1:
        perror("js");
        break;
      case 0:
        (void) execvp(name, (char **)nargv);
        perror("js");
        exit(127);
      default:
        while (waitpid(pid, &status, 0) < 0 && errno == EINTR)
            continue;
        break;
    }
    ok = true;

  done:
    for (i = 0; i < nargc; i++)
        JS_free(cx, nargv[i]);
    delete[] nargv;
    return ok;
}
#endif

static JSBool
global_enumerate(JSContext *cx, JSObject *obj)
{
#ifdef LAZY_STANDARD_CLASSES
    return JS_EnumerateStandardClasses(cx, obj);
#else
    return JS_TRUE;
#endif
}

static JSBool
global_resolve(JSContext *cx, JSObject *obj, jsid id, uintN flags,
               JSObject **objp)
{
#ifdef LAZY_STANDARD_CLASSES
    JSBool resolved;

    if (!ResolveClass(cx, obj, id, &resolved))
        return JS_FALSE;
    if (resolved) {
        *objp = obj;
        return JS_TRUE;
    }
#endif

#if defined(SHELL_HACK) && defined(DEBUG) && defined(XP_UNIX)
    if (!(flags & JSRESOLVE_QUALIFIED)) {
        /*
         * Do this expensive hack only for unoptimized Unix builds, which are
         * not used for benchmarking.
         */
        char *path, *comp, *full;
        const char *name;
        JSBool ok, found;
        JSFunction *fun;

        if (!JSVAL_IS_STRING(id))
            return JS_TRUE;
        path = getenv("PATH");
        if (!path)
            return JS_TRUE;
        path = JS_strdup(cx, path);
        if (!path)
            return JS_FALSE;
        JSAutoByteString name(cx, JSVAL_TO_STRING(id));
        if (!name)
            return JS_FALSE;
        ok = JS_TRUE;
        for (comp = strtok(path, ":"); comp; comp = strtok(NULL, ":")) {
            if (*comp != '\0') {
                full = JS_smprintf("%s/%s", comp, name.ptr());
                if (!full) {
                    JS_ReportOutOfMemory(cx);
                    ok = JS_FALSE;
                    break;
                }
            } else {
                full = (char *)name;
            }
            found = (access(full, X_OK) == 0);
            if (*comp != '\0')
                free(full);
            if (found) {
                fun = JS_DefineFunction(cx, obj, name, Exec, 0,
                                        JSPROP_ENUMERATE);
                ok = (fun != NULL);
                if (ok)
                    *objp = obj;
                break;
            }
        }
        JS_free(cx, path);
        return ok;
    }
#else
    return JS_TRUE;
#endif
}

JSClass global_class = {
    "global", JSCLASS_NEW_RESOLVE | JSCLASS_GLOBAL_FLAGS | JSCLASS_HAS_PRIVATE,
    JS_PropertyStub,  JS_PropertyStub,
    JS_PropertyStub,  JS_StrictPropertyStub,
    global_enumerate, (JSResolveOp) global_resolve,
    JS_ConvertStub,   its_finalize,
    JSCLASS_NO_OPTIONAL_MEMBERS
};

static JSBool
env_setProperty(JSContext *cx, JSObject *obj, jsid id, JSBool strict, jsval *vp)
{
/* XXX porting may be easy, but these don't seem to supply setenv by default */
#if !defined XP_OS2 && !defined SOLARIS
    int rv;

    IdStringifier idstr(cx, id, JS_TRUE);
    if (idstr.threw())
        return JS_FALSE;
    ToString valstr(cx, *vp, JS_TRUE);
    if (valstr.threw())
        return JS_FALSE;
#if defined XP_WIN || defined HPUX || defined OSF1 || defined IRIX
    {
        char *waste = JS_smprintf("%s=%s", idstr.getBytes(), valstr.getBytes());
        if (!waste) {
            JS_ReportOutOfMemory(cx);
            return JS_FALSE;
        }
        rv = putenv(waste);
#ifdef XP_WIN
        /*
         * HPUX9 at least still has the bad old non-copying putenv.
         *
         * Per mail from <s.shanmuganathan@digital.com>, OSF1 also has a putenv
         * that will crash if you pass it an auto char array (so it must place
         * its argument directly in the char *environ[] array).
         */
        JS_smprintf_free(waste);
#endif
    }
#else
    rv = setenv(idstr.getBytes(), valstr.getBytes(), 1);
#endif
    if (rv < 0) {
        JS_ReportError(cx, "can't set env variable %s to %s", idstr.getBytes(), valstr.getBytes());
        return JS_FALSE;
    }
    *vp = valstr.getJSVal();
#endif /* !defined XP_OS2 && !defined SOLARIS */
    return JS_TRUE;
}

static JSBool
env_enumerate(JSContext *cx, JSObject *obj)
{
    static JSBool reflected;
    char **evp, *name, *value;
    JSString *valstr;
    JSBool ok;

    if (reflected)
        return JS_TRUE;

    for (evp = (char **)JS_GetPrivate(cx, obj); (name = *evp) != NULL; evp++) {
        value = strchr(name, '=');
        if (!value)
            continue;
        *value++ = '\0';
        valstr = JS_NewStringCopyZ(cx, value);
        if (!valstr) {
            ok = JS_FALSE;
        } else {
            ok = JS_DefineProperty(cx, obj, name, STRING_TO_JSVAL(valstr),
                                   NULL, NULL, JSPROP_ENUMERATE);
        }
        value[-1] = '=';
        if (!ok)
            return JS_FALSE;
    }

    reflected = JS_TRUE;
    return JS_TRUE;
}

static JSBool
env_resolve(JSContext *cx, JSObject *obj, jsid id, uintN flags,
            JSObject **objp)
{
    JSString *valstr;
    const char *name, *value;

    if (flags & JSRESOLVE_ASSIGNING)
        return JS_TRUE;

    IdStringifier idstr(cx, id, JS_TRUE);
    if (idstr.threw())
        return JS_FALSE;

    name = idstr.getBytes();
    value = getenv(name);
    if (value) {
        valstr = JS_NewStringCopyZ(cx, value);
        if (!valstr)
            return JS_FALSE;
        if (!JS_DefineProperty(cx, obj, name, STRING_TO_JSVAL(valstr),
                               NULL, NULL, JSPROP_ENUMERATE)) {
            return JS_FALSE;
        }
        *objp = obj;
    }
    return JS_TRUE;
}

static JSClass env_class = {
    "environment", JSCLASS_HAS_PRIVATE | JSCLASS_NEW_RESOLVE,
    JS_PropertyStub,  JS_PropertyStub,
    JS_PropertyStub,  env_setProperty,
    env_enumerate, (JSResolveOp) env_resolve,
    JS_ConvertStub,   NULL,
    JSCLASS_NO_OPTIONAL_MEMBERS
};

/*
 * Avoid a reentrancy hazard.
 *
 * The non-JS_THREADSAFE shell uses a signal handler to implement timeout().
 * The JS engine is not really reentrant, but JS_TriggerAllOperationCallbacks
 * is mostly safe--the only danger is that we might interrupt JS_NewContext or
 * JS_DestroyContext while the context list is being modified. Therefore we
 * disable the signal handler around calls to those functions.
 */
#ifdef JS_THREADSAFE
# define WITH_SIGNALS_DISABLED(x)  x
#else
# define WITH_SIGNALS_DISABLED(x)                                               \
    JS_BEGIN_MACRO                                                              \
        ScheduleWatchdog(gRuntime, -1);                                         \
        x;                                                                      \
        ScheduleWatchdog(gRuntime, gTimeoutInterval);                           \
    JS_END_MACRO
#endif

static JSContext *
NewContext(JSRuntime *rt)
{
    JSContext *cx;
    WITH_SIGNALS_DISABLED(cx = JS_NewContext(rt, gStackChunkSize));
    if (!cx)
        return NULL;

    JSShellContextData *data = NewContextData();
    if (!data) {
        DestroyContext(cx, false);
        return NULL;
    }

    JS_SetContextPrivate(cx, data);
    JS_SetErrorReporter(cx, my_ErrorReporter);
    JS_SetVersion(cx, JSVERSION_LATEST);
    SetContextOptions(cx);
    if (enableTraceJit)
        JS_ToggleOptions(cx, JSOPTION_JIT);
    if (enableMethodJit)
        JS_ToggleOptions(cx, JSOPTION_METHODJIT);
    if (enableTypeInference)
        JS_ToggleOptions(cx, JSOPTION_TYPE_INFERENCE);
    return cx;
}

static void
DestroyContext(JSContext *cx, bool withGC)
{
    JSShellContextData *data = GetContextData(cx);
    JS_SetContextPrivate(cx, NULL);
    free(data);
    WITH_SIGNALS_DISABLED(withGC ? JS_DestroyContext(cx) : JS_DestroyContextNoGC(cx));
}

static JSObject *
NewGlobalObject(JSContext *cx, CompartmentKind compartment)
{
    JSObject *glob = (compartment == NEW_COMPARTMENT)
                     ? JS_NewCompartmentAndGlobalObject(cx, &global_class, NULL)
                     : JS_NewGlobalObject(cx, &global_class);
    if (!glob)
        return NULL;

    {
        JSAutoEnterCompartment ac;
        if (!ac.enter(cx, glob))
            return NULL;

#ifndef LAZY_STANDARD_CLASSES
        if (!JS_InitStandardClasses(cx, glob))
            return NULL;
#endif

#ifdef JS_HAS_CTYPES
        if (!JS_InitCTypesClass(cx, glob))
            return NULL;
#endif
        if (!JS::RegisterPerfMeasurement(cx, glob))
            return NULL;
        if (!JS_DefineFunctionsWithPrefix(cx, glob, shell_functions, "Shell") ||
            !JS_DefineProfilingFunctions(cx, glob)) {
            return NULL;
        }

        JSObject *it = JS_DefineObject(cx, glob, "it", &its_class, NULL, 0);
        if (!it)
            return NULL;
        if (!JS_DefineProperties(cx, it, its_props))
            return NULL;
        if (!JS_DefineFunctionsWithPrefix(cx, it, its_methods, "Shell"))
            return NULL;

        if (!JS_DefineProperty(cx, glob, "custom", JSVAL_VOID, its_getter,
                               its_setter, 0))
            return NULL;
        if (!JS_DefineProperty(cx, glob, "customRdOnly", JSVAL_VOID, its_getter,
                               its_setter, JSPROP_READONLY))
            return NULL;
    }

    if (compartment == NEW_COMPARTMENT && !JS_WrapObject(cx, &glob))
        return NULL;

    return glob;
}

int
Shell(JSContext *cx, int argc, char **argv, char **envp)
{
    JSAutoRequest ar(cx);

    /*
     * First check to see if type inference is enabled. This flag must be set
     * on the compartment when it is constructed.
     */
    for (int i = 0; i < argc; i++) {
        switch (argv[i][1]) {
          case 'c':
          case 'f':
          case 'e':
          case 'v':
          case 'S':
          case 't':
#ifdef JS_GC_ZEAL
          case 'Z':
#endif
#ifdef MOZ_TRACEVIS
          case 'T':
#endif
          case 'g':
            ++i;
            break;

          case 'n':
            enableTypeInference = !enableTypeInference;
            JS_ToggleOptions(cx, JSOPTION_TYPE_INFERENCE);
            break;

          default:;
        }
    }

    JSObject *glob = NewGlobalObject(cx, NEW_COMPARTMENT);
    if (!glob)
        return 1;

    JSAutoEnterCompartment ac;
    if (!ac.enter(cx, glob))
        return 1;

    JS_SetGlobalObject(cx, glob);

    JSObject *envobj = JS_DefineObject(cx, glob, "environment", &env_class, NULL, 0);
    if (!envobj || !JS_SetPrivate(cx, envobj, envp))
        return 1;

#ifdef JSDEBUGGER
    /*
    * XXX A command line option to enable debugging (or not) would be good
    */
    jsdc = JSD_DebuggerOnForUser(rt, NULL, NULL);
    if (!jsdc)
        return 1;
    JSD_JSContextInUse(jsdc, cx);
#ifdef JSD_LOWLEVEL_SOURCE
    JS_SetSourceHandler(rt, SendSourceToJSDebugger, jsdc);
#endif /* JSD_LOWLEVEL_SOURCE */
#ifdef JSDEBUGGER_JAVA_UI
    jsdjc = JSDJ_CreateContext();
    if (! jsdjc)
        return 1;
    JSDJ_SetJSDContext(jsdjc, jsdc);
    java_env = JSDJ_CreateJavaVMAndStartDebugger(jsdjc);
    /*
    * XXX This would be the place to wait for the debugger to start.
    * Waiting would be nice in general, but especially when a js file
    * is passed on the cmd line.
    */
#endif /* JSDEBUGGER_JAVA_UI */
#ifdef JSDEBUGGER_C_UI
    jsdbc = JSDB_InitDebugger(rt, jsdc, 0);
#endif /* JSDEBUGGER_C_UI */
#endif /* JSDEBUGGER */

#ifdef JS_THREADSAFE
    class ShellWorkerHooks : public js::workers::WorkerHooks {
    public:
        JSObject *newGlobalObject(JSContext *cx) {
            return NewGlobalObject(cx, NEW_COMPARTMENT);
        }
    };
    ShellWorkerHooks hooks;
    if (!JS_AddNamedObjectRoot(cx, &gWorkers, "Workers") ||
        (gWorkerThreadPool = js::workers::init(cx, &hooks, glob, &gWorkers)) == NULL) {
        return 1;
    }
#endif

    int result = ProcessArgs(cx, glob, argv, argc);

#ifdef JS_THREADSAFE
    js::workers::finish(cx, gWorkerThreadPool);
    JS_RemoveObjectRoot(cx, &gWorkers);
    if (result == 0)
        result = gExitCode;
#endif

#ifdef JSDEBUGGER
    if (jsdc) {
#ifdef JSDEBUGGER_C_UI
        if (jsdbc)
            JSDB_TermDebugger(jsdc);
#endif /* JSDEBUGGER_C_UI */
        JSD_DebuggerOff(jsdc);
    }
#endif  /* JSDEBUGGER */

    return result;
}

static void
MaybeOverrideOutFileFromEnv(const char* const envVar,
                            FILE* defaultOut,
                            FILE** outFile)
{
    const char* outPath = getenv(envVar);
    if (!outPath || !*outPath || !(*outFile = fopen(outPath, "w"))) {
        *outFile = defaultOut;
    }
}

int
main(int argc, char **argv, char **envp)
{
#ifdef DEBUG
    /* Check the allocation count first, or else we'll miss allocations. */
    for (int i = 0; i < argc; i++)
    {
      if (strlen(argv[i]) == 2 && argv[i][0] == '-' && argv[i][1] == 'A')
      {
        if (++i == argc)
          return usage();
        OOM_maxAllocations = atoi(argv[i]);
        break;
      }
    }
#endif

    int stackDummy;
    JSRuntime *rt;
    JSContext *cx;
    int result;
#ifdef JSDEBUGGER
    JSDContext *jsdc;
#ifdef JSDEBUGGER_JAVA_UI
    JNIEnv *java_env;
    JSDJContext *jsdjc;
#endif
#ifdef JSDEBUGGER_C_UI
    JSBool jsdbc;
#endif /* JSDEBUGGER_C_UI */
#endif /* JSDEBUGGER */
#ifdef XP_WIN
    {
        const char *crash_option = getenv("XRE_NO_WINDOWS_CRASH_DIALOG");
        if (crash_option && strncmp(crash_option, "1", 1)) {
            DWORD oldmode = SetErrorMode(SEM_NOGPFAULTERRORBOX);
            SetErrorMode(oldmode | SEM_NOGPFAULTERRORBOX);
        }
    }
#endif

    CheckHelpMessages();
#ifdef HAVE_SETLOCALE
    setlocale(LC_ALL, "");
#endif

#ifdef JS_THREADSAFE
    if (PR_FAILURE == PR_NewThreadPrivateIndex(&gStackBaseThreadIndex, NULL) ||
        PR_FAILURE == PR_SetThreadPrivate(gStackBaseThreadIndex, &stackDummy)) {
        return 1;
    }
#else
    gStackBase = (jsuword) &stackDummy;
#endif

#ifdef XP_OS2
   /* these streams are normally line buffered on OS/2 and need a \n, *
    * so we need to unbuffer then to get a reasonable prompt          */
    setbuf(stdout,0);
    setbuf(stderr,0);
#endif

    MaybeOverrideOutFileFromEnv("JS_STDERR", stderr, &gErrFile);
    MaybeOverrideOutFileFromEnv("JS_STDOUT", stdout, &gOutFile);

    argc--;
    argv++;

#ifdef XP_WIN
    // Set the timer calibration delay count to 0 so we get high
    // resolution right away, which we need for precise benchmarking.
    extern int CALIBRATION_DELAY_COUNT;
    CALIBRATION_DELAY_COUNT = 0;
#endif

    rt = JS_NewRuntime(160L * 1024L * 1024L);
    if (!rt)
        return 1;

    if (!InitWatchdog(rt))
        return 1;

    cx = NewContext(rt);
    if (!cx)
        return 1;

    JS_SetOptions(cx, JS_GetOptions(cx) | JSOPTION_ANONFUNFIX);
    JS_SetGCParameterForThread(cx, JSGC_MAX_CODE_CACHE_BYTES, 16 * 1024 * 1024);

    result = Shell(cx, argc, argv, envp);

#ifdef DEBUG
    if (OOM_printAllocationCount)
        printf("OOM max count: %u\n", OOM_counter);
#endif

    DestroyContext(cx, true);

    KillWatchdog();

    JS_DestroyRuntime(rt);
    JS_ShutDown();
    return result;
}<|MERGE_RESOLUTION|>--- conflicted
+++ resolved
@@ -4723,14 +4723,9 @@
 #ifdef JS_METHODJIT
     JS_FN_TYPE("mjitstats",      MJitStats,      0,0, JS_TypeHandlerDynamic),
 #endif
-<<<<<<< HEAD
     JS_FN_TYPE("stringstats",    StringStats,    0,0, JS_TypeHandlerDynamic),
     JS_FN_TYPE("newGlobal",      NewGlobal,      1,0, JS_TypeHandlerDynamic),
-=======
-    JS_FN("stringstats",    StringStats,    0,0),
-    JS_FN("newGlobal",      NewGlobal,      1,0),
-    JS_FN("parseLegacyJSON",ParseLegacyJSON,1,0),
->>>>>>> fae1738c
+    JS_FN_TYPE("parseLegacyJSON",ParseLegacyJSON,1,0, JS_TypeHandlerDynamic),
     JS_FS_END
 };
 
