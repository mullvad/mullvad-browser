--- conflicted
+++ resolved
@@ -2524,15 +2524,6 @@
 };
 test(testThinLoopDemote);
 
-<<<<<<< HEAD
-function testUndemotableBinaryOp() {
-    var out = [];
-    for (let j = 0; j < 5; ++j) { out.push(6 - ((void 0) ^ 0x80000005)); }
-    return out.join(",");
-}
-testUndemotableBinaryOp.expected = "2147483649,2147483649,2147483649,2147483649,2147483649";
-test(testUndemotableBinaryOp);
-=======
 var global = this;
 function testWeirdDateParseOuter()
 {
@@ -2581,7 +2572,14 @@
     noCompatInnerTrees: 1
 };
 test(testWeirdDateParse);
->>>>>>> 57d374ae
+
+function testUndemotableBinaryOp() {
+    var out = [];
+    for (let j = 0; j < 5; ++j) { out.push(6 - ((void 0) ^ 0x80000005)); }
+    return out.join(",");
+}
+testUndemotableBinaryOp.expected = "2147483649,2147483649,2147483649,2147483649,2147483649";
+test(testUndemotableBinaryOp);
 
 /* NOTE: Keep this test last, since it screws up all for...in loops after it. */
 function testGlobalProtoAccess() {
