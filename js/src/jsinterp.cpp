--- conflicted
+++ resolved
@@ -260,20 +260,11 @@
 JS_STATIC_INTERPRET bool
 ComputeGlobalThis(JSContext *cx, Value *argv)
 {
-<<<<<<< HEAD
     JSObject *thisp = argv[-2].asObject().getGlobal()->thisObject(cx);
     if (!thisp)
         return false;
     argv[-1].setObject(*thisp);
     return true;
-=======
-    JSObject *thisp;
-    if (argv[-2].isPrimitive() || !argv[-2].asObject().getParent())
-        thisp = cx->globalObject;
-    else
-        thisp = argv[-2].asObject().getGlobal();
-    return JSObject::thisObject(cx, ObjectTag(*thisp), &argv[-1]);
->>>>>>> 4b00dca6
 }
 
 JSObject *
