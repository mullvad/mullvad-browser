/* -*- Mode: C++; tab-width: 4; indent-tabs-mode: nil; c-basic-offset: 4 -*-
 * vim: set ts=4 sw=4 et tw=99:
 *
 * This Source Code Form is subject to the terms of the Mozilla Public
 * License, v. 2.0. If a copy of the MPL was not distributed with this
 * file, You can obtain one at http://mozilla.org/MPL/2.0/. */

#include "MethodJIT.h"
#include "jsnum.h"
#include "jsbool.h"
#include "jsiter.h"
#include "Compiler.h"
#include "StubCalls.h"
#include "MonoIC.h"
#include "PolyIC.h"
#include "ICChecker.h"
#include "Retcon.h"
#include "assembler/jit/ExecutableAllocator.h"
#include "assembler/assembler/LinkBuffer.h"
#include "FrameState-inl.h"
#include "jsobjinlines.h"
#include "jsscriptinlines.h"
#include "InlineFrameAssembler.h"
#include "jscompartment.h"
#include "jsopcodeinlines.h"

#include "builtin/RegExp.h"
#include "vm/RegExpStatics.h"
#include "vm/RegExpObject.h"

#include "jsautooplen.h"
#include "jstypedarrayinlines.h"
#include "vm/RegExpObject-inl.h"

#include "ion/Ion.h"

using namespace js;
using namespace js::mjit;
#if defined(JS_POLYIC) || defined(JS_MONOIC)
using namespace js::mjit::ic;
#endif
using namespace js::analyze;

#define RETURN_IF_OOM(retval)                                   \
    JS_BEGIN_MACRO                                              \
        if (oomInVector || masm.oom() || stubcc.masm.oom())     \
            return retval;                                      \
    JS_END_MACRO

/*
 * Number of times a script must be called or had a backedge before we try to
 * inline its calls. This number should match IonMonkey's usesBeforeCompile.
 */
static const size_t USES_BEFORE_INLINING = 10240;

mjit::Compiler::Compiler(JSContext *cx, JSScript *outerScript,
                         unsigned chunkIndex, bool isConstructing)
  : BaseCompiler(cx),
    outerScript(cx, outerScript),
    chunkIndex(chunkIndex),
    isConstructing(isConstructing),
    outerChunk(outerJIT()->chunkDescriptor(chunkIndex)),
    ssa(cx, outerScript),
    globalObj(cx, outerScript->hasGlobal() ? &outerScript->global() : NULL),
    globalSlots(globalObj ? globalObj->getRawSlots() : NULL),
    frame(cx, *thisFromCtor(), masm, stubcc),
    a(NULL), outer(NULL), script(NULL), PC(NULL), loop(NULL),
    inlineFrames(CompilerAllocPolicy(cx, *thisFromCtor())),
    branchPatches(CompilerAllocPolicy(cx, *thisFromCtor())),
#if defined JS_MONOIC
    getGlobalNames(CompilerAllocPolicy(cx, *thisFromCtor())),
    setGlobalNames(CompilerAllocPolicy(cx, *thisFromCtor())),
    callICs(CompilerAllocPolicy(cx, *thisFromCtor())),
    equalityICs(CompilerAllocPolicy(cx, *thisFromCtor())),
#endif
#if defined JS_POLYIC
    pics(CompilerAllocPolicy(cx, *thisFromCtor())),
    getElemICs(CompilerAllocPolicy(cx, *thisFromCtor())),
    setElemICs(CompilerAllocPolicy(cx, *thisFromCtor())),
#endif
    callPatches(CompilerAllocPolicy(cx, *thisFromCtor())),
    callSites(CompilerAllocPolicy(cx, *thisFromCtor())),
    doubleList(CompilerAllocPolicy(cx, *thisFromCtor())),
    rootedTemplates(CompilerAllocPolicy(cx, *thisFromCtor())),
    rootedRegExps(CompilerAllocPolicy(cx, *thisFromCtor())),
    fixedIntToDoubleEntries(CompilerAllocPolicy(cx, *thisFromCtor())),
    fixedDoubleToAnyEntries(CompilerAllocPolicy(cx, *thisFromCtor())),
    jumpTables(CompilerAllocPolicy(cx, *thisFromCtor())),
    jumpTableEdges(CompilerAllocPolicy(cx, *thisFromCtor())),
    loopEntries(CompilerAllocPolicy(cx, *thisFromCtor())),
    chunkEdges(CompilerAllocPolicy(cx, *thisFromCtor())),
    stubcc(cx, *thisFromCtor(), frame),
    debugMode_(cx->compartment->debugMode()),
    inlining_(false),
    hasGlobalReallocation(false),
    oomInVector(false),
    overflowICSpace(false),
    gcNumber(cx->runtime->gcNumber),
    pcLengths(NULL)
{
    /* Once a script starts getting really hot we will inline calls in it. */
    if (!debugMode() && cx->typeInferenceEnabled() && globalObj &&
        (outerScript->getUseCount() >= USES_BEFORE_INLINING ||
         cx->hasRunOption(JSOPTION_METHODJIT_ALWAYS))) {
        inlining_ = true;
    }
}

CompileStatus
mjit::Compiler::compile()
{
    JS_ASSERT(!outerChunkRef().chunk);

    CompileStatus status = performCompilation();
    if (status != Compile_Okay && status != Compile_Retry) {
        if (!outerScript->ensureHasJITInfo(cx))
            return Compile_Error;
        JSScript::JITScriptHandle *jith = outerScript->jitHandle(isConstructing, cx->compartment->needsBarrier());
        JSScript::ReleaseCode(cx->runtime->defaultFreeOp(), jith);
        jith->setUnjittable();

        if (outerScript->function()) {
            outerScript->uninlineable = true;
            types::MarkTypeObjectFlags(cx, outerScript->function(),
                                       types::OBJECT_FLAG_UNINLINEABLE);
        }
    }

    return status;
}

CompileStatus
mjit::Compiler::checkAnalysis(HandleScript script)
{
    if (script->hasClearedGlobal()) {
        JaegerSpew(JSpew_Abort, "script has a cleared global\n");
        return Compile_Abort;
    }

    if (!script->ensureRanAnalysis(cx))
        return Compile_Error;

    if (!script->analysis()->jaegerCompileable()) {
        JaegerSpew(JSpew_Abort, "script has uncompileable opcodes\n");
        return Compile_Abort;
    }

    if (cx->typeInferenceEnabled() && !script->ensureRanInference(cx))
        return Compile_Error;

    ScriptAnalysis *analysis = script->analysis();
    analysis->assertMatchingDebugMode();
    if (analysis->failed()) {
        JaegerSpew(JSpew_Abort, "couldn't analyze bytecode; probably switchX or OOM\n");
        return Compile_Abort;
    }

    return Compile_Okay;
}

CompileStatus
mjit::Compiler::addInlineFrame(HandleScript script, uint32_t depth,
                               uint32_t parent, jsbytecode *parentpc)
{
    JS_ASSERT(inlining());

    CompileStatus status = checkAnalysis(script);
    if (status != Compile_Okay)
        return status;

    if (!ssa.addInlineFrame(script, depth, parent, parentpc))
        return Compile_Error;

    uint32_t index = ssa.iterFrame(ssa.numFrames() - 1).index;
    return scanInlineCalls(index, depth);
}

CompileStatus
mjit::Compiler::scanInlineCalls(uint32_t index, uint32_t depth)
{
    /* Maximum number of calls we will inline at the same site. */
    static const uint32_t INLINE_SITE_LIMIT = 5;

    JS_ASSERT(inlining() && globalObj);

    /* Not inlining yet from 'new' scripts. */
    if (isConstructing)
        return Compile_Okay;

    JSScript *script = ssa.getFrame(index).script;
    ScriptAnalysis *analysis = script->analysis();

    /* Don't inline from functions which could have a non-global scope object. */
    if (!script->hasGlobal() ||
        &script->global() != globalObj ||
        (script->function() && script->function()->getParent() != globalObj) ||
        (script->function() && script->function()->isHeavyweight()) ||
        script->isActiveEval) {
        return Compile_Okay;
    }

    uint32_t nextOffset = 0;
    uint32_t lastOffset = script->length;

    if (index == CrossScriptSSA::OUTER_FRAME) {
        nextOffset = outerChunk.begin;
        lastOffset = outerChunk.end;
    }

    while (nextOffset < lastOffset) {
        uint32_t offset = nextOffset;
        jsbytecode *pc = script->code + offset;
        nextOffset = offset + GetBytecodeLength(pc);

        Bytecode *code = analysis->maybeCode(pc);
        if (!code)
            continue;

        /* :XXX: Not yet inlining 'new' calls. */
        if (JSOp(*pc) != JSOP_CALL)
            continue;

        /* Not inlining at monitored call sites or those with type barriers. */
        if (code->monitoredTypes || code->monitoredTypesReturn || analysis->typeBarriers(cx, pc) != NULL)
            continue;

        uint32_t argc = GET_ARGC(pc);
        types::TypeSet *calleeTypes = analysis->poppedTypes(pc, argc + 1);

        if (calleeTypes->getKnownTypeTag(cx) != JSVAL_TYPE_OBJECT)
            continue;

        if (calleeTypes->getObjectCount() >= INLINE_SITE_LIMIT)
            continue;

        /*
         * Compute the maximum height we can grow the stack for inlined frames.
         * We always reserve space for loop temporaries, for an extra stack
         * frame pushed when making a call from the deepest inlined frame, and
         * for the temporary slot used by type barriers.
         */
        uint32_t stackLimit = outerScript->nslots + StackSpace::STACK_JIT_EXTRA
            - VALUES_PER_STACK_FRAME - FrameState::TEMPORARY_LIMIT - 1;

        /* Compute the depth of any frames inlined at this site. */
        uint32_t nextDepth = depth + VALUES_PER_STACK_FRAME + script->nfixed + code->stackDepth;

        /*
         * Scan each of the possible callees for other conditions precluding
         * inlining. We only inline at a call site if all callees are inlineable.
         */
        unsigned count = calleeTypes->getObjectCount();
        bool okay = true;
        for (unsigned i = 0; i < count; i++) {
            if (calleeTypes->getTypeObject(i) != NULL) {
                okay = false;
                break;
            }

            JSObject *obj = calleeTypes->getSingleObject(i);
            if (!obj)
                continue;

            if (!obj->isFunction()) {
                okay = false;
                break;
            }

            JSFunction *fun = obj->toFunction();
            if (!fun->isInterpreted()) {
                okay = false;
                break;
            }
            RootedScript script(cx, fun->script());

            /*
             * Don't inline calls to scripts which haven't been analyzed.
             * We need to analyze the inlined scripts to compile them, and
             * doing so can change type information we have queried already
             * in making inlining decisions.
             */
            if (!script->hasAnalysis() || !script->analysis()->ranInference()) {
                okay = false;
                break;
            }

            /* See bug 768313. */
            if (script->hasScriptCounts != outerScript->hasScriptCounts) {
                okay = false;
                break;
            }

            /*
             * The outer and inner scripts must have the same scope. This only
             * allows us to inline calls between non-inner functions. Also
             * check for consistent strictness between the functions.
             */
            if (!globalObj ||
                fun->getParent() != globalObj ||
                outerScript->strictModeCode != script->strictModeCode) {
                okay = false;
                break;
            }

            /* We can't cope with inlining recursive functions yet. */
            uint32_t nindex = index;
            while (nindex != CrossScriptSSA::INVALID_FRAME) {
                if (ssa.getFrame(nindex).script == script)
                    okay = false;
                nindex = ssa.getFrame(nindex).parent;
            }
            if (!okay)
                break;

            /* Watch for excessively deep nesting of inlined frames. */
            if (nextDepth + script->nslots >= stackLimit) {
                okay = false;
                break;
            }

            if (!script->types) {
                okay = false;
                break;
            }

            CompileStatus status = checkAnalysis(script);
            if (status != Compile_Okay)
                return status;

            if (!script->analysis()->inlineable(argc)) {
                okay = false;
                break;
            }

            if (types::TypeSet::HasObjectFlags(cx, fun->getType(cx),
                                               types::OBJECT_FLAG_UNINLINEABLE)) {
                okay = false;
                break;
            }

            /*
             * Don't inline scripts which use 'this' if it is possible they
             * could be called with a 'this' value requiring wrapping. During
             * inlining we do not want to modify frame entries belonging to the
             * caller.
             */
            if (script->analysis()->usesThisValue() &&
                types::TypeScript::ThisTypes(script)->getKnownTypeTag(cx) != JSVAL_TYPE_OBJECT) {
                okay = false;
                break;
            }
        }
        if (!okay)
            continue;

        calleeTypes->addFreeze(cx);

        /*
         * Add the inline frames to the cross script SSA. We will pick these
         * back up when compiling the call site.
         */
        for (unsigned i = 0; i < count; i++) {
            JSObject *obj = calleeTypes->getSingleObject(i);
            if (!obj)
                continue;

            JSFunction *fun = obj->toFunction();
            RootedScript script(cx, fun->script());

            CompileStatus status = addInlineFrame(script, nextDepth, index, pc);
            if (status != Compile_Okay)
                return status;
        }
    }

    return Compile_Okay;
}

CompileStatus
mjit::Compiler::pushActiveFrame(JSScript *script, uint32_t argc)
{
    if (cx->runtime->profilingScripts && !script->hasScriptCounts)
        script->initScriptCounts(cx);

    ActiveFrame *newa = OffTheBooks::new_<ActiveFrame>(cx);
    if (!newa) {
        js_ReportOutOfMemory(cx);
        return Compile_Error;
    }

    newa->parent = a;
    if (a)
        newa->parentPC = PC;
    newa->script = script;
    newa->mainCodeStart = masm.size();
    newa->stubCodeStart = stubcc.size();

    if (outer) {
        newa->inlineIndex = uint32_t(inlineFrames.length());
        inlineFrames.append(newa);
    } else {
        newa->inlineIndex = CrossScriptSSA::OUTER_FRAME;
        outer = newa;
    }
    JS_ASSERT(ssa.getFrame(newa->inlineIndex).script == script);

    newa->inlinePCOffset = ssa.frameLength(newa->inlineIndex);

    ScriptAnalysis *newAnalysis = script->analysis();

#ifdef JS_METHODJIT_SPEW
    if (cx->typeInferenceEnabled() && IsJaegerSpewChannelActive(JSpew_Regalloc)) {
        unsigned nargs = script->function() ? script->function()->nargs : 0;
        for (unsigned i = 0; i < nargs; i++) {
            uint32_t slot = ArgSlot(i);
            if (!newAnalysis->slotEscapes(slot)) {
                JaegerSpew(JSpew_Regalloc, "Argument %u:", i);
                newAnalysis->liveness(slot).print();
            }
        }
        for (unsigned i = 0; i < script->nfixed; i++) {
            uint32_t slot = LocalSlot(script, i);
            if (!newAnalysis->slotEscapes(slot)) {
                JaegerSpew(JSpew_Regalloc, "Local %u:", i);
                newAnalysis->liveness(slot).print();
            }
        }
    }
#endif

    if (!frame.pushActiveFrame(script, argc)) {
        js_ReportOutOfMemory(cx);
        return Compile_Error;
    }

    newa->jumpMap = (Label *)OffTheBooks::malloc_(sizeof(Label) * script->length);
    if (!newa->jumpMap) {
        js_ReportOutOfMemory(cx);
        return Compile_Error;
    }
#ifdef DEBUG
    for (uint32_t i = 0; i < script->length; i++)
        newa->jumpMap[i] = Label();
#endif

    if (cx->typeInferenceEnabled()) {
        CompileStatus status = prepareInferenceTypes(script, newa);
        if (status != Compile_Okay)
            return status;
    }

    this->script = script;
    this->analysis = newAnalysis;
    this->PC = script->code;
    this->a = newa;

    return Compile_Okay;
}

void
mjit::Compiler::popActiveFrame()
{
    JS_ASSERT(a->parent);
    a->mainCodeEnd = masm.size();
    a->stubCodeEnd = stubcc.size();
    this->PC = a->parentPC;
    this->a = (ActiveFrame *) a->parent;
    this->script = a->script;
    this->analysis = this->script->analysis();

    frame.popActiveFrame();
}

#define CHECK_STATUS(expr)                                           \
    JS_BEGIN_MACRO                                                   \
        CompileStatus status_ = (expr);                              \
        if (status_ != Compile_Okay) {                               \
            if (oomInVector || masm.oom() || stubcc.masm.oom())      \
                js_ReportOutOfMemory(cx);                            \
            return status_;                                          \
        }                                                            \
    JS_END_MACRO

CompileStatus
mjit::Compiler::performCompilation()
{
    JaegerSpew(JSpew_Scripts,
               "compiling script (file \"%s\") (line \"%d\") (length \"%d\") (chunk \"%d\")\n",
               outerScript->filename, outerScript->lineno, outerScript->length, chunkIndex);

    if (inlining()) {
        JaegerSpew(JSpew_Inlining,
                   "inlining calls in script (file \"%s\") (line \"%d\")\n",
                   outerScript->filename, outerScript->lineno);
    }

#ifdef JS_METHODJIT_SPEW
    Profiler prof;
    prof.start();
#endif

#ifdef JS_METHODJIT
    outerScript->debugMode = debugMode();
#endif

    JS_ASSERT(cx->compartment->activeInference);

    {
<<<<<<< HEAD
        types::AutoEnterCompilation enter(cx, types::AutoEnterCompilation::JM);
=======
        types::AutoEnterCompilation enter(cx);
>>>>>>> a846a945
        if (!enter.init(outerScript, isConstructing, chunkIndex)) {
            js_ReportOutOfMemory(cx);
            return Compile_Error;
        }

        CHECK_STATUS(checkAnalysis(outerScript));
        if (inlining())
            CHECK_STATUS(scanInlineCalls(CrossScriptSSA::OUTER_FRAME, 0));
        CHECK_STATUS(pushActiveFrame(outerScript, 0));

        if (outerScript->hasScriptCounts || Probes::wantNativeAddressInfo(cx)) {
            size_t length = ssa.frameLength(ssa.numFrames() - 1);
            pcLengths = (PCLengthEntry *) OffTheBooks::calloc_(sizeof(pcLengths[0]) * length);
            if (!pcLengths)
                return Compile_Error;
        }

        if (chunkIndex == 0)
            CHECK_STATUS(generatePrologue());
        CHECK_STATUS(generateMethod());
        if (outerJIT() && chunkIndex == outerJIT()->nchunks - 1)
            CHECK_STATUS(generateEpilogue());
        CHECK_STATUS(finishThisUp());
    }

#ifdef JS_METHODJIT_SPEW
    prof.stop();
    JaegerSpew(JSpew_Prof, "compilation took %d us\n", prof.time_us());
#endif

    JaegerSpew(JSpew_Scripts, "successfully compiled (code \"%p\") (size \"%u\")\n",
               outerChunkRef().chunk->code.m_code.executableAddress(),
               unsigned(outerChunkRef().chunk->code.m_size));

    return Compile_Okay;
}

#undef CHECK_STATUS

mjit::JSActiveFrame::JSActiveFrame()
    : parent(NULL), parentPC(NULL), script(NULL), inlineIndex(UINT32_MAX)
{
}

mjit::Compiler::ActiveFrame::ActiveFrame(JSContext *cx)
    : jumpMap(NULL),
      varTypes(NULL), needReturnValue(false),
      syncReturnValue(false), returnValueDouble(false), returnSet(false),
      returnEntry(NULL), returnJumps(NULL), exitState(NULL)
{}

mjit::Compiler::ActiveFrame::~ActiveFrame()
{
    js::Foreground::free_(jumpMap);
    if (varTypes)
        js::Foreground::free_(varTypes);
}

mjit::Compiler::~Compiler()
{
    if (outer)
        cx->delete_(outer);
    for (unsigned i = 0; i < inlineFrames.length(); i++)
        cx->delete_(inlineFrames[i]);
    while (loop) {
        LoopState *nloop = loop->outer;
        cx->delete_(loop);
        loop = nloop;
    }
}

CompileStatus
mjit::Compiler::prepareInferenceTypes(JSScript *script, ActiveFrame *a)
{
    /*
     * During our walk of the script, we need to preserve the invariant that at
     * join points the in memory type tag is always in sync with the known type
     * tag of the variable's SSA value at that join point. In particular, SSA
     * values inferred as (int|double) must in fact be doubles, stored either
     * in floating point registers or in memory. There is an exception for
     * locals whose value is currently dead, whose type might not be synced.
     *
     * To ensure this, we need to know the SSA values for each variable at each
     * join point, which the SSA analysis does not store explicitly. These can
     * be recovered, though. During the forward walk, the SSA value of a var
     * (and its associated type set) change only when we see an explicit assign
     * to the var or get to a join point with a phi node for that var. So we
     * can duplicate the effects of that walk here by watching for writes to
     * vars (updateVarTypes) and new phi nodes at join points.
     *
     * When we get to a branch and need to know a variable's value at the
     * branch target, we know it will either be a phi node at the target or
     * the variable's current value, as no phi node is created at the target
     * only if a variable has the same value on all incoming edges.
     */

    a->varTypes = (VarType *)
        OffTheBooks::calloc_(TotalSlots(script) * sizeof(VarType));
    if (!a->varTypes) {
        js_ReportOutOfMemory(cx);
        return Compile_Error;
    }

    for (uint32_t slot = ArgSlot(0); slot < TotalSlots(script); slot++) {
        VarType &vt = a->varTypes[slot];
        vt.setTypes(types::TypeScript::SlotTypes(script, slot));
    }

    return Compile_Okay;
}

/*
 * Number of times a script must be called or have back edges taken before we
 * run it in the methodjit. We wait longer if type inference is enabled, to
 * allow more gathering of type information and less recompilation.
 */
static const size_t USES_BEFORE_COMPILE       = 16;
static const size_t INFER_USES_BEFORE_COMPILE = 43;

/* Target maximum size, in bytecode length, for a compiled chunk of a script. */
static uint32_t CHUNK_LIMIT = 1500;

void
mjit::SetChunkLimit(uint32_t limit)
{
    if (limit)
        CHUNK_LIMIT = limit;
}

JITScript *
MakeJITScript(JSContext *cx, JSScript *script)
{
    if (!script->ensureRanAnalysis(cx))
        return NULL;

    ScriptAnalysis *analysis = script->analysis();

    Vector<ChunkDescriptor> chunks(cx);
    Vector<CrossChunkEdge> edges(cx);

    if (script->length < CHUNK_LIMIT || !cx->typeInferenceEnabled()) {
        ChunkDescriptor desc;
        desc.begin = 0;
        desc.end = script->length;
        if (!chunks.append(desc))
            return NULL;
    } else {
        if (!script->ensureRanInference(cx))
            return NULL;

        /* Outgoing edges within the current chunk. */
        Vector<CrossChunkEdge> currentEdges(cx);
        uint32_t chunkStart = 0;

        unsigned offset, nextOffset = 0;
        while (nextOffset < script->length) {
            offset = nextOffset;

            jsbytecode *pc = script->code + offset;
            JSOp op = JSOp(*pc);

            nextOffset = offset + GetBytecodeLength(pc);

            Bytecode *code = analysis->maybeCode(offset);
            if (!code)
                continue;

            /* Whether this should be the last opcode in the chunk. */
            bool finishChunk = false;

            /* Keep going, override finishChunk. */
            bool preserveChunk = false;

            /*
             * Add an edge for opcodes which perform a branch. Skip LABEL ops,
             * which do not actually branch. XXX LABEL should not be JOF_JUMP.
             */
            uint32_t type = JOF_TYPE(js_CodeSpec[op].format);
            if (type == JOF_JUMP && op != JSOP_LABEL) {
                CrossChunkEdge edge;
                edge.source = offset;
                edge.target = FollowBranch(cx, script, pc - script->code);
                if (edge.target < offset) {
                    /* Always end chunks after loop back edges. */
                    finishChunk = true;
                    if (edge.target < chunkStart) {
                        analysis->getCode(edge.target).safePoint = true;
                        if (!edges.append(edge))
                            return NULL;
                    }
                } else if (edge.target == nextOffset) {
                    /*
                     * Override finishChunk for bytecodes which directly
                     * jump to their fallthrough opcode ('if (x) {}'). This
                     * creates two CFG edges with the same source/target, which
                     * will confuse the compiler's edge patching code.
                     */
                    preserveChunk = true;
                } else {
                    if (!currentEdges.append(edge))
                        return NULL;
                }
            }

            if (op == JSOP_TABLESWITCH) {
                jsbytecode *pc2 = pc;
                unsigned defaultOffset = offset + GET_JUMP_OFFSET(pc);
                pc2 += JUMP_OFFSET_LEN;
                int32_t low = GET_JUMP_OFFSET(pc2);
                pc2 += JUMP_OFFSET_LEN;
                int32_t high = GET_JUMP_OFFSET(pc2);
                pc2 += JUMP_OFFSET_LEN;

                CrossChunkEdge edge;
                edge.source = offset;
                edge.target = defaultOffset;
                if (!currentEdges.append(edge))
                    return NULL;

                for (int32_t i = low; i <= high; i++) {
                    unsigned targetOffset = offset + GET_JUMP_OFFSET(pc2);
                    if (targetOffset != offset) {
                        /*
                         * This can end up inserting duplicate edges, all but
                         * the first of which will be ignored.
                         */
                        CrossChunkEdge edge;
                        edge.source = offset;
                        edge.target = targetOffset;
                        if (!currentEdges.append(edge))
                            return NULL;
                    }
                    pc2 += JUMP_OFFSET_LEN;
                }
            }

            if (op == JSOP_LOOKUPSWITCH) {
                unsigned defaultOffset = offset + GET_JUMP_OFFSET(pc);
                jsbytecode *pc2 = pc + JUMP_OFFSET_LEN;
                unsigned npairs = GET_UINT16(pc2);
                pc2 += UINT16_LEN;

                CrossChunkEdge edge;
                edge.source = offset;
                edge.target = defaultOffset;
                if (!currentEdges.append(edge))
                    return NULL;

                while (npairs) {
                    pc2 += UINT32_INDEX_LEN;
                    unsigned targetOffset = offset + GET_JUMP_OFFSET(pc2);
                    CrossChunkEdge edge;
                    edge.source = offset;
                    edge.target = targetOffset;
                    if (!currentEdges.append(edge))
                        return NULL;
                    pc2 += JUMP_OFFSET_LEN;
                    npairs--;
                }
            }

            if (unsigned(offset - chunkStart) > CHUNK_LIMIT)
                finishChunk = true;

            if (nextOffset >= script->length || !analysis->maybeCode(nextOffset)) {
                /* Ensure that chunks do not start on unreachable opcodes. */
                preserveChunk = true;
            } else {
                /*
                 * Start new chunks at the opcode before each loop head.
                 * This ensures that the initial goto for loops is included in
                 * the same chunk as the loop itself.
                 */
                jsbytecode *nextpc = script->code + nextOffset;

                /*
                 * Don't insert a chunk boundary in the middle of two opcodes
                 * which may be fused together.
                 */
                switch (JSOp(*nextpc)) {
                  case JSOP_POP:
                  case JSOP_IFNE:
                  case JSOP_IFEQ:
                    preserveChunk = true;
                    break;
                  default:
                    break;
                }

                uint32_t afterOffset = nextOffset + GetBytecodeLength(nextpc);
                if (afterOffset < script->length) {
                    if (analysis->maybeCode(afterOffset) &&
                        JSOp(script->code[afterOffset]) == JSOP_LOOPHEAD &&
                        analysis->getLoop(afterOffset))
                    {
                        finishChunk = true;
                    }
                }
            }

            if (finishChunk && !preserveChunk) {
                ChunkDescriptor desc;
                desc.begin = chunkStart;
                desc.end = nextOffset;
                if (!chunks.append(desc))
                    return NULL;

                /* Add an edge for fallthrough from this chunk to the next one. */
                if (!BytecodeNoFallThrough(op)) {
                    CrossChunkEdge edge;
                    edge.source = offset;
                    edge.target = nextOffset;
                    analysis->getCode(edge.target).safePoint = true;
                    if (!edges.append(edge))
                        return NULL;
                }

                chunkStart = nextOffset;
                for (unsigned i = 0; i < currentEdges.length(); i++) {
                    const CrossChunkEdge &edge = currentEdges[i];
                    if (edge.target >= nextOffset) {
                        analysis->getCode(edge.target).safePoint = true;
                        if (!edges.append(edge))
                            return NULL;
                    }
                }
                currentEdges.clear();
            }
        }

        if (chunkStart != script->length) {
            ChunkDescriptor desc;
            desc.begin = chunkStart;
            desc.end = script->length;
            if (!chunks.append(desc))
                return NULL;
        }
    }

    size_t dataSize = sizeof(JITScript)
        + (chunks.length() * sizeof(ChunkDescriptor))
        + (edges.length() * sizeof(CrossChunkEdge));
    uint8_t *cursor = (uint8_t *) OffTheBooks::calloc_(dataSize);
    if (!cursor)
        return NULL;

    JITScript *jit = (JITScript *) cursor;
    cursor += sizeof(JITScript);

    jit->script = script;
    JS_INIT_CLIST(&jit->callers);

    jit->nchunks = chunks.length();
    for (unsigned i = 0; i < chunks.length(); i++) {
        const ChunkDescriptor &a = chunks[i];
        ChunkDescriptor &b = jit->chunkDescriptor(i);
        b.begin = a.begin;
        b.end = a.end;

        if (chunks.length() == 1) {
            /* Seed the chunk's count so it is immediately compiled. */
            b.counter = INFER_USES_BEFORE_COMPILE;
        }
    }

    if (edges.empty())
        return jit;

    jit->nedges = edges.length();
    CrossChunkEdge *jitEdges = jit->edges();
    for (unsigned i = 0; i < edges.length(); i++) {
        const CrossChunkEdge &a = edges[i];
        CrossChunkEdge &b = jitEdges[i];
        b.source = a.source;
        b.target = a.target;
    }

    /* Generate a pool with all cross chunk shims, and set shimLabel for each edge. */
    Assembler masm;
    for (unsigned i = 0; i < jit->nedges; i++) {
        jsbytecode *pc = script->code + jitEdges[i].target;
        jitEdges[i].shimLabel = (void *) masm.distanceOf(masm.label());
        masm.move(JSC::MacroAssembler::ImmPtr(&jitEdges[i]), Registers::ArgReg1);
        masm.fallibleVMCall(true, JS_FUNC_TO_DATA_PTR(void *, stubs::CrossChunkShim),
                            pc, NULL, script->nfixed + analysis->getCode(pc).stackDepth);
    }
    LinkerHelper linker(masm, JSC::METHOD_CODE);
    JSC::ExecutablePool *ep = linker.init(cx);
    if (!ep)
        return NULL;
    jit->shimPool = ep;

    masm.finalize(linker);
    uint8_t *shimCode = (uint8_t *) linker.finalizeCodeAddendum().executableAddress();

    JS_ALWAYS_TRUE(linker.verifyRange(JSC::JITCode(shimCode, masm.size())));

    JaegerSpew(JSpew_PICs, "generated SHIM POOL stub %p (%lu bytes)\n",
               shimCode, (unsigned long)masm.size());

    for (unsigned i = 0; i < jit->nedges; i++) {
        CrossChunkEdge &edge = jitEdges[i];
        edge.shimLabel = shimCode + (size_t) edge.shimLabel;
    }

    return jit;
}

static inline bool
IonGetsFirstChance(JSContext *cx, JSScript *script, CompileRequest request)
{
#ifdef JS_ION
    if (!ion::IsEnabled(cx))
        return false;

    // If the script is not hot, use JM. recompileCheckHelper will insert a check
    // to trigger a recompile when the script becomes hot.
    if (script->getUseCount() < ion::js_IonOptions.usesBeforeCompile)
        return false;

    // If we're called from JM, use JM to avoid slow JM -> Ion calls.
    if (request == CompileRequest_JIT)
        return false;

    // If there's no way this script is going to be Ion compiled, let JM take over.
    if (!script->canIonCompile())
        return false;

    // If we cannot enter Ion because bailouts are expected, let JM take over.
    if (script->hasIonScript() && script->ion->bailoutExpected())
        return false;

    return true;
#endif
    return false;
}

CompileStatus
mjit::CanMethodJIT(JSContext *cx, JSScript *script, jsbytecode *pc,
                   bool construct, CompileRequest request, StackFrame *frame)
{
  restart:
    if (!cx->methodJitEnabled)
        return Compile_Abort;

    /*
     * If an SPS frame has already been pushed and profiling has since been
     * turned off, then we can't enter the jit because the epilogue of a pop
     * will not be emitted. Otherwise, we're safe with respect to balancing the
     * push/pops to the SPS sampling stack.
     */
    if (frame->hasPushedSPSFrame() && !cx->runtime->spsProfiler.enabled())
        return Compile_Skipped;
		
    if (IonGetsFirstChance(cx, script, request))
        return Compile_Skipped;

    if (script->hasJITInfo()) {
        JSScript::JITScriptHandle *jith = script->jitHandle(construct, cx->compartment->needsBarrier());
        if (jith->isUnjittable())
            return Compile_Abort;
    }

    if (!cx->hasRunOption(JSOPTION_METHODJIT_ALWAYS) &&
        (cx->typeInferenceEnabled()
         ? script->incUseCount() <= INFER_USES_BEFORE_COMPILE
         : script->incUseCount() <= USES_BEFORE_COMPILE))
    {
        return Compile_Skipped;
    }

    if (!cx->runtime->getJaegerRuntime(cx))
        return Compile_Error;

    // Ensure that constructors have at least one slot.
    if (construct && !script->nslots)
        script->nslots++;

    uint64_t gcNumber = cx->runtime->gcNumber;

    if (!script->ensureHasJITInfo(cx))
        return Compile_Error;

    JSScript::JITScriptHandle *jith = script->jitHandle(construct, cx->compartment->needsBarrier());

    JITScript *jit;
    if (jith->isEmpty()) {
        jit = MakeJITScript(cx, script);
        if (!jit)
            return Compile_Error;

        // Script analysis can trigger GC, watch in case needsBarrier() changed.
        if (gcNumber != cx->runtime->gcNumber) {
            FreeOp *fop = cx->runtime->defaultFreeOp();
            jit->destroy(fop);
            fop->free_(jit);
            goto restart;
        }

        jith->setValid(jit);
    } else {
        jit = jith->getValid();
    }

    unsigned chunkIndex = jit->chunkIndex(pc);
    ChunkDescriptor &desc = jit->chunkDescriptor(chunkIndex);

    if (jit->mustDestroyEntryChunk) {
        // We kept this chunk around so that Ion can get info from its caches.
        // If we end up here, we decided not to use Ion so we can destroy the
        // chunk now.
        JS_ASSERT(jit->nchunks == 1);
        jit->mustDestroyEntryChunk = false;

        if (desc.chunk) {
            jit->destroyChunk(cx->runtime->defaultFreeOp(), chunkIndex, /* resetUses = */ false);
            return Compile_Skipped;
        }
    }

    if (desc.chunk)
        return Compile_Okay;

    if (!cx->hasRunOption(JSOPTION_METHODJIT_ALWAYS) &&
        ++desc.counter <= INFER_USES_BEFORE_COMPILE)
    {
        return Compile_Skipped;
    }

    CompileStatus status;
    {
        types::AutoEnterTypeInference enter(cx, true);

        Compiler cc(cx, script, chunkIndex, construct);
        status = cc.compile();
    }

    if (status == Compile_Okay) {
        /*
         * Compiling a script can occasionally trigger its own recompilation,
         * so go back through the compilation logic.
         */
        goto restart;
    }

    /* Non-OOM errors should have an associated exception. */
    JS_ASSERT_IF(status == Compile_Error,
                 cx->isExceptionPending() || cx->runtime->hadOutOfMemory);

    return status;
}

CompileStatus
mjit::Compiler::generatePrologue()
{
    fastEntryLabel = masm.label();

    /*
     * If there is no function, then this can only be called via JaegerShot(),
     * which expects an existing frame to be initialized like the interpreter.
     */
    if (script->function()) {
        Jump j = masm.jump();

        /*
         * Entry point #2: The caller has partially constructed a frame, and
         * either argc >= nargs or the arity check has corrected the frame.
         */
        fastEntryLabel = masm.label();

        /* Store this early on so slow paths can access it. */
        masm.storePtr(ImmPtr(script->function()),
                      Address(JSFrameReg, StackFrame::offsetOfExec()));

        {
            /*
             * Entry point #3: The caller has partially constructed a frame,
             * but argc might be != nargs, so an arity check might be called.
             *
             * This loops back to entry point #2.
             */
            arityLabel = stubcc.masm.label();

            Jump argMatch = stubcc.masm.branch32(Assembler::Equal, JSParamReg_Argc,
                                                 Imm32(script->function()->nargs));

            if (JSParamReg_Argc != Registers::ArgReg1)
                stubcc.masm.move(JSParamReg_Argc, Registers::ArgReg1);

            /* Slow path - call the arity check function. Returns new fp. */
            stubcc.masm.storePtr(ImmPtr(script->function()),
                                 Address(JSFrameReg, StackFrame::offsetOfExec()));
            OOL_STUBCALL(stubs::FixupArity, REJOIN_NONE);
            stubcc.masm.move(Registers::ReturnReg, JSFrameReg);
            argMatch.linkTo(stubcc.masm.label(), &stubcc.masm);

            argsCheckLabel = stubcc.masm.label();

            /* Type check the arguments as well. */
            if (cx->typeInferenceEnabled()) {
#ifdef JS_MONOIC
                this->argsCheckJump = stubcc.masm.jump();
                this->argsCheckStub = stubcc.masm.label();
                this->argsCheckJump.linkTo(this->argsCheckStub, &stubcc.masm);
#endif
                stubcc.masm.storePtr(ImmPtr(script->function()),
                                     Address(JSFrameReg, StackFrame::offsetOfExec()));
                OOL_STUBCALL(stubs::CheckArgumentTypes, REJOIN_CHECK_ARGUMENTS);
#ifdef JS_MONOIC
                this->argsCheckFallthrough = stubcc.masm.label();
#endif
            }

            stubcc.crossJump(stubcc.masm.jump(), fastEntryLabel);
        }

        /*
         * Guard that there is enough stack space. Note we reserve space for
         * any inline frames we end up generating, or a callee's stack frame
         * we write to before the callee checks the stack.
         */
        uint32_t nvals = VALUES_PER_STACK_FRAME + script->nslots + StackSpace::STACK_JIT_EXTRA;
        masm.addPtr(Imm32(nvals * sizeof(Value)), JSFrameReg, Registers::ReturnReg);
        Jump stackCheck = masm.branchPtr(Assembler::AboveOrEqual, Registers::ReturnReg,
                                         FrameAddress(offsetof(VMFrame, stackLimit)));

        /*
         * If the stack check fails then we need to either commit more of the
         * reserved stack space or throw an error. Specify that the number of
         * local slots is 0 (instead of the default script->nfixed) since the
         * range [fp->slots(), fp->base()) may not be commited. (The calling
         * contract requires only that the caller has reserved space for fp.)
         */
        {
            stubcc.linkExitDirect(stackCheck, stubcc.masm.label());
            OOL_STUBCALL(stubs::HitStackQuota, REJOIN_NONE);
            stubcc.crossJump(stubcc.masm.jump(), masm.label());
        }

        markUndefinedLocals();

        /*
         * Load the scope chain into the frame if it will be needed by NAME
         * opcodes or by the nesting prologue below. The scope chain is always
         * set for global and eval frames, and will have been set by
         * HeavyweightFunctionPrologue for heavyweight function frames.
         */
        if (!script->function()->isHeavyweight() && analysis->usesScopeChain()) {
            RegisterID t0 = Registers::ReturnReg;
            Jump hasScope = masm.branchTest32(Assembler::NonZero,
                                              FrameFlagsAddress(), Imm32(StackFrame::HAS_SCOPECHAIN));
            masm.loadPayload(Address(JSFrameReg, StackFrame::offsetOfCallee(script->function())), t0);
            masm.loadPtr(Address(t0, JSFunction::offsetOfEnvironment()), t0);
            masm.storePtr(t0, Address(JSFrameReg, StackFrame::offsetOfScopeChain()));
            hasScope.linkTo(masm.label(), &masm);
        }

        /*
         * When 'arguments' is used in the script, it may be optimized away
         * which involves reading from the stack frame directly, including
         * fp->u.nactual. fp->u.nactual is only set when numActual != numFormal,
         * so store 'fp->u.nactual = numFormal' when there is no over/underflow.
         */
        if (script->argumentsHasVarBinding()) {
            Jump hasArgs = masm.branchTest32(Assembler::NonZero, FrameFlagsAddress(),
                                             Imm32(StackFrame::UNDERFLOW_ARGS |
                                                   StackFrame::OVERFLOW_ARGS));
            masm.storePtr(ImmPtr((void *)(size_t) script->function()->nargs),
                          Address(JSFrameReg, StackFrame::offsetOfNumActual()));
            hasArgs.linkTo(masm.label(), &masm);
        }

        j.linkTo(masm.label(), &masm);
    }

    if (cx->typeInferenceEnabled()) {
#ifdef DEBUG
        if (script->function()) {
            prepareStubCall(Uses(0));
            INLINE_STUBCALL(stubs::AssertArgumentTypes, REJOIN_NONE);
        }
#endif
        ensureDoubleArguments();
    }

    /* Inline StackFrame::prologue. */
    if (script->isActiveEval && script->strictModeCode) {
        prepareStubCall(Uses(0));
        INLINE_STUBCALL(stubs::StrictEvalPrologue, REJOIN_EVAL_PROLOGUE);
    } else if (script->function()) {
        if (script->function()->isHeavyweight()) {
            prepareStubCall(Uses(0));
            INLINE_STUBCALL(stubs::HeavyweightFunctionPrologue, REJOIN_FUNCTION_PROLOGUE);
        }

        if (isConstructing && !constructThis())
            return Compile_Error;
    }

    CompileStatus status = methodEntryHelper();
    if (status == Compile_Okay)
        recompileCheckHelper();

    return status;
}

void
mjit::Compiler::ensureDoubleArguments()
{
    /* Convert integer arguments which were inferred as (int|double) to doubles. */
    for (uint32_t i = 0; script->function() && i < script->function()->nargs; i++) {
        uint32_t slot = ArgSlot(i);
        if (a->varTypes[slot].getTypeTag(cx) == JSVAL_TYPE_DOUBLE && analysis->trackSlot(slot))
            frame.ensureDouble(frame.getArg(i));
    }
}

void
mjit::Compiler::markUndefinedLocal(uint32_t offset, uint32_t i)
{
    uint32_t depth = ssa.getFrame(a->inlineIndex).depth;
    uint32_t slot = LocalSlot(script, i);
    Address local(JSFrameReg, sizeof(StackFrame) + (depth + i) * sizeof(Value));
    if (!cx->typeInferenceEnabled() || !analysis->trackSlot(slot)) {
        masm.storeValue(UndefinedValue(), local);
    } else {
        Lifetime *lifetime = analysis->liveness(slot).live(offset);
        if (lifetime)
            masm.storeValue(UndefinedValue(), local);
#ifdef DEBUG
        else
            masm.storeValue(ObjectValueCrashOnTouch(), local);
#endif
    }
}

void
mjit::Compiler::markUndefinedLocals()
{
    /*
     * Set locals to undefined. Skip locals which aren't closed and are known
     * to be defined before used,
     */
    for (uint32_t i = 0; i < script->nfixed; i++)
        markUndefinedLocal(0, i);

#ifdef DEBUG
    uint32_t depth = ssa.getFrame(a->inlineIndex).depth;
    for (uint32_t i = script->nfixed; i < script->nslots; i++) {
        Address local(JSFrameReg, sizeof(StackFrame) + (depth + i) * sizeof(Value));
        masm.storeValue(ObjectValueCrashOnTouch(), local);
    }
#endif
}

CompileStatus
mjit::Compiler::generateEpilogue()
{
    return Compile_Okay;
}

CompileStatus
mjit::Compiler::finishThisUp()
{
#ifdef JS_CPU_X64
    /* Generate trampolines to ensure that cross chunk edges are patchable. */
    for (unsigned i = 0; i < chunkEdges.length(); i++) {
        chunkEdges[i].sourceTrampoline = stubcc.masm.label();
        stubcc.masm.move(ImmPtr(NULL), Registers::ScratchReg);
        stubcc.masm.jump(Registers::ScratchReg);
    }
#endif

    RETURN_IF_OOM(Compile_Error);

    /*
     * Watch for reallocation of the global slots while we were in the middle
     * of compiling due to, e.g. standard class initialization.
     */
    if (globalSlots && globalObj->getRawSlots() != globalSlots)
        return Compile_Retry;

    /*
     * Watch for GCs which occurred during compilation. These may have
     * renumbered shapes baked into the jitcode.
     */
    if (cx->runtime->gcNumber != gcNumber)
        return Compile_Retry;

    /* The JIT will not have been cleared if no GC has occurred. */
    JITScript *jit = outerJIT();
    JS_ASSERT(jit != NULL);

    if (overflowICSpace) {
        JaegerSpew(JSpew_Scripts, "dumped a constant pool while generating an IC\n");
        return Compile_Abort;
    }

    a->mainCodeEnd = masm.size();
    a->stubCodeEnd = stubcc.size();

    for (size_t i = 0; i < branchPatches.length(); i++) {
        Label label = labelOf(branchPatches[i].pc, branchPatches[i].inlineIndex);
        branchPatches[i].jump.linkTo(label, &masm);
    }

#ifdef JS_CPU_ARM
    masm.forceFlushConstantPool();
    stubcc.masm.forceFlushConstantPool();
#endif
    JaegerSpew(JSpew_Insns, "## Fast code (masm) size = %lu, Slow code (stubcc) size = %lu.\n",
               (unsigned long) masm.size(), (unsigned long) stubcc.size());

    /* To make inlineDoubles and oolDoubles aligned to sizeof(double) bytes,
       MIPS adds extra sizeof(double) bytes to codeSize.  */
    size_t codeSize = masm.size() +
#if defined(JS_CPU_MIPS)
                      stubcc.size() + sizeof(double) +
#else
                      stubcc.size() +
#endif
                      (masm.numDoubles() * sizeof(double)) +
                      (stubcc.masm.numDoubles() * sizeof(double)) +
                      jumpTableEdges.length() * sizeof(void *);

    Vector<ChunkJumpTableEdge> chunkJumps(cx);
    if (!chunkJumps.reserve(jumpTableEdges.length()))
        return Compile_Error;

    JSC::ExecutableAllocator &execAlloc = cx->runtime->execAlloc();
    JSC::ExecutablePool *execPool;
    uint8_t *result = (uint8_t *)execAlloc.alloc(codeSize, &execPool, JSC::METHOD_CODE);
    if (!result) {
        js_ReportOutOfMemory(cx);
        return Compile_Error;
    }
    JS_ASSERT(execPool);
    JSC::ExecutableAllocator::makeWritable(result, codeSize);
    masm.executableCopy(result);
    stubcc.masm.executableCopy(result + masm.size());

    JSC::LinkBuffer fullCode(result, codeSize, JSC::METHOD_CODE);
    JSC::LinkBuffer stubCode(result + masm.size(), stubcc.size(), JSC::METHOD_CODE);

    JS_ASSERT(!loop);

    size_t nNmapLive = loopEntries.length();
    for (size_t i = outerChunk.begin; i < outerChunk.end; i++) {
        Bytecode *opinfo = analysis->maybeCode(i);
        if (opinfo && opinfo->safePoint)
            nNmapLive++;
    }

    /* Please keep in sync with JITChunk::sizeOfIncludingThis! */
    size_t dataSize = sizeof(JITChunk) +
                      sizeof(NativeMapEntry) * nNmapLive +
                      sizeof(InlineFrame) * inlineFrames.length() +
                      sizeof(CallSite) * callSites.length() +
                      sizeof(JSObject*) * rootedTemplates.length() +
                      sizeof(RegExpShared*) * rootedRegExps.length() +
#if defined JS_MONOIC
                      sizeof(ic::GetGlobalNameIC) * getGlobalNames.length() +
                      sizeof(ic::SetGlobalNameIC) * setGlobalNames.length() +
                      sizeof(ic::CallICInfo) * callICs.length() +
                      sizeof(ic::EqualityICInfo) * equalityICs.length() +
#endif
#if defined JS_POLYIC
                      sizeof(ic::PICInfo) * pics.length() +
                      sizeof(ic::GetElementIC) * getElemICs.length() +
                      sizeof(ic::SetElementIC) * setElemICs.length() +
#endif
                      0;

    uint8_t *cursor = (uint8_t *)OffTheBooks::calloc_(dataSize);
    if (!cursor) {
        execPool->release();
        js_ReportOutOfMemory(cx);
        return Compile_Error;
    }

    JITChunk *chunk = new(cursor) JITChunk;
    cursor += sizeof(JITChunk);

    JS_ASSERT(outerScript == script);

    chunk->code = JSC::MacroAssemblerCodeRef(result, execPool, masm.size() + stubcc.size());
    chunk->pcLengths = pcLengths;

    if (chunkIndex == 0) {
        jit->invokeEntry = result;
        if (script->function()) {
            jit->arityCheckEntry = stubCode.locationOf(arityLabel).executableAddress();
            jit->argsCheckEntry = stubCode.locationOf(argsCheckLabel).executableAddress();
            jit->fastEntry = fullCode.locationOf(fastEntryLabel).executableAddress();
        }
    }

    /*
     * WARNING: mics(), callICs() et al depend on the ordering of these
     * variable-length sections.  See JITChunk's declaration for details.
     */

    /* ICs can only refer to bytecodes in the outermost script, not inlined calls. */
    Label *jumpMap = a->jumpMap;

    /* Build the pc -> ncode mapping. */
    NativeMapEntry *jitNmap = (NativeMapEntry *)cursor;
    chunk->nNmapPairs = nNmapLive;
    cursor += sizeof(NativeMapEntry) * chunk->nNmapPairs;
    size_t ix = 0;
    if (chunk->nNmapPairs > 0) {
        for (size_t i = outerChunk.begin; i < outerChunk.end; i++) {
            Bytecode *opinfo = analysis->maybeCode(i);
            if (opinfo && opinfo->safePoint) {
                Label L = jumpMap[i];
                JS_ASSERT(L.isSet());
                jitNmap[ix].bcOff = i;
                jitNmap[ix].ncode = (uint8_t *)(result + masm.distanceOf(L));
                ix++;
            }
        }
        for (size_t i = 0; i < loopEntries.length(); i++) {
            /* Insert the entry at the right position. */
            const LoopEntry &entry = loopEntries[i];
            size_t j;
            for (j = 0; j < ix; j++) {
                if (jitNmap[j].bcOff > entry.pcOffset) {
                    memmove(jitNmap + j + 1, jitNmap + j, (ix - j) * sizeof(NativeMapEntry));
                    break;
                }
            }
            jitNmap[j].bcOff = entry.pcOffset;
            jitNmap[j].ncode = (uint8_t *) stubCode.locationOf(entry.label).executableAddress();
            ix++;
        }
    }
    JS_ASSERT(ix == chunk->nNmapPairs);

    /* Build the table of inlined frames. */
    InlineFrame *jitInlineFrames = (InlineFrame *)cursor;
    chunk->nInlineFrames = inlineFrames.length();
    cursor += sizeof(InlineFrame) * chunk->nInlineFrames;
    for (size_t i = 0; i < chunk->nInlineFrames; i++) {
        InlineFrame &to = jitInlineFrames[i];
        ActiveFrame *from = inlineFrames[i];
        if (from->parent != outer)
            to.parent = &jitInlineFrames[from->parent->inlineIndex];
        else
            to.parent = NULL;
        to.parentpc = from->parentPC;
        to.fun = from->script->function();
        to.depth = ssa.getFrame(from->inlineIndex).depth;
    }

    /* Build the table of call sites. */
    CallSite *jitCallSites = (CallSite *)cursor;
    chunk->nCallSites = callSites.length();
    cursor += sizeof(CallSite) * chunk->nCallSites;
    for (size_t i = 0; i < chunk->nCallSites; i++) {
        CallSite &to = jitCallSites[i];
        InternalCallSite &from = callSites[i];

        /* Patch stores of f.regs.inlined for stubs called from within inline frames. */
        if (cx->typeInferenceEnabled() &&
            from.rejoin != REJOIN_TRAP &&
            from.rejoin != REJOIN_SCRIPTED &&
            from.inlineIndex != UINT32_MAX) {
            if (from.ool)
                stubCode.patch(from.inlinePatch, &to);
            else
                fullCode.patch(from.inlinePatch, &to);
        }

        JSScript *script =
            (from.inlineIndex == UINT32_MAX) ? outerScript : inlineFrames[from.inlineIndex]->script;
        uint32_t codeOffset = from.ool
                            ? masm.size() + from.returnOffset
                            : from.returnOffset;
        to.initialize(codeOffset, from.inlineIndex, from.inlinepc - script->code, from.rejoin);

        /*
         * Patch stores of the base call's return address for InvariantFailure
         * calls. InvariantFailure will patch its own return address to this
         * pointer before triggering recompilation.
         */
        if (from.loopPatch.hasPatch)
            stubCode.patch(from.loopPatch.codePatch, result + codeOffset);
    }

    JSObject **jitRootedTemplates = (JSObject **)cursor;
    chunk->nRootedTemplates = rootedTemplates.length();
    cursor += sizeof(JSObject*) * chunk->nRootedTemplates;
    for (size_t i = 0; i < chunk->nRootedTemplates; i++)
        jitRootedTemplates[i] = rootedTemplates[i];

    RegExpShared **jitRootedRegExps = (RegExpShared **)cursor;
    chunk->nRootedRegExps = rootedRegExps.length();
    cursor += sizeof(RegExpShared*) * chunk->nRootedRegExps;
    for (size_t i = 0; i < chunk->nRootedRegExps; i++) {
        jitRootedRegExps[i] = rootedRegExps[i];
        jitRootedRegExps[i]->incRef();
    }

#if defined JS_MONOIC
    if (chunkIndex == 0 && script->function()) {
        JS_ASSERT(jit->argsCheckPool == NULL);
        if (cx->typeInferenceEnabled()) {
            jit->argsCheckStub = stubCode.locationOf(argsCheckStub);
            jit->argsCheckFallthrough = stubCode.locationOf(argsCheckFallthrough);
            jit->argsCheckJump = stubCode.locationOf(argsCheckJump);
        }
    }

    ic::GetGlobalNameIC *getGlobalNames_ = (ic::GetGlobalNameIC *)cursor;
    chunk->nGetGlobalNames = getGlobalNames.length();
    cursor += sizeof(ic::GetGlobalNameIC) * chunk->nGetGlobalNames;
    for (size_t i = 0; i < chunk->nGetGlobalNames; i++) {
        ic::GetGlobalNameIC &to = getGlobalNames_[i];
        GetGlobalNameICInfo &from = getGlobalNames[i];
        from.copyTo(to, fullCode, stubCode);

        int offset = fullCode.locationOf(from.load) - to.fastPathStart;
        to.loadStoreOffset = offset;
        JS_ASSERT(to.loadStoreOffset == offset);

        stubCode.patch(from.addrLabel, &to);
    }

    ic::SetGlobalNameIC *setGlobalNames_ = (ic::SetGlobalNameIC *)cursor;
    chunk->nSetGlobalNames = setGlobalNames.length();
    cursor += sizeof(ic::SetGlobalNameIC) * chunk->nSetGlobalNames;
    for (size_t i = 0; i < chunk->nSetGlobalNames; i++) {
        ic::SetGlobalNameIC &to = setGlobalNames_[i];
        SetGlobalNameICInfo &from = setGlobalNames[i];
        from.copyTo(to, fullCode, stubCode);
        to.slowPathStart = stubCode.locationOf(from.slowPathStart);

        int offset = fullCode.locationOf(from.store).labelAtOffset(0) -
                     to.fastPathStart;
        to.loadStoreOffset = offset;
        JS_ASSERT(to.loadStoreOffset == offset);

        to.objConst = from.objConst;
        to.shapeReg = from.shapeReg;
        to.objReg = from.objReg;
        to.vr = from.vr;

        offset = fullCode.locationOf(from.shapeGuardJump) -
                 to.fastPathStart;
        to.inlineShapeJump = offset;
        JS_ASSERT(to.inlineShapeJump == offset);

        offset = fullCode.locationOf(from.fastPathRejoin) -
                 to.fastPathStart;
        to.fastRejoinOffset = offset;
        JS_ASSERT(to.fastRejoinOffset == offset);

        stubCode.patch(from.addrLabel, &to);
    }

    ic::CallICInfo *jitCallICs = (ic::CallICInfo *)cursor;
    chunk->nCallICs = callICs.length();
    cursor += sizeof(ic::CallICInfo) * chunk->nCallICs;
    for (size_t i = 0; i < chunk->nCallICs; i++) {
        jitCallICs[i].funGuard = fullCode.locationOf(callICs[i].funGuard);
        jitCallICs[i].funJump = fullCode.locationOf(callICs[i].funJump);
        jitCallICs[i].slowPathStart = stubCode.locationOf(callICs[i].slowPathStart);
        jitCallICs[i].typeMonitored = callICs[i].typeMonitored;

        /* Compute the hot call offset. */
        uint32_t offset = fullCode.locationOf(callICs[i].hotJump) -
                        fullCode.locationOf(callICs[i].funGuard);
        jitCallICs[i].hotJumpOffset = offset;
        JS_ASSERT(jitCallICs[i].hotJumpOffset == offset);

        /* Compute the join point offset. */
        offset = fullCode.locationOf(callICs[i].joinPoint) -
                 fullCode.locationOf(callICs[i].funGuard);
        jitCallICs[i].joinPointOffset = offset;
        JS_ASSERT(jitCallICs[i].joinPointOffset == offset);

        /* Compute the OOL call offset. */
        offset = stubCode.locationOf(callICs[i].oolCall) -
                 stubCode.locationOf(callICs[i].slowPathStart);
        jitCallICs[i].oolCallOffset = offset;
        JS_ASSERT(jitCallICs[i].oolCallOffset == offset);

        /* Compute the OOL jump offset. */
        offset = stubCode.locationOf(callICs[i].oolJump) -
                 stubCode.locationOf(callICs[i].slowPathStart);
        jitCallICs[i].oolJumpOffset = offset;
        JS_ASSERT(jitCallICs[i].oolJumpOffset == offset);

        /* Compute the start of the OOL IC call. */
        offset = stubCode.locationOf(callICs[i].icCall) -
                 stubCode.locationOf(callICs[i].slowPathStart);
        jitCallICs[i].icCallOffset = offset;
        JS_ASSERT(jitCallICs[i].icCallOffset == offset);

        /* Compute the slow join point offset. */
        offset = stubCode.locationOf(callICs[i].slowJoinPoint) -
                 stubCode.locationOf(callICs[i].slowPathStart);
        jitCallICs[i].slowJoinOffset = offset;
        JS_ASSERT(jitCallICs[i].slowJoinOffset == offset);

        /* Compute the join point offset for continuing on the hot path. */
        offset = stubCode.locationOf(callICs[i].hotPathLabel) -
                 stubCode.locationOf(callICs[i].funGuard);
        jitCallICs[i].hotPathOffset = offset;
        JS_ASSERT(jitCallICs[i].hotPathOffset == offset);

        jitCallICs[i].call = &jitCallSites[callICs[i].callIndex];
        jitCallICs[i].frameSize = callICs[i].frameSize;
        jitCallICs[i].funObjReg = callICs[i].funObjReg;
        stubCode.patch(callICs[i].addrLabel1, &jitCallICs[i]);
        stubCode.patch(callICs[i].addrLabel2, &jitCallICs[i]);
    }

    ic::EqualityICInfo *jitEqualityICs = (ic::EqualityICInfo *)cursor;
    chunk->nEqualityICs = equalityICs.length();
    cursor += sizeof(ic::EqualityICInfo) * chunk->nEqualityICs;
    for (size_t i = 0; i < chunk->nEqualityICs; i++) {
        if (equalityICs[i].trampoline) {
            jitEqualityICs[i].target = stubCode.locationOf(equalityICs[i].trampolineStart);
        } else {
            uint32_t offs = uint32_t(equalityICs[i].jumpTarget - script->code);
            JS_ASSERT(jumpMap[offs].isSet());
            jitEqualityICs[i].target = fullCode.locationOf(jumpMap[offs]);
        }
        jitEqualityICs[i].stubEntry = stubCode.locationOf(equalityICs[i].stubEntry);
        jitEqualityICs[i].stubCall = stubCode.locationOf(equalityICs[i].stubCall);
        jitEqualityICs[i].stub = equalityICs[i].stub;
        jitEqualityICs[i].lvr = equalityICs[i].lvr;
        jitEqualityICs[i].rvr = equalityICs[i].rvr;
        jitEqualityICs[i].tempReg = equalityICs[i].tempReg;
        jitEqualityICs[i].cond = equalityICs[i].cond;
        if (equalityICs[i].jumpToStub.isSet())
            jitEqualityICs[i].jumpToStub = fullCode.locationOf(equalityICs[i].jumpToStub.get());
        jitEqualityICs[i].fallThrough = fullCode.locationOf(equalityICs[i].fallThrough);

        stubCode.patch(equalityICs[i].addrLabel, &jitEqualityICs[i]);
    }
#endif /* JS_MONOIC */

    for (size_t i = 0; i < callPatches.length(); i++) {
        CallPatchInfo &patch = callPatches[i];

        CodeLocationLabel joinPoint = patch.joinSlow
            ? stubCode.locationOf(patch.joinPoint)
            : fullCode.locationOf(patch.joinPoint);

        if (patch.hasFastNcode)
            fullCode.patch(patch.fastNcodePatch, joinPoint);
        if (patch.hasSlowNcode)
            stubCode.patch(patch.slowNcodePatch, joinPoint);
    }

#ifdef JS_POLYIC
    ic::GetElementIC *jitGetElems = (ic::GetElementIC *)cursor;
    chunk->nGetElems = getElemICs.length();
    cursor += sizeof(ic::GetElementIC) * chunk->nGetElems;
    for (size_t i = 0; i < chunk->nGetElems; i++) {
        ic::GetElementIC &to = jitGetElems[i];
        GetElementICInfo &from = getElemICs[i];

        new (&to) ic::GetElementIC();
        from.copyTo(to, fullCode, stubCode);

        to.typeReg = from.typeReg;
        to.objReg = from.objReg;
        to.idRemat = from.id;

        if (from.typeGuard.isSet()) {
            int inlineTypeGuard = fullCode.locationOf(from.typeGuard.get()) -
                                  fullCode.locationOf(from.fastPathStart);
            to.inlineTypeGuard = inlineTypeGuard;
            JS_ASSERT(to.inlineTypeGuard == inlineTypeGuard);
        }
        int inlineShapeGuard = fullCode.locationOf(from.shapeGuard) -
                               fullCode.locationOf(from.fastPathStart);
        to.inlineShapeGuard = inlineShapeGuard;
        JS_ASSERT(to.inlineShapeGuard == inlineShapeGuard);

        stubCode.patch(from.paramAddr, &to);
    }

    ic::SetElementIC *jitSetElems = (ic::SetElementIC *)cursor;
    chunk->nSetElems = setElemICs.length();
    cursor += sizeof(ic::SetElementIC) * chunk->nSetElems;
    for (size_t i = 0; i < chunk->nSetElems; i++) {
        ic::SetElementIC &to = jitSetElems[i];
        SetElementICInfo &from = setElemICs[i];

        new (&to) ic::SetElementIC();
        from.copyTo(to, fullCode, stubCode);

        to.strictMode = script->strictModeCode;
        to.vr = from.vr;
        to.objReg = from.objReg;
        to.objRemat = from.objRemat.toInt32();
        JS_ASSERT(to.objRemat == from.objRemat.toInt32());

        to.hasConstantKey = from.key.isConstant();
        if (from.key.isConstant())
            to.keyValue = from.key.index();
        else
            to.keyReg = from.key.reg();

        int inlineShapeGuard = fullCode.locationOf(from.shapeGuard) -
                               fullCode.locationOf(from.fastPathStart);
        to.inlineShapeGuard = inlineShapeGuard;
        JS_ASSERT(to.inlineShapeGuard == inlineShapeGuard);

        int inlineHoleGuard = fullCode.locationOf(from.holeGuard) -
                               fullCode.locationOf(from.fastPathStart);
        to.inlineHoleGuard = inlineHoleGuard;
        JS_ASSERT(to.inlineHoleGuard == inlineHoleGuard);

        CheckIsStubCall(to.slowPathCall.labelAtOffset(0));

        to.volatileMask = from.volatileMask;
        JS_ASSERT(to.volatileMask == from.volatileMask);

        stubCode.patch(from.paramAddr, &to);
    }

    ic::PICInfo *jitPics = (ic::PICInfo *)cursor;
    chunk->nPICs = pics.length();
    cursor += sizeof(ic::PICInfo) * chunk->nPICs;
    for (size_t i = 0; i < chunk->nPICs; i++) {
        new (&jitPics[i]) ic::PICInfo();
        pics[i].copyTo(jitPics[i], fullCode, stubCode);
        pics[i].copySimpleMembersTo(jitPics[i]);

        jitPics[i].shapeGuard = masm.distanceOf(pics[i].shapeGuard) -
                                masm.distanceOf(pics[i].fastPathStart);
        JS_ASSERT(jitPics[i].shapeGuard == masm.distanceOf(pics[i].shapeGuard) -
                                           masm.distanceOf(pics[i].fastPathStart));
        jitPics[i].shapeRegHasBaseShape = true;
        jitPics[i].pc = pics[i].pc;

        if (pics[i].kind == ic::PICInfo::SET) {
            jitPics[i].u.vr = pics[i].vr;
        } else if (pics[i].kind != ic::PICInfo::NAME) {
            if (pics[i].hasTypeCheck) {
                int32_t distance = stubcc.masm.distanceOf(pics[i].typeCheck) -
                                 stubcc.masm.distanceOf(pics[i].slowPathStart);
                JS_ASSERT(distance <= 0);
                jitPics[i].u.get.typeCheckOffset = distance;
            }
        }
        stubCode.patch(pics[i].paramAddr, &jitPics[i]);
    }
#endif

    JS_ASSERT(size_t(cursor - (uint8_t*)chunk) == dataSize);
    /* Use the computed size here -- we don't want slop bytes to be counted. */
    JS_ASSERT(chunk->computedSizeOfIncludingThis() == dataSize);

    /* Link fast and slow paths together. */
    stubcc.fixCrossJumps(result, masm.size(), masm.size() + stubcc.size());

#if defined(JS_CPU_MIPS)
    /* Make sure doubleOffset is aligned to sizeof(double) bytes.  */
    size_t doubleOffset = (((size_t)result + masm.size() + stubcc.size() +
                            sizeof(double) - 1) & (~(sizeof(double) - 1))) -
                          (size_t)result;
    JS_ASSERT((((size_t)result + doubleOffset) & 7) == 0);
#else
    size_t doubleOffset = masm.size() + stubcc.size();
#endif

    double *inlineDoubles = (double *) (result + doubleOffset);
    double *oolDoubles = (double*) (result + doubleOffset +
                                    masm.numDoubles() * sizeof(double));

    /* Generate jump tables. */
    void **jumpVec = (void **)(oolDoubles + stubcc.masm.numDoubles());

    for (size_t i = 0; i < jumpTableEdges.length(); i++) {
        JumpTableEdge edge = jumpTableEdges[i];
        if (bytecodeInChunk(script->code + edge.target)) {
            JS_ASSERT(jumpMap[edge.target].isSet());
            jumpVec[i] = (void *)(result + masm.distanceOf(jumpMap[edge.target]));
        } else {
            ChunkJumpTableEdge nedge;
            nedge.edge = edge;
            nedge.jumpTableEntry = &jumpVec[i];
            chunkJumps.infallibleAppend(nedge);
            jumpVec[i] = NULL;
        }
    }

    /* Patch jump table references. */
    for (size_t i = 0; i < jumpTables.length(); i++) {
        JumpTable &jumpTable = jumpTables[i];
        fullCode.patch(jumpTable.label, &jumpVec[jumpTable.offsetIndex]);
    }

    /* Patch all outgoing calls. */
    masm.finalize(fullCode, inlineDoubles);
    stubcc.masm.finalize(stubCode, oolDoubles);

    JSC::ExecutableAllocator::makeExecutable(result, masm.size() + stubcc.size());
    JSC::ExecutableAllocator::cacheFlush(result, masm.size() + stubcc.size());

    Probes::registerMJITCode(cx, chunk,
                             a,
                             (JSActiveFrame**) inlineFrames.begin(),
                             result, masm.size(),
                             result + masm.size(), stubcc.size());

    outerChunkRef().chunk = chunk;

    /* Patch all incoming and outgoing cross-chunk jumps. */
    CrossChunkEdge *crossEdges = jit->edges();
    for (unsigned i = 0; i < jit->nedges; i++) {
        CrossChunkEdge &edge = crossEdges[i];
        if (bytecodeInChunk(outerScript->code + edge.source)) {
            JS_ASSERT(!edge.sourceJump1 && !edge.sourceJump2);
            void *label = edge.targetLabel ? edge.targetLabel : edge.shimLabel;
            CodeLocationLabel targetLabel(label);
            JSOp op = JSOp(script->code[edge.source]);
            if (op == JSOP_TABLESWITCH) {
                if (edge.jumpTableEntries)
                    cx->free_(edge.jumpTableEntries);
                CrossChunkEdge::JumpTableEntryVector *jumpTableEntries = NULL;
                bool failed = false;
                for (unsigned j = 0; j < chunkJumps.length(); j++) {
                    ChunkJumpTableEdge nedge = chunkJumps[j];
                    if (nedge.edge.source == edge.source && nedge.edge.target == edge.target) {
                        if (!jumpTableEntries) {
                            jumpTableEntries = OffTheBooks::new_<CrossChunkEdge::JumpTableEntryVector>();
                            if (!jumpTableEntries)
                                failed = true;
                        }
                        if (!jumpTableEntries->append(nedge.jumpTableEntry))
                            failed = true;
                        *nedge.jumpTableEntry = label;
                    }
                }
                if (failed) {
                    execPool->release();
                    cx->free_(chunk);
                    js_ReportOutOfMemory(cx);
                    return Compile_Error;
                }
                edge.jumpTableEntries = jumpTableEntries;
            }
            for (unsigned j = 0; j < chunkEdges.length(); j++) {
                const OutgoingChunkEdge &oedge = chunkEdges[j];
                if (oedge.source == edge.source && oedge.target == edge.target) {
                    /*
                     * Only a single edge needs to be patched; we ensured while
                     * generating chunks that no two cross chunk edges can have
                     * the same source and target. Note that there may not be
                     * an edge to patch, if constant folding determined the
                     * jump is never taken.
                     */
                    edge.sourceJump1 = fullCode.locationOf(oedge.fastJump).executableAddress();
                    if (oedge.slowJump.isSet()) {
                        edge.sourceJump2 =
                            stubCode.locationOf(oedge.slowJump.get()).executableAddress();
                    }
#ifdef JS_CPU_X64
                    edge.sourceTrampoline =
                        stubCode.locationOf(oedge.sourceTrampoline).executableAddress();
#endif
                    jit->patchEdge(edge, label);
                    break;
                }
            }
        } else if (bytecodeInChunk(outerScript->code + edge.target)) {
            JS_ASSERT(!edge.targetLabel);
            JS_ASSERT(jumpMap[edge.target].isSet());
            edge.targetLabel = fullCode.locationOf(jumpMap[edge.target]).executableAddress();
            jit->patchEdge(edge, edge.targetLabel);
        }
    }

    return Compile_Okay;
}

#ifdef DEBUG
#define SPEW_OPCODE()                                                         \
    JS_BEGIN_MACRO                                                            \
        if (IsJaegerSpewChannelActive(JSpew_JSOps)) {                         \
            Sprinter sprinter(cx);                                            \
            sprinter.init();                                                  \
            js_Disassemble1(cx, script, PC, PC - script->code,                \
                            JS_TRUE, &sprinter);                              \
            JaegerSpew(JSpew_JSOps, "    %2d %s",                             \
                       frame.stackDepth(), sprinter.string());                \
        }                                                                     \
    JS_END_MACRO;
#else
#define SPEW_OPCODE()
#endif /* DEBUG */

#define BEGIN_CASE(name)        case name:
#define END_CASE(name)                      \
    JS_BEGIN_MACRO                          \
        PC += name##_LENGTH;                \
    JS_END_MACRO;                           \
    break;

static inline void
FixDouble(Value &val)
{
    if (val.isInt32())
        val.setDouble((double)val.toInt32());
}

inline bool
mjit::Compiler::shouldStartLoop(jsbytecode *head)
{
    /*
     * Don't do loop based optimizations or register allocation for loops which
     * span multiple chunks.
     */
    if (*head == JSOP_LOOPHEAD && analysis->getLoop(head)) {
        uint32_t backedge = analysis->getLoop(head)->backedge;
        if (!bytecodeInChunk(script->code + backedge))
            return false;
        return true;
    }
    return false;
}

CompileStatus
mjit::Compiler::generateMethod()
{
    SrcNoteLineScanner scanner(script->notes(), script->lineno);

    /* For join points, whether there was fallthrough from the previous opcode. */
    bool fallthrough = true;

    /* Last bytecode processed. */
    jsbytecode *lastPC = NULL;

    if (!outerJIT())
        return Compile_Retry;

    uint32_t chunkBegin = 0, chunkEnd = script->length;
    if (!a->parent) {
        const ChunkDescriptor &desc =
            outerJIT()->chunkDescriptor(chunkIndex);
        chunkBegin = desc.begin;
        chunkEnd = desc.end;

        while (PC != script->code + chunkBegin) {
            Bytecode *opinfo = analysis->maybeCode(PC);
            if (opinfo) {
                if (opinfo->jumpTarget) {
                    /* Update variable types for all new values at this bytecode. */
                    const SlotValue *newv = analysis->newValues(PC);
                    if (newv) {
                        while (newv->slot) {
                            if (newv->slot < TotalSlots(script)) {
                                VarType &vt = a->varTypes[newv->slot];
                                vt.setTypes(analysis->getValueTypes(newv->value));
                            }
                            newv++;
                        }
                    }
                }
                if (analyze::BytecodeUpdatesSlot(JSOp(*PC))) {
                    uint32_t slot = GetBytecodeSlot(script, PC);
                    if (analysis->trackSlot(slot)) {
                        VarType &vt = a->varTypes[slot];
                        vt.setTypes(analysis->pushedTypes(PC, 0));
                    }
                }
            }

            PC += GetBytecodeLength(PC);
        }

        if (chunkIndex != 0) {
            uint32_t depth = analysis->getCode(PC).stackDepth;
            for (uint32_t i = 0; i < depth; i++)
                frame.pushSynced(JSVAL_TYPE_UNKNOWN);
        }
    }

    for (;;) {
        JSOp op = JSOp(*PC);
        int trap = stubs::JSTRAP_NONE;

        if (script->hasBreakpointsAt(PC))
            trap |= stubs::JSTRAP_TRAP;

        Bytecode *opinfo = analysis->maybeCode(PC);

        if (!opinfo) {
            if (op == JSOP_STOP)
                break;
            if (js_CodeSpec[op].length != -1)
                PC += js_CodeSpec[op].length;
            else
                PC += js_GetVariableBytecodeLength(PC);
            continue;
        }

        if (PC >= script->code + script->length)
            break;

        scanner.advanceTo(PC - script->code);
        if (script->stepModeEnabled() &&
            (scanner.isLineHeader() || opinfo->jumpTarget))
        {
            trap |= stubs::JSTRAP_SINGLESTEP;
        }

        frame.setPC(PC);
        frame.setInTryBlock(opinfo->inTryBlock);

        if (fallthrough) {
            /*
             * If there is fallthrough from the previous opcode and we changed
             * any entries into doubles for a branch at that previous op,
             * revert those entries into integers. Similarly, if we forgot that
             * an entry is a double then make it a double again, as the frame
             * may have assigned it a normal register.
             */
            for (unsigned i = 0; i < fixedIntToDoubleEntries.length(); i++) {
                FrameEntry *fe = frame.getSlotEntry(fixedIntToDoubleEntries[i]);
                frame.ensureInteger(fe);
            }
            for (unsigned i = 0; i < fixedDoubleToAnyEntries.length(); i++) {
                FrameEntry *fe = frame.getSlotEntry(fixedDoubleToAnyEntries[i]);
                frame.syncAndForgetFe(fe);
            }
        }
        fixedIntToDoubleEntries.clear();
        fixedDoubleToAnyEntries.clear();

        if (PC >= script->code + chunkEnd) {
            if (fallthrough) {
                if (opinfo->jumpTarget)
                    fixDoubleTypes(PC);
                frame.syncAndForgetEverything();
                jsbytecode *curPC = PC;
                do {
                    PC--;
                } while (!analysis->maybeCode(PC));
                if (!jumpAndRun(masm.jump(), curPC, NULL, NULL, /* fallthrough = */ true))
                    return Compile_Error;
                PC = curPC;
            }
            break;
        }

        if (opinfo->jumpTarget || trap) {
            if (fallthrough) {
                fixDoubleTypes(PC);
                fixedIntToDoubleEntries.clear();
                fixedDoubleToAnyEntries.clear();

                /*
                 * Watch for fallthrough to the head of a 'do while' loop.
                 * We don't know what register state we will be using at the head
                 * of the loop so sync, branch, and fix it up after the loop
                 * has been processed.
                 */
                if (cx->typeInferenceEnabled() && shouldStartLoop(PC)) {
                    frame.syncAndForgetEverything();
                    Jump j = masm.jump();
                    if (!startLoop(PC, j, PC))
                        return Compile_Error;
                } else {
                    Label start = masm.label();
                    if (!frame.syncForBranch(PC, Uses(0)))
                        return Compile_Error;
                    if (pcLengths && lastPC) {
                        /* Track this sync code for the previous op. */
                        size_t length = masm.size() - masm.distanceOf(start);
                        uint32_t offset = ssa.frameLength(a->inlineIndex) + lastPC - script->code;
                        pcLengths[offset].codeLength += length;
                    }
                    JS_ASSERT(frame.consistentRegisters(PC));
                }
            }

            if (!frame.discardForJoin(analysis->getAllocation(PC), opinfo->stackDepth))
                return Compile_Error;
            updateJoinVarTypes();
            fallthrough = true;

            if (!cx->typeInferenceEnabled()) {
                /* All join points have synced state if we aren't doing cross-branch regalloc. */
                opinfo->safePoint = true;
            }
        } else if (opinfo->safePoint) {
            frame.syncAndForgetEverything();
        }
        frame.assertValidRegisterState();
        a->jumpMap[uint32_t(PC - script->code)] = masm.label();

        if (cx->typeInferenceEnabled() && opinfo->safePoint) {
            /*
             * We may have come in from a table switch, which does not watch
             * for the new types introduced for variables at each dispatch
             * target. Make sure that new SSA values at this safe point with
             * double type have the correct in memory representation.
             */
            const SlotValue *newv = analysis->newValues(PC);
            if (newv) {
                while (newv->slot) {
                    if (newv->value.kind() == SSAValue::PHI &&
                        newv->value.phiOffset() == uint32_t(PC - script->code) &&
                        analysis->trackSlot(newv->slot) &&
                        a->varTypes[newv->slot].getTypeTag(cx) == JSVAL_TYPE_DOUBLE) {
                        FrameEntry *fe = frame.getSlotEntry(newv->slot);
                        masm.ensureInMemoryDouble(frame.addressOf(fe));
                    }
                    newv++;
                }
            }
        }

        // Now that we have the PC's register allocation, make sure it gets
        // explicitly updated if this is the loop entry and new loop registers
        // are allocated later on.
        if (loop && !a->parent)
            loop->setOuterPC(PC);

        SPEW_OPCODE();
        JS_ASSERT(frame.stackDepth() == opinfo->stackDepth);

        if (op == JSOP_LOOPHEAD && analysis->getLoop(PC)) {
            jsbytecode *backedge = script->code + analysis->getLoop(PC)->backedge;
            if (!bytecodeInChunk(backedge)){
                for (uint32_t slot = ArgSlot(0); slot < TotalSlots(script); slot++) {
                    if (a->varTypes[slot].getTypeTag(cx) == JSVAL_TYPE_DOUBLE) {
                        FrameEntry *fe = frame.getSlotEntry(slot);
                        masm.ensureInMemoryDouble(frame.addressOf(fe));
                    }
                }
            }
        }

        // If this is an exception entry point, then jsl_InternalThrow has set
        // VMFrame::fp to the correct fp for the entry point. We need to copy
        // that value here to FpReg so that FpReg also has the correct sp.
        // Otherwise, we would simply be using a stale FpReg value.
        if (op == JSOP_ENTERBLOCK && analysis->getCode(PC).exceptionEntry)
            masm.loadPtr(FrameAddress(VMFrame::offsetOfFp), JSFrameReg);

        if (trap) {
            prepareStubCall(Uses(0));
            masm.move(Imm32(trap), Registers::ArgReg1);
            Call cl = emitStubCall(JS_FUNC_TO_DATA_PTR(void *, stubs::Trap), NULL);
            InternalCallSite site(masm.callReturnOffset(cl), a->inlineIndex, PC,
                                  REJOIN_TRAP, false);
            addCallSite(site);
        }

        /* Don't compile fat opcodes, run the decomposed version instead. */
        if (js_CodeSpec[op].format & JOF_DECOMPOSE) {
            PC += js_CodeSpec[op].length;
            continue;
        }

        Label codeStart = masm.label();
        bool countsUpdated = false;
        bool arithUpdated = false;

        JSValueType arithFirstUseType = JSVAL_TYPE_UNKNOWN;
        JSValueType arithSecondUseType = JSVAL_TYPE_UNKNOWN;
        if (script->hasScriptCounts && !!(js_CodeSpec[op].format & JOF_ARITH)) {
            if (GetUseCount(script, PC - script->code) == 1) {
                FrameEntry *use = frame.peek(-1);
                /*
                 * Pretend it's a binary operation and the second operand has
                 * the same type as the first one.
                 */
                if (use->isTypeKnown())
                    arithFirstUseType = arithSecondUseType = use->getKnownType();
            } else {
                FrameEntry *use = frame.peek(-1);
                if (use->isTypeKnown())
                    arithFirstUseType = use->getKnownType();
                use = frame.peek(-2);
                if (use->isTypeKnown())
                    arithSecondUseType = use->getKnownType();
            }
        }

        /*
         * Update PC counts for jump opcodes at their start, so that we don't
         * miss them when taking the jump. This is delayed for other opcodes,
         * as we want to skip updating for ops we didn't generate any code for.
         */
        if (script->hasScriptCounts && JOF_OPTYPE(op) == JOF_JUMP)
            updatePCCounts(PC, &codeStart, &countsUpdated);

    /**********************
     * BEGIN COMPILER OPS *
     **********************/

        lastPC = PC;

        switch (op) {
          BEGIN_CASE(JSOP_NOP)
          END_CASE(JSOP_NOP)

          BEGIN_CASE(JSOP_NOTEARG)
          END_CASE(JSOP_NOTEARG)
          
          BEGIN_CASE(JSOP_UNDEFINED)
            frame.push(UndefinedValue());
          END_CASE(JSOP_UNDEFINED)

          BEGIN_CASE(JSOP_POPV)
          BEGIN_CASE(JSOP_SETRVAL)
          {
            RegisterID reg = frame.allocReg();
            masm.load32(FrameFlagsAddress(), reg);
            masm.or32(Imm32(StackFrame::HAS_RVAL), reg);
            masm.store32(reg, FrameFlagsAddress());
            frame.freeReg(reg);

            /* Scripts which write to the frame's return slot aren't inlined. */
            JS_ASSERT(a == outer);

            FrameEntry *fe = frame.peek(-1);
            frame.storeTo(fe, Address(JSFrameReg, StackFrame::offsetOfReturnValue()), true);
            frame.pop();
          }
          END_CASE(JSOP_POPV)

          BEGIN_CASE(JSOP_RETURN)
            if (script->hasScriptCounts)
                updatePCCounts(PC, &codeStart, &countsUpdated);
            emitReturn(frame.peek(-1));
            fallthrough = false;
          END_CASE(JSOP_RETURN)

          BEGIN_CASE(JSOP_GOTO)
          BEGIN_CASE(JSOP_DEFAULT)
          {
            unsigned targetOffset = FollowBranch(cx, script, PC - script->code);
            jsbytecode *target = script->code + targetOffset;

            fixDoubleTypes(target);

            /*
             * Watch for gotos which are entering a 'for' or 'while' loop.
             * These jump to the loop condition test and are immediately
             * followed by the head of the loop.
             */
            jsbytecode *next = PC + js_CodeSpec[op].length;
            if (cx->typeInferenceEnabled() &&
                analysis->maybeCode(next) &&
                shouldStartLoop(next))
            {
                frame.syncAndForgetEverything();
                Jump j = masm.jump();
                if (!startLoop(next, j, target))
                    return Compile_Error;
            } else {
                if (!frame.syncForBranch(target, Uses(0)))
                    return Compile_Error;
                Jump j = masm.jump();
                if (!jumpAndRun(j, target))
                    return Compile_Error;
            }
            fallthrough = false;
            PC += js_CodeSpec[op].length;
            break;
          }
          END_CASE(JSOP_GOTO)

          BEGIN_CASE(JSOP_IFEQ)
          BEGIN_CASE(JSOP_IFNE)
          {
            jsbytecode *target = PC + GET_JUMP_OFFSET(PC);
            fixDoubleTypes(target);
            if (!jsop_ifneq(op, target))
                return Compile_Error;
            PC += js_CodeSpec[op].length;
            break;
          }
          END_CASE(JSOP_IFNE)

          BEGIN_CASE(JSOP_ARGUMENTS)
            if (script->needsArgsObj()) {
                prepareStubCall(Uses(0));
                INLINE_STUBCALL(stubs::Arguments, REJOIN_FALLTHROUGH);
                pushSyncedEntry(0);
            } else {
                frame.push(MagicValue(JS_OPTIMIZED_ARGUMENTS));
            }
          END_CASE(JSOP_ARGUMENTS)
          BEGIN_CASE(JSOP_ACTUALSFILLED)
          {

            // We never inline things with defaults because of the switch.
            JS_ASSERT(a == outer);
            RegisterID value = frame.allocReg(), nactual = frame.allocReg();
            int32_t defstart = GET_UINT16(PC);
            masm.move(Imm32(defstart), value);
            masm.load32(Address(JSFrameReg, StackFrame::offsetOfNumActual()), nactual);

            // Best would be a single instruction where available (like
            // cmovge on x86), but there's no way get that yet, so jump.
            Jump j = masm.branch32(Assembler::LessThan, nactual, Imm32(defstart));
            masm.move(nactual, value);
            j.linkTo(masm.label(), &masm);
            frame.freeReg(nactual);
            frame.pushInt32(value);
          }
          END_CASE(JSOP_ACTUALSFILLED)

          BEGIN_CASE(JSOP_ITERNEXT)
            iterNext(GET_INT8(PC));
          END_CASE(JSOP_ITERNEXT)

          BEGIN_CASE(JSOP_DUP)
            frame.dup();
          END_CASE(JSOP_DUP)

          BEGIN_CASE(JSOP_DUP2)
            frame.dup2();
          END_CASE(JSOP_DUP2)

          BEGIN_CASE(JSOP_SWAP)
            frame.dup2();
            frame.shift(-3);
            frame.shift(-1);
          END_CASE(JSOP_SWAP)

          BEGIN_CASE(JSOP_PICK)
          {
            uint32_t amt = GET_UINT8(PC);

            // Push -(amt + 1), say amt == 2
            // Stack before: X3 X2 X1
            // Stack after:  X3 X2 X1 X3
            frame.dupAt(-int32_t(amt + 1));

            // For each item X[i...1] push it then move it down.
            // The above would transition like so:
            //   X3 X2 X1 X3 X2 (dupAt)
            //   X2 X2 X1 X3    (shift)
            //   X2 X2 X1 X3 X1 (dupAt)
            //   X2 X1 X1 X3    (shift)
            for (int32_t i = -int32_t(amt); i < 0; i++) {
                frame.dupAt(i - 1);
                frame.shift(i - 2);
            }

            // The stack looks like:
            // Xn ... X1 X1 X{n+1}
            // So shimmy the last value down.
            frame.shimmy(1);
          }
          END_CASE(JSOP_PICK)

          BEGIN_CASE(JSOP_BITOR)
          BEGIN_CASE(JSOP_BITXOR)
          BEGIN_CASE(JSOP_BITAND)
            jsop_bitop(op);
          END_CASE(JSOP_BITAND)

          BEGIN_CASE(JSOP_LT)
          BEGIN_CASE(JSOP_LE)
          BEGIN_CASE(JSOP_GT)
          BEGIN_CASE(JSOP_GE)
          BEGIN_CASE(JSOP_EQ)
          BEGIN_CASE(JSOP_NE)
          {
           if (script->hasScriptCounts) {
               updateArithCounts(PC, NULL, arithFirstUseType, arithSecondUseType);
               arithUpdated = true;
           }

            /* Detect fusions. */
            jsbytecode *next = &PC[JSOP_GE_LENGTH];
            JSOp fused = JSOp(*next);
            if ((fused != JSOP_IFEQ && fused != JSOP_IFNE) || analysis->jumpTarget(next))
                fused = JSOP_NOP;

            /* Get jump target, if any. */
            jsbytecode *target = NULL;
            if (fused != JSOP_NOP) {
                if (script->hasScriptCounts)
                    updatePCCounts(PC, &codeStart, &countsUpdated);
                target = next + GET_JUMP_OFFSET(next);
                fixDoubleTypes(target);
            }

            BoolStub stub = NULL;
            switch (op) {
              case JSOP_LT:
                stub = stubs::LessThan;
                break;
              case JSOP_LE:
                stub = stubs::LessEqual;
                break;
              case JSOP_GT:
                stub = stubs::GreaterThan;
                break;
              case JSOP_GE:
                stub = stubs::GreaterEqual;
                break;
              case JSOP_EQ:
                stub = stubs::Equal;
                break;
              case JSOP_NE:
                stub = stubs::NotEqual;
                break;
              default:
                JS_NOT_REACHED("WAT");
                break;
            }

            /*
             * We need to ensure in the target case that we always rejoin
             * before the rval test. In the non-target case we will rejoin
             * correctly after the op finishes.
             */

            FrameEntry *rhs = frame.peek(-1);
            FrameEntry *lhs = frame.peek(-2);

            /* Check for easy cases that the parser does not constant fold. */
            if (lhs->isConstant() && rhs->isConstant()) {
                /* Primitives can be trivially constant folded. */
                const Value &lv = lhs->getValue();
                const Value &rv = rhs->getValue();

                if (lv.isPrimitive() && rv.isPrimitive()) {
                    bool result = compareTwoValues(cx, op, lv, rv);

                    frame.pop();
                    frame.pop();

                    if (!target) {
                        frame.push(Value(BooleanValue(result)));
                    } else {
                        if (fused == JSOP_IFEQ)
                            result = !result;
                        if (!constantFoldBranch(target, result))
                            return Compile_Error;
                    }
                } else {
                    if (!emitStubCmpOp(stub, target, fused))
                        return Compile_Error;
                }
            } else {
                /* Anything else should go through the fast path generator. */
                if (!jsop_relational(op, stub, target, fused))
                    return Compile_Error;
            }

            /* Advance PC manually. */
            JS_STATIC_ASSERT(JSOP_LT_LENGTH == JSOP_GE_LENGTH);
            JS_STATIC_ASSERT(JSOP_LE_LENGTH == JSOP_GE_LENGTH);
            JS_STATIC_ASSERT(JSOP_GT_LENGTH == JSOP_GE_LENGTH);
            JS_STATIC_ASSERT(JSOP_EQ_LENGTH == JSOP_GE_LENGTH);
            JS_STATIC_ASSERT(JSOP_NE_LENGTH == JSOP_GE_LENGTH);

            PC += JSOP_GE_LENGTH;
            if (fused != JSOP_NOP) {
                SPEW_OPCODE();
                PC += JSOP_IFNE_LENGTH;
            }
            break;
          }
          END_CASE(JSOP_GE)

          BEGIN_CASE(JSOP_LSH)
            jsop_bitop(op);
          END_CASE(JSOP_LSH)

          BEGIN_CASE(JSOP_RSH)
            jsop_bitop(op);
          END_CASE(JSOP_RSH)

          BEGIN_CASE(JSOP_URSH)
            jsop_bitop(op);
          END_CASE(JSOP_URSH)

          BEGIN_CASE(JSOP_ADD)
            if (!jsop_binary(op, stubs::Add, knownPushedType(0), pushedTypeSet(0)))
                return Compile_Retry;
          END_CASE(JSOP_ADD)

          BEGIN_CASE(JSOP_SUB)
            if (!jsop_binary(op, stubs::Sub, knownPushedType(0), pushedTypeSet(0)))
                return Compile_Retry;
          END_CASE(JSOP_SUB)

          BEGIN_CASE(JSOP_MUL)
            if (!jsop_binary(op, stubs::Mul, knownPushedType(0), pushedTypeSet(0)))
                return Compile_Retry;
          END_CASE(JSOP_MUL)

          BEGIN_CASE(JSOP_DIV)
            if (!jsop_binary(op, stubs::Div, knownPushedType(0), pushedTypeSet(0)))
                return Compile_Retry;
          END_CASE(JSOP_DIV)

          BEGIN_CASE(JSOP_MOD)
            if (!jsop_mod())
                return Compile_Retry;
          END_CASE(JSOP_MOD)

          BEGIN_CASE(JSOP_NOT)
            jsop_not();
          END_CASE(JSOP_NOT)

          BEGIN_CASE(JSOP_BITNOT)
          {
            FrameEntry *top = frame.peek(-1);
            if (top->isConstant() && top->getValue().isPrimitive()) {
                int32_t i;
                JS_ALWAYS_TRUE(ToInt32(cx, top->getValue(), &i));
                i = ~i;
                frame.pop();
                frame.push(Int32Value(i));
            } else {
                jsop_bitnot();
            }
          }
          END_CASE(JSOP_BITNOT)

          BEGIN_CASE(JSOP_NEG)
          {
            FrameEntry *top = frame.peek(-1);
            if (top->isConstant() && top->getValue().isPrimitive()) {
                double d;
                JS_ALWAYS_TRUE(ToNumber(cx, top->getValue(), &d));
                d = -d;
                Value v = NumberValue(d);

                /* Watch for overflow in constant propagation. */
                types::TypeSet *pushed = pushedTypeSet(0);
                if (!v.isInt32() && pushed && !pushed->hasType(types::Type::DoubleType())) {
                    types::TypeScript::MonitorOverflow(cx, script, PC);
                    return Compile_Retry;
                }

                frame.pop();
                frame.push(v);
            } else {
                jsop_neg();
            }
          }
          END_CASE(JSOP_NEG)

          BEGIN_CASE(JSOP_POS)
            jsop_pos();
          END_CASE(JSOP_POS)

          BEGIN_CASE(JSOP_DELNAME)
          {
            uint32_t index = GET_UINT32_INDEX(PC);
            PropertyName *name = script->getName(index);

            prepareStubCall(Uses(0));
            masm.move(ImmPtr(name), Registers::ArgReg1);
            INLINE_STUBCALL(stubs::DelName, REJOIN_FALLTHROUGH);
            pushSyncedEntry(0);
          }
          END_CASE(JSOP_DELNAME)

          BEGIN_CASE(JSOP_DELPROP)
          {
            uint32_t index = GET_UINT32_INDEX(PC);
            PropertyName *name = script->getName(index);

            prepareStubCall(Uses(1));
            masm.move(ImmPtr(name), Registers::ArgReg1);
            INLINE_STUBCALL(STRICT_VARIANT(script, stubs::DelProp), REJOIN_FALLTHROUGH);
            frame.pop();
            pushSyncedEntry(0);
          }
          END_CASE(JSOP_DELPROP)

          BEGIN_CASE(JSOP_DELELEM)
          {
            prepareStubCall(Uses(2));
            INLINE_STUBCALL(STRICT_VARIANT(script, stubs::DelElem), REJOIN_FALLTHROUGH);
            frame.popn(2);
            pushSyncedEntry(0);
          }
          END_CASE(JSOP_DELELEM)

          BEGIN_CASE(JSOP_TYPEOF)
          BEGIN_CASE(JSOP_TYPEOFEXPR)
            jsop_typeof();
          END_CASE(JSOP_TYPEOF)

          BEGIN_CASE(JSOP_VOID)
            frame.pop();
            frame.push(UndefinedValue());
          END_CASE(JSOP_VOID)

          BEGIN_CASE(JSOP_GETPROP)
          BEGIN_CASE(JSOP_CALLPROP)
          BEGIN_CASE(JSOP_LENGTH)
            if (!jsop_getprop(script->getName(GET_UINT32_INDEX(PC)), knownPushedType(0)))
                return Compile_Error;
          END_CASE(JSOP_GETPROP)

          BEGIN_CASE(JSOP_GETELEM)
          BEGIN_CASE(JSOP_CALLELEM)
            if (script->hasScriptCounts)
                updateElemCounts(PC, frame.peek(-2), frame.peek(-1));
            if (!jsop_getelem())
                return Compile_Error;
          END_CASE(JSOP_GETELEM)

          BEGIN_CASE(JSOP_TOID)
            jsop_toid();
          END_CASE(JSOP_TOID)

          BEGIN_CASE(JSOP_SETELEM)
          {
            if (script->hasScriptCounts)
                updateElemCounts(PC, frame.peek(-3), frame.peek(-2));
            jsbytecode *next = &PC[JSOP_SETELEM_LENGTH];
            bool pop = (JSOp(*next) == JSOP_POP && !analysis->jumpTarget(next));
            if (!jsop_setelem(pop))
                return Compile_Error;
          }
          END_CASE(JSOP_SETELEM);

          BEGIN_CASE(JSOP_EVAL)
          {
            JaegerSpew(JSpew_Insns, " --- EVAL --- \n");
            emitEval(GET_ARGC(PC));
            JaegerSpew(JSpew_Insns, " --- END EVAL --- \n");
          }
          END_CASE(JSOP_EVAL)

          BEGIN_CASE(JSOP_CALL)
          BEGIN_CASE(JSOP_NEW)
          BEGIN_CASE(JSOP_FUNAPPLY)
          BEGIN_CASE(JSOP_FUNCALL)
          {
            bool callingNew = (op == JSOP_NEW);

            bool done = false;
            if ((op == JSOP_CALL || op == JSOP_NEW) && !monitored(PC)) {
                CompileStatus status = inlineNativeFunction(GET_ARGC(PC), callingNew);
                if (status == Compile_Okay)
                    done = true;
                else if (status != Compile_InlineAbort)
                    return status;
            }
            if (!done && inlining()) {
                CompileStatus status = inlineScriptedFunction(GET_ARGC(PC), callingNew);
                if (status == Compile_Okay)
                    done = true;
                else if (status != Compile_InlineAbort)
                    return status;
                if (script->hasScriptCounts) {
                    /* Code generated while inlining has been accounted for. */
                    updatePCCounts(PC, &codeStart, &countsUpdated);
                }
            }

            FrameSize frameSize;
            frameSize.initStatic(frame.totalDepth(), GET_ARGC(PC));

            if (!done) {
                JaegerSpew(JSpew_Insns, " --- SCRIPTED CALL --- \n");
                if (!inlineCallHelper(GET_ARGC(PC), callingNew, frameSize))
                    return Compile_Error;
                JaegerSpew(JSpew_Insns, " --- END SCRIPTED CALL --- \n");
            }
          }
          END_CASE(JSOP_CALL)

          BEGIN_CASE(JSOP_NAME)
          BEGIN_CASE(JSOP_CALLNAME)
          {
            PropertyName *name = script->getName(GET_UINT32_INDEX(PC));
            jsop_name(name, knownPushedType(0));
            frame.extra(frame.peek(-1)).name = name;
          }
          END_CASE(JSOP_NAME)

          BEGIN_CASE(JSOP_IMPLICITTHIS)
          {
            prepareStubCall(Uses(0));
            masm.move(ImmPtr(script->getName(GET_UINT32_INDEX(PC))), Registers::ArgReg1);
            INLINE_STUBCALL(stubs::ImplicitThis, REJOIN_FALLTHROUGH);
            frame.pushSynced(JSVAL_TYPE_UNKNOWN);
          }
          END_CASE(JSOP_IMPLICITTHIS)

          BEGIN_CASE(JSOP_DOUBLE)
          {
            double d = script->getConst(GET_UINT32_INDEX(PC)).toDouble();
            frame.push(Value(DoubleValue(d)));
          }
          END_CASE(JSOP_DOUBLE)

          BEGIN_CASE(JSOP_STRING)
            frame.push(StringValue(script->getAtom(GET_UINT32_INDEX(PC))));
          END_CASE(JSOP_STRING)

          BEGIN_CASE(JSOP_ZERO)
            frame.push(JSVAL_ZERO);
          END_CASE(JSOP_ZERO)

          BEGIN_CASE(JSOP_ONE)
            frame.push(JSVAL_ONE);
          END_CASE(JSOP_ONE)

          BEGIN_CASE(JSOP_NULL)
            frame.push(NullValue());
          END_CASE(JSOP_NULL)

          BEGIN_CASE(JSOP_THIS)
            jsop_this();
          END_CASE(JSOP_THIS)

          BEGIN_CASE(JSOP_FALSE)
            frame.push(Value(BooleanValue(false)));
          END_CASE(JSOP_FALSE)

          BEGIN_CASE(JSOP_TRUE)
            frame.push(Value(BooleanValue(true)));
          END_CASE(JSOP_TRUE)

          BEGIN_CASE(JSOP_OR)
          BEGIN_CASE(JSOP_AND)
          {
            jsbytecode *target = PC + GET_JUMP_OFFSET(PC);
            fixDoubleTypes(target);
            if (!jsop_andor(op, target))
                return Compile_Error;
          }
          END_CASE(JSOP_AND)

          BEGIN_CASE(JSOP_TABLESWITCH)
            /*
             * Note: there is no need to syncForBranch for the various targets of
             * switch statement. The liveness analysis has already marked these as
             * allocated with no registers in use. There is also no need to fix
             * double types, as we don't track types of slots in scripts with
             * switch statements (could be fixed).
             */
            if (script->hasScriptCounts)
                updatePCCounts(PC, &codeStart, &countsUpdated);
#if defined JS_CPU_ARM /* Need to implement jump(BaseIndex) for ARM */
            frame.syncAndKillEverything();
            masm.move(ImmPtr(PC), Registers::ArgReg1);

            /* prepareStubCall() is not needed due to syncAndForgetEverything() */
            INLINE_STUBCALL(stubs::TableSwitch, REJOIN_NONE);
            frame.pop();

            masm.jump(Registers::ReturnReg);
#else
            if (!jsop_tableswitch(PC))
                return Compile_Error;
#endif
            PC += js_GetVariableBytecodeLength(PC);
            break;
          END_CASE(JSOP_TABLESWITCH)

          BEGIN_CASE(JSOP_LOOKUPSWITCH)
            if (script->hasScriptCounts)
                updatePCCounts(PC, &codeStart, &countsUpdated);
            frame.syncAndForgetEverything();
            masm.move(ImmPtr(PC), Registers::ArgReg1);

            /* prepareStubCall() is not needed due to syncAndForgetEverything() */
            INLINE_STUBCALL(stubs::LookupSwitch, REJOIN_NONE);
            frame.pop();

            masm.jump(Registers::ReturnReg);
            PC += js_GetVariableBytecodeLength(PC);
            break;
          END_CASE(JSOP_LOOKUPSWITCH)

          BEGIN_CASE(JSOP_CASE)
            // X Y

            frame.dupAt(-2);
            // X Y X

            jsop_stricteq(JSOP_STRICTEQ);
            // X cond

            if (!jsop_ifneq(JSOP_IFNE, PC + GET_JUMP_OFFSET(PC)))
                return Compile_Error;
          END_CASE(JSOP_CASE)

          BEGIN_CASE(JSOP_STRICTEQ)
          BEGIN_CASE(JSOP_STRICTNE)
            if (script->hasScriptCounts) {
                updateArithCounts(PC, NULL, arithFirstUseType, arithSecondUseType);
                arithUpdated = true;
            }
            jsop_stricteq(op);
          END_CASE(JSOP_STRICTEQ)

          BEGIN_CASE(JSOP_ITER)
            if (!iter(GET_UINT8(PC)))
                return Compile_Error;
          END_CASE(JSOP_ITER)

          BEGIN_CASE(JSOP_MOREITER)
          {
            /* At the byte level, this is always fused with IFNE or IFNEX. */
            if (script->hasScriptCounts)
                updatePCCounts(PC, &codeStart, &countsUpdated);
            jsbytecode *target = &PC[JSOP_MOREITER_LENGTH];
            JSOp next = JSOp(*target);
            JS_ASSERT(next == JSOP_IFNE);

            target += GET_JUMP_OFFSET(target);

            fixDoubleTypes(target);
            if (!iterMore(target))
                return Compile_Error;
            PC += JSOP_MOREITER_LENGTH;
            PC += js_CodeSpec[next].length;
            break;
          }
          END_CASE(JSOP_MOREITER)

          BEGIN_CASE(JSOP_ENDITER)
            iterEnd();
          END_CASE(JSOP_ENDITER)

          BEGIN_CASE(JSOP_POP)
            frame.pop();
          END_CASE(JSOP_POP)

          BEGIN_CASE(JSOP_GETARG)
          BEGIN_CASE(JSOP_CALLARG)
          {
            restoreVarType();
            uint32_t arg = GET_SLOTNO(PC);
            if (JSObject *singleton = pushedSingleton(0))
                frame.push(ObjectValue(*singleton));
            else if (script->argsObjAliasesFormals())
                jsop_aliasedArg(arg, /* get = */ true);
            else
                frame.pushArg(arg);
          }
          END_CASE(JSOP_GETARG)

          BEGIN_CASE(JSOP_BINDGNAME)
            jsop_bindgname();
          END_CASE(JSOP_BINDGNAME)

          BEGIN_CASE(JSOP_SETARG)
          {
            jsbytecode *next = &PC[JSOP_SETARG_LENGTH];
            bool pop = JSOp(*next) == JSOP_POP && !analysis->jumpTarget(next);

            uint32_t arg = GET_SLOTNO(PC);
            if (script->argsObjAliasesFormals())
                jsop_aliasedArg(arg, /* get = */ false, pop);
            else
                frame.storeArg(arg, pop);

            updateVarType();

            if (pop) {
                frame.pop();
                PC += JSOP_SETARG_LENGTH + JSOP_POP_LENGTH;
                break;
            }
          }
          END_CASE(JSOP_SETARG)

          BEGIN_CASE(JSOP_GETLOCAL)
          BEGIN_CASE(JSOP_CALLLOCAL)
          {
            /*
             * Update the var type unless we are about to pop the variable.
             * Sync is not guaranteed for types of dead locals, and GETLOCAL
             * followed by POP is not regarded as a use of the variable.
             */
            jsbytecode *next = &PC[JSOP_GETLOCAL_LENGTH];
            if (JSOp(*next) != JSOP_POP || analysis->jumpTarget(next))
                restoreVarType();
            if (JSObject *singleton = pushedSingleton(0))
                frame.push(ObjectValue(*singleton));
            else
                frame.pushLocal(GET_SLOTNO(PC));
          }
          END_CASE(JSOP_GETLOCAL)

          BEGIN_CASE(JSOP_GETALIASEDVAR)
          BEGIN_CASE(JSOP_CALLALIASEDVAR)
            jsop_aliasedVar(ScopeCoordinate(PC), /* get = */ true);
          END_CASE(JSOP_GETALIASEDVAR);

          BEGIN_CASE(JSOP_SETLOCAL)
          BEGIN_CASE(JSOP_SETALIASEDVAR)
          {
            jsbytecode *next = &PC[GetBytecodeLength(PC)];
            bool pop = JSOp(*next) == JSOP_POP && !analysis->jumpTarget(next);
            if (JOF_OPTYPE(*PC) == JOF_SCOPECOORD) {
                jsop_aliasedVar(ScopeCoordinate(PC), /* get = */ false, pop);
            } else {
                frame.storeLocal(GET_SLOTNO(PC), pop);
                updateVarType();
            }

            if (pop) {
                frame.pop();
                PC = next + JSOP_POP_LENGTH;
                break;
            }

            PC = next;
            break;
          }
          END_CASE(JSOP_SETLOCAL)

          BEGIN_CASE(JSOP_UINT16)
            frame.push(Value(Int32Value((int32_t) GET_UINT16(PC))));
          END_CASE(JSOP_UINT16)

          BEGIN_CASE(JSOP_NEWINIT)
            if (!jsop_newinit())
                return Compile_Error;
          END_CASE(JSOP_NEWINIT)

          BEGIN_CASE(JSOP_NEWARRAY)
            if (!jsop_newinit())
                return Compile_Error;
          END_CASE(JSOP_NEWARRAY)

          BEGIN_CASE(JSOP_NEWOBJECT)
            if (!jsop_newinit())
                return Compile_Error;
          END_CASE(JSOP_NEWOBJECT)

          BEGIN_CASE(JSOP_ENDINIT)
          END_CASE(JSOP_ENDINIT)

          BEGIN_CASE(JSOP_INITPROP)
            jsop_initprop();
            frame.pop();
          END_CASE(JSOP_INITPROP)

          BEGIN_CASE(JSOP_INITELEM)
            jsop_initelem();
            frame.popn(2);
          END_CASE(JSOP_INITELEM)

          BEGIN_CASE(JSOP_INCARG)
          BEGIN_CASE(JSOP_DECARG)
          BEGIN_CASE(JSOP_ARGINC)
          BEGIN_CASE(JSOP_ARGDEC)
            if (script->hasScriptCounts) {
                restoreVarType();
                FrameEntry *fe = frame.getArg(GET_SLOTNO(PC));
                if (fe->isTypeKnown())
                    arithFirstUseType = fe->getKnownType();
            }

            if (!jsop_arginc(op, GET_SLOTNO(PC)))
                return Compile_Retry;

            if (script->hasScriptCounts) {
                FrameEntry *fe = frame.getArg(GET_SLOTNO(PC));
                updateArithCounts(PC, fe, arithFirstUseType, JSVAL_TYPE_INT32);
                arithUpdated = true;
            }
          END_CASE(JSOP_ARGDEC)

          BEGIN_CASE(JSOP_INCLOCAL)
          BEGIN_CASE(JSOP_DECLOCAL)
          BEGIN_CASE(JSOP_LOCALINC)
          BEGIN_CASE(JSOP_LOCALDEC)
            if (script->hasScriptCounts) {
                restoreVarType();
                FrameEntry *fe = frame.getLocal(GET_SLOTNO(PC));
                if (fe->isTypeKnown())
                    arithFirstUseType = fe->getKnownType();
            }

            if (!jsop_localinc(op, GET_SLOTNO(PC)))
                return Compile_Retry;

            if (script->hasScriptCounts) {
                FrameEntry *fe = frame.getLocal(GET_SLOTNO(PC));
                updateArithCounts(PC, fe, arithFirstUseType, JSVAL_TYPE_INT32);
                arithUpdated = true;
            }
          END_CASE(JSOP_LOCALDEC)

          BEGIN_CASE(JSOP_BINDNAME)
            jsop_bindname(script->getName(GET_UINT32_INDEX(PC)));
          END_CASE(JSOP_BINDNAME)

          BEGIN_CASE(JSOP_SETPROP)
          {
            jsbytecode *next = &PC[JSOP_SETPROP_LENGTH];
            bool pop = JSOp(*next) == JSOP_POP && !analysis->jumpTarget(next);
            if (!jsop_setprop(script->getName(GET_UINT32_INDEX(PC)), pop))
                return Compile_Error;
          }
          END_CASE(JSOP_SETPROP)

          BEGIN_CASE(JSOP_SETNAME)
          {
            jsbytecode *next = &PC[JSOP_SETNAME_LENGTH];
            bool pop = JSOp(*next) == JSOP_POP && !analysis->jumpTarget(next);
            if (!jsop_setprop(script->getName(GET_UINT32_INDEX(PC)), pop))
                return Compile_Error;
          }
          END_CASE(JSOP_SETNAME)

          BEGIN_CASE(JSOP_THROW)
            prepareStubCall(Uses(1));
            INLINE_STUBCALL(stubs::Throw, REJOIN_NONE);
            frame.pop();
            fallthrough = false;
          END_CASE(JSOP_THROW)

          BEGIN_CASE(JSOP_IN)
          {
            jsop_in();
          }
          END_CASE(JSOP_IN)

          BEGIN_CASE(JSOP_INSTANCEOF)
            if (!jsop_instanceof())
                return Compile_Error;
          END_CASE(JSOP_INSTANCEOF)

          BEGIN_CASE(JSOP_EXCEPTION)
          {
            prepareStubCall(Uses(0));
            INLINE_STUBCALL(stubs::Exception, REJOIN_FALLTHROUGH);
            frame.pushSynced(JSVAL_TYPE_UNKNOWN);
          }
          END_CASE(JSOP_EXCEPTION)

          BEGIN_CASE(JSOP_LINENO)
          END_CASE(JSOP_LINENO)

          BEGIN_CASE(JSOP_ENUMELEM)
            // Normally, SETELEM transforms the stack
            //  from: OBJ ID VALUE
            //  to:   VALUE
            //
            // Here, the stack transition is
            //  from: VALUE OBJ ID
            //  to:
            // So we make the stack look like a SETELEM, and re-use it.

            // Before: VALUE OBJ ID
            // After:  VALUE OBJ ID VALUE
            frame.dupAt(-3);

            // Before: VALUE OBJ ID VALUE
            // After:  VALUE VALUE
            if (!jsop_setelem(true))
                return Compile_Error;

            // Before: VALUE VALUE
            // After:
            frame.popn(2);
          END_CASE(JSOP_ENUMELEM)

          BEGIN_CASE(JSOP_CONDSWITCH)
            /* No-op for the decompiler. */
          END_CASE(JSOP_CONDSWITCH)

          BEGIN_CASE(JSOP_LABEL)
          END_CASE(JSOP_LABEL)

          BEGIN_CASE(JSOP_DEFFUN)
          {
            JSFunction *innerFun = script->getFunction(GET_UINT32_INDEX(PC));

            prepareStubCall(Uses(0));
            masm.move(ImmPtr(innerFun), Registers::ArgReg1);
            INLINE_STUBCALL(STRICT_VARIANT(script, stubs::DefFun), REJOIN_FALLTHROUGH);
          }
          END_CASE(JSOP_DEFFUN)

          BEGIN_CASE(JSOP_DEFVAR)
          BEGIN_CASE(JSOP_DEFCONST)
          {
            PropertyName *name = script->getName(GET_UINT32_INDEX(PC));

            prepareStubCall(Uses(0));
            masm.move(ImmPtr(name), Registers::ArgReg1);
            INLINE_STUBCALL(stubs::DefVarOrConst, REJOIN_FALLTHROUGH);
          }
          END_CASE(JSOP_DEFVAR)

          BEGIN_CASE(JSOP_SETCONST)
          {
            PropertyName *name = script->getName(GET_UINT32_INDEX(PC));

            prepareStubCall(Uses(1));
            masm.move(ImmPtr(name), Registers::ArgReg1);
            INLINE_STUBCALL(stubs::SetConst, REJOIN_FALLTHROUGH);
          }
          END_CASE(JSOP_SETCONST)

          BEGIN_CASE(JSOP_LAMBDA)
          {
            JSFunction *fun = script->getFunction(GET_UINT32_INDEX(PC));

            JSObjStubFun stub = stubs::Lambda;
            uint32_t uses = 0;

            prepareStubCall(Uses(uses));
            masm.move(ImmPtr(fun), Registers::ArgReg1);

            INLINE_STUBCALL(stub, REJOIN_PUSH_OBJECT);

            frame.takeReg(Registers::ReturnReg);
            frame.pushTypedPayload(JSVAL_TYPE_OBJECT, Registers::ReturnReg);
          }
          END_CASE(JSOP_LAMBDA)

          BEGIN_CASE(JSOP_TRY)
            frame.syncAndForgetEverything();
          END_CASE(JSOP_TRY)

          BEGIN_CASE(JSOP_RETRVAL)
            emitReturn(NULL);
            fallthrough = false;
          END_CASE(JSOP_RETRVAL)

          BEGIN_CASE(JSOP_GETGNAME)
          BEGIN_CASE(JSOP_CALLGNAME)
          {
            uint32_t index = GET_UINT32_INDEX(PC);
            if (!jsop_getgname(index))
                return Compile_Error;
            frame.extra(frame.peek(-1)).name = script->getName(index);
          }
          END_CASE(JSOP_GETGNAME)

          BEGIN_CASE(JSOP_SETGNAME)
          {
            jsbytecode *next = &PC[JSOP_SETGNAME_LENGTH];
            bool pop = JSOp(*next) == JSOP_POP && !analysis->jumpTarget(next);
            if (!jsop_setgname(script->getName(GET_UINT32_INDEX(PC)), pop))
                return Compile_Error;
          }
          END_CASE(JSOP_SETGNAME)

          BEGIN_CASE(JSOP_REGEXP)
            if (!jsop_regexp())
                return Compile_Error;
          END_CASE(JSOP_REGEXP)

          BEGIN_CASE(JSOP_OBJECT)
          {
            JSObject *object = script->getObject(GET_UINT32_INDEX(PC));
            RegisterID reg = frame.allocReg();
            masm.move(ImmPtr(object), reg);
            frame.pushTypedPayload(JSVAL_TYPE_OBJECT, reg);
          }
          END_CASE(JSOP_OBJECT)

          BEGIN_CASE(JSOP_UINT24)
            frame.push(Value(Int32Value((int32_t) GET_UINT24(PC))));
          END_CASE(JSOP_UINT24)

          BEGIN_CASE(JSOP_STOP)
            if (script->hasScriptCounts)
                updatePCCounts(PC, &codeStart, &countsUpdated);
            emitReturn(NULL);
            goto done;
          END_CASE(JSOP_STOP)

          BEGIN_CASE(JSOP_GETXPROP)
            if (!jsop_xname(script->getName(GET_UINT32_INDEX(PC))))
                return Compile_Error;
          END_CASE(JSOP_GETXPROP)

          BEGIN_CASE(JSOP_ENTERBLOCK)
          BEGIN_CASE(JSOP_ENTERLET0)
          BEGIN_CASE(JSOP_ENTERLET1)
            enterBlock(&script->getObject(GET_UINT32_INDEX(PC))->asStaticBlock());
          END_CASE(JSOP_ENTERBLOCK);

          BEGIN_CASE(JSOP_LEAVEBLOCK)
            leaveBlock();
          END_CASE(JSOP_LEAVEBLOCK)

          BEGIN_CASE(JSOP_INT8)
            frame.push(Value(Int32Value(GET_INT8(PC))));
          END_CASE(JSOP_INT8)

          BEGIN_CASE(JSOP_INT32)
            frame.push(Value(Int32Value(GET_INT32(PC))));
          END_CASE(JSOP_INT32)

          BEGIN_CASE(JSOP_HOLE)
            frame.push(MagicValue(JS_ARRAY_HOLE));
          END_CASE(JSOP_HOLE)

          BEGIN_CASE(JSOP_LOOPHEAD)
          {
            if (analysis->jumpTarget(PC)) {
                interruptCheckHelper();
                recompileCheckHelper();
            }
          }
          END_CASE(JSOP_LOOPHEAD)

          BEGIN_CASE(JSOP_LOOPENTRY)
          END_CASE(JSOP_LOOPENTRY)

          BEGIN_CASE(JSOP_DEBUGGER)
          {
            prepareStubCall(Uses(0));
            masm.move(ImmPtr(PC), Registers::ArgReg1);
            INLINE_STUBCALL(stubs::DebuggerStatement, REJOIN_FALLTHROUGH);
          }
          END_CASE(JSOP_DEBUGGER)

          default:
            JS_NOT_REACHED("Opcode not implemented");
        }

    /**********************
     *  END COMPILER OPS  *
     **********************/

        if (cx->typeInferenceEnabled() && PC == lastPC + GetBytecodeLength(lastPC)) {
            /*
             * Inform the frame of the type sets for values just pushed. Skip
             * this if we did any opcode fusions, we don't keep track of the
             * associated type sets in such cases.
             */
            unsigned nuses = GetUseCount(script, lastPC - script->code);
            unsigned ndefs = GetDefCount(script, lastPC - script->code);
            for (unsigned i = 0; i < ndefs; i++) {
                FrameEntry *fe = frame.getStack(opinfo->stackDepth - nuses + i);
                if (fe) {
                    /* fe may be NULL for conditionally pushed entries, e.g. JSOP_AND */
                    frame.extra(fe).types = analysis->pushedTypes(lastPC - script->code, i);
                }
            }
        }

        if (script->hasScriptCounts) {
            size_t length = masm.size() - masm.distanceOf(codeStart);
            bool typesUpdated = false;

            /* Update information about the type of value pushed by arithmetic ops. */
            if ((js_CodeSpec[op].format & JOF_ARITH) && !arithUpdated) {
                FrameEntry *pushed = NULL;
                if (PC == lastPC + GetBytecodeLength(lastPC))
                    pushed = frame.peek(-1);
                updateArithCounts(lastPC, pushed, arithFirstUseType, arithSecondUseType);
                typesUpdated = true;
            }

            /* Update information about the result type of access operations. */
            if (PCCounts::accessOp(op) &&
                op != JSOP_SETPROP && op != JSOP_SETELEM) {
                FrameEntry *fe = (GetDefCount(script, lastPC - script->code) == 1)
                    ? frame.peek(-1)
                    : frame.peek(-2);
                updatePCTypes(lastPC, fe);
                typesUpdated = true;
            }

            if (countsUpdated || typesUpdated || length != 0) {
                if (!countsUpdated)
                    updatePCCounts(lastPC, &codeStart, &countsUpdated);

                if (pcLengths) {
                    /* Fill in the amount of inline code generated for the op. */
                    uint32_t offset = ssa.frameLength(a->inlineIndex) + lastPC - script->code;
                    pcLengths[offset].codeLength += length;
                }
            }
        } else if (pcLengths) {
            /* Fill in the amount of inline code generated for the op. */
            size_t length = masm.size() - masm.distanceOf(codeStart);
            uint32_t offset = ssa.frameLength(a->inlineIndex) + lastPC - script->code;
            pcLengths[offset].codeLength += length;
        }

        frame.assertValidRegisterState();
    }

  done:
    return Compile_Okay;
}

#undef END_CASE
#undef BEGIN_CASE

void
mjit::Compiler::updatePCCounts(jsbytecode *pc, Label *start, bool *updated)
{
    JS_ASSERT(script->hasScriptCounts);

    /*
     * Bump the METHODJIT count for the opcode, read the METHODJIT_CODE_LENGTH
     * and METHODJIT_PICS_LENGTH counts, indicating the amounts of inline path
     * code and generated code, respectively, and add them to the accumulated
     * total for the op.
     */
    uint32_t offset = ssa.frameLength(a->inlineIndex) + pc - script->code;

    /*
     * Base register for addresses, we can't use AbsoluteAddress in all places.
     * This may hold a live value, so write it out to the top of the stack
     * first. This cannot overflow the stack, as space is always reserved for
     * an extra callee frame.
     */
    RegisterID reg = Registers::ReturnReg;
    masm.storePtr(reg, frame.addressOfTop());

    PCCounts counts = script->getPCCounts(pc);

    double *code = &counts.get(PCCounts::BASE_METHODJIT_CODE);
    double *codeLength = &pcLengths[offset].codeLength;
    masm.addCount(codeLength, code, reg);

    double *pics = &counts.get(PCCounts::BASE_METHODJIT_PICS);
    double *picsLength = &pcLengths[offset].picsLength;
    masm.addCount(picsLength, pics, reg);

    double *count = &counts.get(PCCounts::BASE_METHODJIT);
    masm.bumpCount(count, reg);

    /* Reload the base register's original value. */
    masm.loadPtr(frame.addressOfTop(), reg);

    /* The start label should reflect the code for the op, not instrumentation. */
    *start = masm.label();
    *updated = true;
}

static inline bool
HasPayloadType(types::TypeSet *types)
{
    if (types->unknown())
        return false;

    types::TypeFlags flags = types->baseFlags();
    bool objects = !!(flags & types::TYPE_FLAG_ANYOBJECT) || !!types->getObjectCount();

    if (objects && !!(flags & types::TYPE_FLAG_STRING))
        return false;

    flags = flags & ~(types::TYPE_FLAG_ANYOBJECT | types::TYPE_FLAG_STRING);

    return (flags == types::TYPE_FLAG_UNDEFINED)
        || (flags == types::TYPE_FLAG_NULL)
        || (flags == types::TYPE_FLAG_BOOLEAN);
}

void
mjit::Compiler::updatePCTypes(jsbytecode *pc, FrameEntry *fe)
{
    JS_ASSERT(script->hasScriptCounts);

    /*
     * Get a temporary register, as for updatePCCounts. Don't overlap with
     * the backing store for the entry's type tag, if there is one.
     */
    RegisterID reg = Registers::ReturnReg;
    if (frame.peekTypeInRegister(fe) && reg == frame.tempRegForType(fe)) {
        JS_STATIC_ASSERT(Registers::ReturnReg != Registers::ArgReg1);
        reg = Registers::ArgReg1;
    }
    masm.push(reg);

    PCCounts counts = script->getPCCounts(pc);

    /* Update the counts for pushed type tags and possible access types. */
    if (fe->isTypeKnown()) {
        masm.bumpCount(&counts.get(PCCounts::ACCESS_MONOMORPHIC), reg);
        PCCounts::AccessCounts count = PCCounts::ACCESS_OBJECT;
        switch (fe->getKnownType()) {
          case JSVAL_TYPE_UNDEFINED:  count = PCCounts::ACCESS_UNDEFINED;  break;
          case JSVAL_TYPE_NULL:       count = PCCounts::ACCESS_NULL;       break;
          case JSVAL_TYPE_BOOLEAN:    count = PCCounts::ACCESS_BOOLEAN;    break;
          case JSVAL_TYPE_INT32:      count = PCCounts::ACCESS_INT32;      break;
          case JSVAL_TYPE_DOUBLE:     count = PCCounts::ACCESS_DOUBLE;     break;
          case JSVAL_TYPE_STRING:     count = PCCounts::ACCESS_STRING;     break;
          case JSVAL_TYPE_OBJECT:     count = PCCounts::ACCESS_OBJECT;     break;
          default:;
        }
        if (count)
            masm.bumpCount(&counts.get(count), reg);
    } else {
        types::TypeSet *types = frame.extra(fe).types;
        if (types && HasPayloadType(types))
            masm.bumpCount(&counts.get(PCCounts::ACCESS_DIMORPHIC), reg);
        else
            masm.bumpCount(&counts.get(PCCounts::ACCESS_POLYMORPHIC), reg);

        frame.loadTypeIntoReg(fe, reg);

        Jump j = masm.testUndefined(Assembler::NotEqual, reg);
        masm.bumpCount(&counts.get(PCCounts::ACCESS_UNDEFINED), reg);
        frame.loadTypeIntoReg(fe, reg);
        j.linkTo(masm.label(), &masm);

        j = masm.testNull(Assembler::NotEqual, reg);
        masm.bumpCount(&counts.get(PCCounts::ACCESS_NULL), reg);
        frame.loadTypeIntoReg(fe, reg);
        j.linkTo(masm.label(), &masm);

        j = masm.testBoolean(Assembler::NotEqual, reg);
        masm.bumpCount(&counts.get(PCCounts::ACCESS_BOOLEAN), reg);
        frame.loadTypeIntoReg(fe, reg);
        j.linkTo(masm.label(), &masm);

        j = masm.testInt32(Assembler::NotEqual, reg);
        masm.bumpCount(&counts.get(PCCounts::ACCESS_INT32), reg);
        frame.loadTypeIntoReg(fe, reg);
        j.linkTo(masm.label(), &masm);

        j = masm.testDouble(Assembler::NotEqual, reg);
        masm.bumpCount(&counts.get(PCCounts::ACCESS_DOUBLE), reg);
        frame.loadTypeIntoReg(fe, reg);
        j.linkTo(masm.label(), &masm);

        j = masm.testString(Assembler::NotEqual, reg);
        masm.bumpCount(&counts.get(PCCounts::ACCESS_STRING), reg);
        frame.loadTypeIntoReg(fe, reg);
        j.linkTo(masm.label(), &masm);

        j = masm.testObject(Assembler::NotEqual, reg);
        masm.bumpCount(&counts.get(PCCounts::ACCESS_OBJECT), reg);
        frame.loadTypeIntoReg(fe, reg);
        j.linkTo(masm.label(), &masm);
    }

    /* Update the count for accesses with type barriers. */
    if (js_CodeSpec[*pc].format & JOF_TYPESET) {
        double *count = &counts.get(hasTypeBarriers(pc)
                                      ? PCCounts::ACCESS_BARRIER
                                      : PCCounts::ACCESS_NOBARRIER);
        masm.bumpCount(count, reg);
    }

    /* Reload the base register's original value. */
    masm.pop(reg);
}

void
mjit::Compiler::updateArithCounts(jsbytecode *pc, FrameEntry *fe,
                                  JSValueType firstUseType, JSValueType secondUseType)
{
    JS_ASSERT(script->hasScriptCounts);

    RegisterID reg = Registers::ReturnReg;
    masm.push(reg);

    /*
     * What count we bump for arithmetic expressions depend on the
     * known types of its operands.
     *
     * ARITH_INT: operands are known ints, result is int
     * ARITH_OVERFLOW: operands are known ints, result is double
     * ARITH_DOUBLE: either operand is a known double, result is double
     * ARITH_OTHER: operands are monomorphic but not int or double
     * ARITH_UNKNOWN: operands are polymorphic
     */

    PCCounts::ArithCounts count;
    if (firstUseType == JSVAL_TYPE_INT32 && secondUseType == JSVAL_TYPE_INT32 &&
        (!fe || fe->isNotType(JSVAL_TYPE_DOUBLE))) {
        count = PCCounts::ARITH_INT;
    } else if (firstUseType == JSVAL_TYPE_INT32 || firstUseType == JSVAL_TYPE_DOUBLE ||
               secondUseType == JSVAL_TYPE_INT32 || secondUseType == JSVAL_TYPE_DOUBLE) {
        count = PCCounts::ARITH_DOUBLE;
    } else if (firstUseType != JSVAL_TYPE_UNKNOWN && secondUseType != JSVAL_TYPE_UNKNOWN &&
               (!fe || fe->isTypeKnown())) {
        count = PCCounts::ARITH_OTHER;
    } else {
        count = PCCounts::ARITH_UNKNOWN;
    }

    masm.bumpCount(&script->getPCCounts(pc).get(count), reg);
    masm.pop(reg);
}

void
mjit::Compiler::updateElemCounts(jsbytecode *pc, FrameEntry *obj, FrameEntry *id)
{
    JS_ASSERT(script->hasScriptCounts);

    RegisterID reg = Registers::ReturnReg;
    masm.push(reg);

    PCCounts counts = script->getPCCounts(pc);

    PCCounts::ElementCounts count;
    if (id->isTypeKnown()) {
        switch (id->getKnownType()) {
          case JSVAL_TYPE_INT32:   count = PCCounts::ELEM_ID_INT;     break;
          case JSVAL_TYPE_DOUBLE:  count = PCCounts::ELEM_ID_DOUBLE;  break;
          default:                 count = PCCounts::ELEM_ID_OTHER;   break;
        }
    } else {
        count = PCCounts::ELEM_ID_UNKNOWN;
    }
    masm.bumpCount(&counts.get(count), reg);

    if (obj->mightBeType(JSVAL_TYPE_OBJECT)) {
        types::TypeSet *types = frame.extra(obj).types;
        if (types && !types->hasObjectFlags(cx, types::OBJECT_FLAG_NON_TYPED_ARRAY) &&
            types->getTypedArrayType(cx) != TypedArray::TYPE_MAX) {
            count = PCCounts::ELEM_OBJECT_TYPED;
        } else if (types && !types->hasObjectFlags(cx, types::OBJECT_FLAG_NON_DENSE_ARRAY)) {
            if (!types->hasObjectFlags(cx, types::OBJECT_FLAG_NON_PACKED_ARRAY))
                count = PCCounts::ELEM_OBJECT_PACKED;
            else
                count = PCCounts::ELEM_OBJECT_DENSE;
        } else {
            count = PCCounts::ELEM_OBJECT_OTHER;
        }
        masm.bumpCount(&counts.get(count), reg);
    } else {
        masm.bumpCount(&counts.get(PCCounts::ELEM_OBJECT_OTHER), reg);
    }

    masm.pop(reg);
}

void
mjit::Compiler::bumpPropCount(jsbytecode *pc, int count)
{
    /* Don't accumulate counts for property ops fused with other ops. */
    if (!(js_CodeSpec[*pc].format & JOF_PROP))
        return;
    RegisterID reg = Registers::ReturnReg;
    masm.push(reg);
    masm.bumpCount(&script->getPCCounts(pc).get(count), reg);
    masm.pop(reg);
}

JSC::MacroAssembler::Label
mjit::Compiler::labelOf(jsbytecode *pc, uint32_t inlineIndex)
{
    ActiveFrame *a = (inlineIndex == UINT32_MAX) ? outer : inlineFrames[inlineIndex];
    JS_ASSERT(uint32_t(pc - a->script->code) < a->script->length);

    uint32_t offs = uint32_t(pc - a->script->code);
    JS_ASSERT(a->jumpMap[offs].isSet());
    return a->jumpMap[offs];
}

bool
mjit::Compiler::knownJump(jsbytecode *pc)
{
    return pc < PC;
}

bool
mjit::Compiler::jumpInScript(Jump j, jsbytecode *pc)
{
    JS_ASSERT(pc >= script->code && uint32_t(pc - script->code) < script->length);

    if (pc < PC) {
        j.linkTo(a->jumpMap[uint32_t(pc - script->code)], &masm);
        return true;
    }
    return branchPatches.append(BranchPatch(j, pc, a->inlineIndex));
}

void
mjit::Compiler::emitFinalReturn(Assembler &masm)
{
    masm.loadPtr(Address(JSFrameReg, StackFrame::offsetOfNcode()), Registers::ReturnReg);
    masm.jump(Registers::ReturnReg);
}

// Emits code to load a return value of the frame into the scripted-ABI
// type & data register pair. If the return value is in fp->rval, then |fe|
// is NULL. Otherwise, |fe| contains the return value.
//
// If reading from fp->rval, |undefined| is loaded optimistically, before
// checking if fp->rval is set in the frame flags and loading that instead.
//
// Otherwise, if |masm| is the inline path, it is loaded as efficiently as
// the FrameState can manage. If |masm| is the OOL path, the value is simply
// loaded from its slot in the frame, since the caller has guaranteed it's
// been synced.
//
void
mjit::Compiler::loadReturnValue(Assembler *masm, FrameEntry *fe)
{
    RegisterID typeReg = JSReturnReg_Type;
    RegisterID dataReg = JSReturnReg_Data;

    if (fe) {
        // If using the OOL assembler, the caller signifies that the |fe| is
        // synced, but not to rely on its register state.
        if (masm != &this->masm) {
            if (fe->isConstant()) {
                stubcc.masm.loadValueAsComponents(fe->getValue(), typeReg, dataReg);
            } else {
                Address rval(frame.addressOf(fe));
                if (fe->isTypeKnown() && !fe->isType(JSVAL_TYPE_DOUBLE)) {
                    stubcc.masm.loadPayload(rval, dataReg);
                    stubcc.masm.move(ImmType(fe->getKnownType()), typeReg);
                } else {
                    stubcc.masm.loadValueAsComponents(rval, typeReg, dataReg);
                }
            }
        } else {
            frame.loadForReturn(fe, typeReg, dataReg, Registers::ReturnReg);
        }
    } else {
         // Load a return value from POPV or SETRVAL into the return registers,
         // otherwise return undefined.
        masm->loadValueAsComponents(UndefinedValue(), typeReg, dataReg);
        if (analysis->usesReturnValue()) {
            Jump rvalClear = masm->branchTest32(Assembler::Zero,
                                               FrameFlagsAddress(),
                                               Imm32(StackFrame::HAS_RVAL));
            Address rvalAddress(JSFrameReg, StackFrame::offsetOfReturnValue());
            masm->loadValueAsComponents(rvalAddress, typeReg, dataReg);
            rvalClear.linkTo(masm->label(), masm);
        }
    }
}

// This ensures that constructor return values are an object. If a non-object
// is returned, either explicitly or implicitly, the newly created object is
// loaded out of the frame. Otherwise, the explicitly returned object is kept.
//
void
mjit::Compiler::fixPrimitiveReturn(Assembler *masm, FrameEntry *fe)
{
    JS_ASSERT(isConstructing);

    bool ool = (masm != &this->masm);
    Address thisv(JSFrameReg, StackFrame::offsetOfThis(script->function()));

    // We can just load |thisv| if either of the following is true:
    //  (1) There is no explicit return value, AND fp->rval is not used.
    //  (2) There is an explicit return value, and it's known to be primitive.
    if ((!fe && !analysis->usesReturnValue()) ||
        (fe && fe->isTypeKnown() && fe->getKnownType() != JSVAL_TYPE_OBJECT))
    {
        if (ool)
            masm->loadValueAsComponents(thisv, JSReturnReg_Type, JSReturnReg_Data);
        else
            frame.loadThisForReturn(JSReturnReg_Type, JSReturnReg_Data, Registers::ReturnReg);
        return;
    }

    // If the type is known to be an object, just load the return value as normal.
    if (fe && fe->isTypeKnown() && fe->getKnownType() == JSVAL_TYPE_OBJECT) {
        loadReturnValue(masm, fe);
        return;
    }

    // There's a return value, and its type is unknown. Test the type and load
    // |thisv| if necessary. Sync the 'this' entry before doing so, as it may
    // be stored in registers if we constructed it inline.
    frame.syncThis();
    loadReturnValue(masm, fe);
    Jump j = masm->testObject(Assembler::Equal, JSReturnReg_Type);
    masm->loadValueAsComponents(thisv, JSReturnReg_Type, JSReturnReg_Data);
    j.linkTo(masm->label(), masm);
}

// Loads the return value into the scripted ABI register pair, such that JS
// semantics in constructors are preserved.
//
void
mjit::Compiler::emitReturnValue(Assembler *masm, FrameEntry *fe)
{
    if (isConstructing)
        fixPrimitiveReturn(masm, fe);
    else
        loadReturnValue(masm, fe);
}

void
mjit::Compiler::emitInlineReturnValue(FrameEntry *fe)
{
    JS_ASSERT(!isConstructing && a->needReturnValue);

    if (a->syncReturnValue) {
        /* Needed return value with unknown type, the caller's entry is synced. */
        Address address = frame.addressForInlineReturn();
        if (fe)
            frame.storeTo(fe, address);
        else
            masm.storeValue(UndefinedValue(), address);
        return;
    }

    /*
     * For inlined functions that simply return an entry present in the outer
     * script (e.g. a loop invariant term), mark the copy and propagate it
     * after popping the frame.
     */
    if (!a->exitState && fe && fe->isCopy() && frame.isOuterSlot(fe->backing())) {
        a->returnEntry = fe->backing();
        return;
    }

    if (a->returnValueDouble) {
        JS_ASSERT(fe);
        frame.ensureDouble(fe);
        Registers mask(a->returnSet
                       ? Registers::maskReg(a->returnRegister)
                       : Registers::AvailFPRegs);
        FPRegisterID fpreg;
        if (!fe->isConstant()) {
            fpreg = frame.tempRegInMaskForData(fe, mask.freeMask).fpreg();
            frame.syncAndForgetFe(fe, true);
            frame.takeReg(fpreg);
        } else {
            fpreg = frame.allocReg(mask.freeMask).fpreg();
            masm.slowLoadConstantDouble(fe->getValue().toDouble(), fpreg);
        }
        JS_ASSERT_IF(a->returnSet, fpreg == a->returnRegister.fpreg());
        a->returnRegister = fpreg;
    } else {
        Registers mask(a->returnSet
                       ? Registers::maskReg(a->returnRegister)
                       : Registers::AvailRegs);
        RegisterID reg;
        if (fe && !fe->isConstant()) {
            reg = frame.tempRegInMaskForData(fe, mask.freeMask).reg();
            frame.syncAndForgetFe(fe, true);
            frame.takeReg(reg);
        } else {
            reg = frame.allocReg(mask.freeMask).reg();
            Value val = fe ? fe->getValue() : UndefinedValue();
            masm.loadValuePayload(val, reg);
        }
        JS_ASSERT_IF(a->returnSet, reg == a->returnRegister.reg());
        a->returnRegister = reg;
    }

    a->returnSet = true;
    if (a->exitState)
        a->exitState->setUnassigned(a->returnRegister);
}

void
mjit::Compiler::emitReturn(FrameEntry *fe)
{
    JS_ASSERT_IF(!script->function(), JSOp(*PC) == JSOP_STOP);

    /* Only the top of the stack can be returned. */
    JS_ASSERT_IF(fe, fe == frame.peek(-1));

    if (debugMode()) {
        /* If the return value isn't in the frame's rval slot, move it there. */
        if (fe) {
            frame.storeTo(fe, Address(JSFrameReg, StackFrame::offsetOfReturnValue()), true);

            /* Set the frame flag indicating it's there. */
            RegisterID reg = frame.allocReg();
            masm.load32(FrameFlagsAddress(), reg);
            masm.or32(Imm32(StackFrame::HAS_RVAL), reg);
            masm.store32(reg, FrameFlagsAddress());
            frame.freeReg(reg);

            /* Use the frame's return value when generating further code. */
            fe = NULL;
        }

        prepareStubCall(Uses(0));
        INLINE_STUBCALL(stubs::ScriptDebugEpilogue, REJOIN_RESUME);
    }

    if (a != outer) {
        JS_ASSERT(!debugMode());
        profilingPopHelper();

        /*
         * Returning from an inlined script. The checks we do for inlineability
         * and recompilation triggered by args object construction ensure that
         * there can't be an arguments or call object.
         */

        if (a->needReturnValue)
            emitInlineReturnValue(fe);

        if (a->exitState) {
            /*
             * Restore the register state to reflect that at the original call,
             * modulo entries which will be popped once the call finishes and any
             * entry which will be clobbered by the return value register.
             */
            frame.syncForAllocation(a->exitState, true, Uses(0));
        }

        /*
         * Simple tests to see if we are at the end of the script and will
         * fallthrough after the script body finishes, thus won't need to jump.
         */
        bool endOfScript =
            (JSOp(*PC) == JSOP_STOP) ||
            (JSOp(*PC) == JSOP_RETURN &&
             (JSOp(PC[JSOP_RETURN_LENGTH]) == JSOP_STOP &&
              !analysis->maybeCode(PC + JSOP_RETURN_LENGTH)));
        if (!endOfScript)
            a->returnJumps->append(masm.jump());

        if (a->returnSet)
            frame.freeReg(a->returnRegister);
        return;
    }

    /* Inline StackFrame::epilogue. */
    if (debugMode()) {
        prepareStubCall(Uses(0));
        INLINE_STUBCALL(stubs::Epilogue, REJOIN_NONE);
    } else {
        profilingPopHelper();
    }

    emitReturnValue(&masm, fe);
    emitFinalReturn(masm);

    /*
     * After we've placed the call object, all tracked state can be
     * thrown away. This will happen anyway because the next live opcode (if
     * any) must have an incoming edge. It's an optimization to throw it away
     * early - the tracker won't be spilled on further exits or join points.
     */
    frame.discardFrame();
}

void
mjit::Compiler::prepareStubCall(Uses uses)
{
    JaegerSpew(JSpew_Insns, " ---- STUB CALL, SYNCING FRAME ---- \n");
    frame.syncAndKill(Registers(Registers::AvailAnyRegs), uses);
    JaegerSpew(JSpew_Insns, " ---- FRAME SYNCING DONE ---- \n");
}

JSC::MacroAssembler::Call
mjit::Compiler::emitStubCall(void *ptr, DataLabelPtr *pinline)
{
    JaegerSpew(JSpew_Insns, " ---- CALLING STUB ---- \n");

    masm.bumpStubCount(script, PC, Registers::tempCallReg());

    Call cl = masm.fallibleVMCall(cx->typeInferenceEnabled(),
                                  ptr, outerPC(), pinline, frame.totalDepth());
    JaegerSpew(JSpew_Insns, " ---- END STUB CALL ---- \n");
    return cl;
}

void
mjit::Compiler::interruptCheckHelper()
{
    Jump jump;
    if (cx->runtime->gcZeal() == js::gc::ZealVerifierValue) {
        /* For barrier verification, always take the interrupt so we can verify. */
        jump = masm.jump();
    } else {
        void *interrupt = (void*) &cx->runtime->interrupt;
#if defined(JS_CPU_X86) || defined(JS_CPU_ARM) || defined(JS_CPU_MIPS)
        jump = masm.branch32(Assembler::NotEqual, AbsoluteAddress(interrupt), Imm32(0));
#else
        /* Handle processors that can't load from absolute addresses. */
        RegisterID reg = frame.allocReg();
        masm.move(ImmPtr(interrupt), reg);
        jump = masm.branchTest32(Assembler::NonZero, Address(reg, 0));
        frame.freeReg(reg);
#endif
    }

    stubcc.linkExitDirect(jump, stubcc.masm.label());

    frame.sync(stubcc.masm, Uses(0));
    stubcc.masm.move(ImmPtr(PC), Registers::ArgReg1);
    OOL_STUBCALL(stubs::Interrupt, REJOIN_RESUME);
    stubcc.rejoin(Changes(0));
}

static bool
MaybeIonCompileable(JSContext *cx, JSScript *script)
{
#ifdef JS_ION
    if (!ion::IsEnabled(cx))
        return false;
    if (!script->canIonCompile())
        return false;
    return true;
#endif
    return false;
}

void
mjit::Compiler::recompileCheckHelper()
{
    if (inlining() || debugMode() || !globalObj || !cx->typeInferenceEnabled())
        return;

    // Insert a recompile check if either:
    // 1) IonMonkey is enabled, to optimize the function when it becomes hot.
    // 2) The script contains function calls JM can inline.
    if (!MaybeIonCompileable(cx, outerScript) && !analysis->hasFunctionCalls())
        return;

    uint32_t *addr = script->addressOfUseCount();
    masm.add32(Imm32(1), AbsoluteAddress(addr));
#if defined(JS_CPU_X86) || defined(JS_CPU_ARM)
    Jump jump = masm.branch32(Assembler::GreaterThanOrEqual, AbsoluteAddress(addr),
                              Imm32(USES_BEFORE_INLINING));
#else
    /* Handle processors that can't load from absolute addresses. */
    RegisterID reg = frame.allocReg();
    masm.move(ImmPtr(addr), reg);
    Jump jump = masm.branch32(Assembler::GreaterThanOrEqual, Address(reg, 0),
                              Imm32(USES_BEFORE_INLINING));
    frame.freeReg(reg);
#endif
    stubcc.linkExit(jump, Uses(0));
    stubcc.leave();

    OOL_STUBCALL(stubs::RecompileForInline, REJOIN_RESUME);
    stubcc.rejoin(Changes(0));
}

CompileStatus
mjit::Compiler::methodEntryHelper()
{
    if (debugMode()) {
        prepareStubCall(Uses(0));
        INLINE_STUBCALL(stubs::ScriptDebugPrologue, REJOIN_RESUME);
    } else if (Probes::callTrackingActive(cx)) {
        prepareStubCall(Uses(0));
        INLINE_STUBCALL(stubs::ScriptProbeOnlyPrologue, REJOIN_RESUME);
    } else {
        return profilingPushHelper();
    }
    return Compile_Okay;
}

CompileStatus
mjit::Compiler::profilingPushHelper()
{
    SPSProfiler *p = &cx->runtime->spsProfiler;
    if (!p->enabled())
        return Compile_Okay;
    /* If allocation fails, make sure no PopHelper() is emitted */
    const char *str = p->profileString(cx, script, script->function());
    if (str == NULL)
        return Compile_Error;

    /* Check if there's still space on the stack */
    RegisterID size = frame.allocReg();
    RegisterID base = frame.allocReg();
    masm.load32(p->size(), size);
    Jump j = masm.branch32(Assembler::GreaterThanOrEqual, size,
                           Imm32(p->maxSize()));

    /* With room, store our string onto the stack */
    masm.move(ImmPtr(p->stack()), base);
    JS_STATIC_ASSERT(sizeof(ProfileEntry) == 2 * sizeof(void*));
    masm.lshift32(Imm32(sizeof(void*) == 4 ? 3 : 4), size);
    masm.addPtr(size, base);

    masm.storePtr(ImmPtr(str), Address(base, offsetof(ProfileEntry, string)));
    masm.storePtr(ImmPtr(NULL), Address(base, offsetof(ProfileEntry, sp)));

    frame.freeReg(base);
    frame.freeReg(size);

    /* Always increment the stack size (paired with a decrement below) */
    j.linkTo(masm.label(), &masm);
    masm.add32(Imm32(1), AbsoluteAddress(p->size()));

    /* Set the flags that we've pushed information onto the SPS stack */
    RegisterID reg = frame.allocReg();
    masm.load32(FrameFlagsAddress(), reg);
    masm.or32(Imm32(StackFrame::HAS_PUSHED_SPS_FRAME), reg);
    masm.store32(reg, FrameFlagsAddress());
    frame.freeReg(reg);

    return Compile_Okay;
}

void
mjit::Compiler::profilingPopHelper()
{
    if (Probes::callTrackingActive(cx) ||
        cx->runtime->spsProfiler.slowAssertionsEnabled())
    {
        prepareStubCall(Uses(0));
        INLINE_STUBCALL(stubs::ScriptProbeOnlyEpilogue, REJOIN_RESUME);
    } else if (cx->runtime->spsProfiler.enabled()) {
        masm.sub32(Imm32(1), AbsoluteAddress(cx->runtime->spsProfiler.size()));
    }
}

void
mjit::Compiler::addReturnSite()
{
    InternalCallSite site(masm.distanceOf(masm.label()), a->inlineIndex, PC,
                          REJOIN_SCRIPTED, false);
    addCallSite(site);
    masm.loadPtr(Address(JSFrameReg, StackFrame::offsetOfPrev()), JSFrameReg);
}

void
mjit::Compiler::emitUncachedCall(uint32_t argc, bool callingNew)
{
    CallPatchInfo callPatch;

    RegisterID r0 = Registers::ReturnReg;
    VoidPtrStubUInt32 stub = callingNew ? stubs::UncachedNew : stubs::UncachedCall;

    frame.syncAndKill(Uses(argc + 2));
    prepareStubCall(Uses(argc + 2));
    masm.move(Imm32(argc), Registers::ArgReg1);
    INLINE_STUBCALL(stub, REJOIN_CALL_PROLOGUE);

    Jump notCompiled = masm.branchTestPtr(Assembler::Zero, r0, r0);

    masm.loadPtr(FrameAddress(VMFrame::offsetOfRegsSp()), JSFrameReg);
    callPatch.hasFastNcode = true;
    callPatch.fastNcodePatch =
        masm.storePtrWithPatch(ImmPtr(NULL),
                               Address(JSFrameReg, StackFrame::offsetOfNcode()));

    masm.jump(r0);
    callPatch.joinPoint = masm.label();
    addReturnSite();

    frame.popn(argc + 2);

    frame.takeReg(JSReturnReg_Type);
    frame.takeReg(JSReturnReg_Data);
    frame.pushRegs(JSReturnReg_Type, JSReturnReg_Data, knownPushedType(0));

    BarrierState barrier = testBarrier(JSReturnReg_Type, JSReturnReg_Data,
                                       /* testUndefined = */ false,
                                       /* testReturn = */ true);

    stubcc.linkExitDirect(notCompiled, stubcc.masm.label());
    stubcc.rejoin(Changes(1));
    callPatches.append(callPatch);

    finishBarrier(barrier, REJOIN_FALLTHROUGH, 0);
}

void
mjit::Compiler::checkCallApplySpeculation(uint32_t argc, FrameEntry *origCallee, FrameEntry *origThis,
                                          MaybeRegisterID origCalleeType, RegisterID origCalleeData,
                                          MaybeRegisterID origThisType, RegisterID origThisData,
                                          Jump *uncachedCallSlowRejoin, CallPatchInfo *uncachedCallPatch)
{
    JS_ASSERT(IsLowerableFunCallOrApply(PC));

    RegisterID temp;
    Registers tempRegs(Registers::AvailRegs);
    if (origCalleeType.isSet())
        tempRegs.takeReg(origCalleeType.reg());
    tempRegs.takeReg(origCalleeData);
    if (origThisType.isSet())
        tempRegs.takeReg(origThisType.reg());
    tempRegs.takeReg(origThisData);
    temp = tempRegs.takeAnyReg().reg();

    /*
     * if (origCallee.isObject() &&
     *     origCallee.toObject().isFunction &&
     *     origCallee.toObject().toFunction() == js_fun_{call,apply})
     */
    MaybeJump isObj;
    if (origCalleeType.isSet())
        isObj = masm.testObject(Assembler::NotEqual, origCalleeType.reg());
    Jump isFun = masm.testFunction(Assembler::NotEqual, origCalleeData, temp);
    Native native = *PC == JSOP_FUNCALL ? js_fun_call : js_fun_apply;
    Jump isNative = masm.branchPtr(Assembler::NotEqual,
                                   Address(origCalleeData, JSFunction::offsetOfNativeOrScript()),
                                   ImmPtr(JS_FUNC_TO_DATA_PTR(void *, native)));

    /*
     * If speculation fails, we can't use the ic, since it is compiled on the
     * assumption that speculation succeeds. Instead, just do an uncached call.
     */
    {
        if (isObj.isSet())
            stubcc.linkExitDirect(isObj.getJump(), stubcc.masm.label());
        stubcc.linkExitDirect(isFun, stubcc.masm.label());
        stubcc.linkExitDirect(isNative, stubcc.masm.label());

        stubcc.masm.move(Imm32(argc), Registers::ArgReg1);
        JaegerSpew(JSpew_Insns, " ---- BEGIN SLOW CALL CODE ---- \n");
        OOL_STUBCALL_LOCAL_SLOTS(JS_FUNC_TO_DATA_PTR(void *, stubs::SlowCall),
                                 REJOIN_FALLTHROUGH, frame.totalDepth());
        JaegerSpew(JSpew_Insns, " ---- END SLOW CALL CODE ---- \n");

        /*
         * inlineCallHelper will link uncachedCallSlowRejoin to the join point
         * at the end of the ic. At that join point, the return value of the
         * call is assumed to be in registers, so load them before jumping.
         */
        JaegerSpew(JSpew_Insns, " ---- BEGIN SLOW RESTORE CODE ---- \n");
        Address rval = frame.addressOf(origCallee);  /* vp[0] == rval */
        if (knownPushedType(0) == JSVAL_TYPE_DOUBLE)
            stubcc.masm.ensureInMemoryDouble(rval);
        stubcc.masm.loadValueAsComponents(rval, JSReturnReg_Type, JSReturnReg_Data);
        *uncachedCallSlowRejoin = stubcc.masm.jump();
        JaegerSpew(JSpew_Insns, " ---- END SLOW RESTORE CODE ---- \n");
    }
}

/* See MonoIC.cpp, CallCompiler for more information on call ICs. */
bool
mjit::Compiler::inlineCallHelper(uint32_t argc, bool callingNew, FrameSize &callFrameSize)
{
    /*
     * Check for interrupts on function call. We don't do this for lazy
     * arguments objects as the interrupt may kick this frame into the
     * interpreter, which doesn't know about the apply tricks. Instead, we
     * do the interrupt check at the start of the JSOP_ARGUMENTS.
     */
    interruptCheckHelper();

    FrameEntry *origCallee = frame.peek(-(int(argc) + 2));
    FrameEntry *origThis = frame.peek(-(int(argc) + 1));

    /*
     * 'this' does not need to be synced for constructing. :FIXME: is it
     * possible that one of the arguments is directly copying the 'this'
     * entry (something like 'new x.f(x)')?
     */
    if (callingNew) {
        frame.discardFe(origThis);

        /*
         * We store NULL here to ensure that the slot doesn't contain
         * garbage. Additionally, we need to store a non-object value here for
         * TI. If a GC gets triggered before the callee can fill in the slot
         * (i.e. the GC happens on constructing the 'new' object or the call
         * object for a heavyweight callee), it needs to be able to read the
         * 'this' value to tell whether newScript constraints will need to be
         * regenerated afterwards.
         */
        masm.storeValue(NullValue(), frame.addressOf(origThis));
    }

    /*
     * From the presence of JSOP_FUN{CALL,APPLY}, we speculate that we are
     * going to call js_fun_{call,apply}. Normally, this call would go through
     * js::Invoke to ultimately call 'this'. We can do much better by having
     * the callIC cache and call 'this' directly. However, if it turns out that
     * we are not actually calling js_fun_call, the callIC must act as normal.
     *
     * Note: do *NOT* use type information or inline state in any way when
     * deciding whether to lower a CALL or APPLY. The stub calls here store
     * their return values in a different slot, so when recompiling we need
     * to go down the exact same path.
     */
    bool lowerFunCallOrApply = IsLowerableFunCallOrApply(PC);

    bool newType = callingNew && cx->typeInferenceEnabled() && types::UseNewType(cx, script, PC);

#ifdef JS_MONOIC
    if (debugMode() || newType) {
#endif
        emitUncachedCall(argc, callingNew);
        return true;
#ifdef JS_MONOIC
    }

    frame.forgetMismatchedObject(origCallee);
    if (lowerFunCallOrApply)
        frame.forgetMismatchedObject(origThis);

    /* Initialized by both branches below. */
    CallGenInfo     callIC;
    CallPatchInfo   callPatch;
    MaybeRegisterID icCalleeType; /* type to test for function-ness */
    RegisterID      icCalleeData; /* data to call */
    Address         icRvalAddr;   /* return slot on slow-path rejoin */

    /*
     * IC space must be reserved (using RESERVE_IC_SPACE or RESERVE_OOL_SPACE) between the
     * following labels (as used in finishThisUp):
     *  - funGuard -> hotJump
     *  - funGuard -> joinPoint
     *  - funGuard -> hotPathLabel
     *  - slowPathStart -> oolCall
     *  - slowPathStart -> oolJump
     *  - slowPathStart -> icCall
     *  - slowPathStart -> slowJoinPoint
     * Because the call ICs are fairly long (compared to PICs), we don't reserve the space in each
     * path until the first usage of funGuard (for the in-line path) or slowPathStart (for the
     * out-of-line path).
     */

    /* Initialized only on lowerFunCallOrApply branch. */
    Jump            uncachedCallSlowRejoin;
    CallPatchInfo   uncachedCallPatch;

    {
        MaybeRegisterID origCalleeType, maybeOrigCalleeData;
        RegisterID origCalleeData;

        /* Get the callee in registers. */
        frame.ensureFullRegs(origCallee, &origCalleeType, &maybeOrigCalleeData);
        origCalleeData = maybeOrigCalleeData.reg();
        PinRegAcrossSyncAndKill p1(frame, origCalleeData), p2(frame, origCalleeType);

        if (lowerFunCallOrApply) {
            MaybeRegisterID origThisType, maybeOrigThisData;
            RegisterID origThisData;
            {
                /* Get thisv in registers. */
                frame.ensureFullRegs(origThis, &origThisType, &maybeOrigThisData);
                origThisData = maybeOrigThisData.reg();
                PinRegAcrossSyncAndKill p3(frame, origThisData), p4(frame, origThisType);

                /* Leaves pinned regs untouched. */
                frame.syncAndKill(Uses(argc + 2));
            }

            checkCallApplySpeculation(argc, origCallee, origThis,
                                      origCalleeType, origCalleeData,
                                      origThisType, origThisData,
                                      &uncachedCallSlowRejoin, &uncachedCallPatch);

            icCalleeType = origThisType;
            icCalleeData = origThisData;
            icRvalAddr = frame.addressOf(origThis);

            /*
             * For f.call(), since we compile the ic under the (checked)
             * assumption that call == js_fun_call, we still have a static
             * frame size. For f.apply(), the frame size depends on the dynamic
             * length of the array passed to apply.
             */
            if (*PC == JSOP_FUNCALL)
                callIC.frameSize.initStatic(frame.totalDepth(), argc - 1);
            else
                callIC.frameSize.initDynamic();
        } else {
            /* Leaves pinned regs untouched. */
            frame.syncAndKill(Uses(argc + 2));

            icCalleeType = origCalleeType;
            icCalleeData = origCalleeData;
            icRvalAddr = frame.addressOf(origCallee);
            callIC.frameSize.initStatic(frame.totalDepth(), argc);
        }
    }

    callFrameSize = callIC.frameSize;

    callIC.typeMonitored = monitored(PC) || hasTypeBarriers(PC);

    /* Test the type if necessary. Failing this always takes a really slow path. */
    MaybeJump notObjectJump;
    if (icCalleeType.isSet())
        notObjectJump = masm.testObject(Assembler::NotEqual, icCalleeType.reg());

    Registers tempRegs(Registers::AvailRegs);
    tempRegs.takeReg(icCalleeData);

    /* Reserve space just before initialization of funGuard. */
    RESERVE_IC_SPACE(masm);

    /*
     * Guard on the callee identity. This misses on the first run. If the
     * callee is scripted, compiled/compilable, and argc == nargs, then this
     * guard is patched, and the compiled code address is baked in.
     */
    Jump j = masm.branchPtrWithPatch(Assembler::NotEqual, icCalleeData, callIC.funGuard);
    callIC.funJump = j;

    /* Reserve space just before initialization of slowPathStart. */
    RESERVE_OOL_SPACE(stubcc.masm);

    Jump rejoin1, rejoin2;
    {
        RESERVE_OOL_SPACE(stubcc.masm);
        stubcc.linkExitDirect(j, stubcc.masm.label());
        callIC.slowPathStart = stubcc.masm.label();

        RegisterID tmp = tempRegs.takeAnyReg().reg();

        /*
         * Test if the callee is even a function. If this doesn't match, we
         * take a _really_ slow path later.
         */
        Jump notFunction = stubcc.masm.testFunction(Assembler::NotEqual, icCalleeData, tmp);

        /* Test if the function is scripted. */
        stubcc.masm.load16(Address(icCalleeData, offsetof(JSFunction, flags)), tmp);
        stubcc.masm.and32(Imm32(JSFUN_KINDMASK), tmp);
        Jump isNative = stubcc.masm.branch32(Assembler::Below, tmp, Imm32(JSFUN_INTERPRETED));
        tempRegs.putReg(tmp);

        /*
         * N.B. After this call, the frame will have a dynamic frame size.
         * Check after the function is known not to be a native so that the
         * catch-all/native path has a static depth.
         */
        if (callIC.frameSize.isDynamic()) {
            OOL_STUBCALL(ic::SplatApplyArgs, REJOIN_CALL_SPLAT);

            /*
             * Restore identity of callee after SplatApplyArgs, which may
             * have been clobbered (not callee save reg or changed by moving GC).
             */
            stubcc.masm.loadPayload(frame.addressOf(origThis), icCalleeData);
        }

        /*
         * No-op jump that gets patched by ic::New/Call to the stub generated
         * by generateFullCallStub.
         */
        Jump toPatch = stubcc.masm.jump();
        toPatch.linkTo(stubcc.masm.label(), &stubcc.masm);
        callIC.oolJump = toPatch;
        callIC.icCall = stubcc.masm.label();

        RejoinState rejoinState = callIC.frameSize.rejoinState(PC, false);

        /*
         * At this point the function is definitely scripted, so we try to
         * compile it and patch either funGuard/funJump or oolJump. This code
         * is only executed once.
         */
        callIC.addrLabel1 = stubcc.masm.moveWithPatch(ImmPtr(NULL), Registers::ArgReg1);
        void *icFunPtr = JS_FUNC_TO_DATA_PTR(void *, callingNew ? ic::New : ic::Call);
        if (callIC.frameSize.isStatic()) {
            callIC.oolCall = OOL_STUBCALL_LOCAL_SLOTS(icFunPtr, rejoinState, frame.totalDepth());
        } else {
            callIC.oolCall = OOL_STUBCALL_LOCAL_SLOTS(icFunPtr, rejoinState, -1);
        }

        callIC.funObjReg = icCalleeData;

        /*
         * The IC call either returns NULL, meaning call completed, or a
         * function pointer to jump to.
         */
        rejoin1 = stubcc.masm.branchTestPtr(Assembler::Zero, Registers::ReturnReg,
                                            Registers::ReturnReg);
        if (callIC.frameSize.isStatic())
            stubcc.masm.move(Imm32(callIC.frameSize.staticArgc()), JSParamReg_Argc);
        else
            stubcc.masm.load32(FrameAddress(VMFrame::offsetOfDynamicArgc()), JSParamReg_Argc);
        stubcc.masm.loadPtr(FrameAddress(VMFrame::offsetOfRegsSp()), JSFrameReg);
        callPatch.hasSlowNcode = true;
        callPatch.slowNcodePatch =
            stubcc.masm.storePtrWithPatch(ImmPtr(NULL),
                                          Address(JSFrameReg, StackFrame::offsetOfNcode()));
        stubcc.masm.jump(Registers::ReturnReg);



        /*
         * This ool path is the catch-all for everything but scripted function
         * callees. For native functions, ic::NativeNew/NativeCall will repatch
         * funGaurd/funJump with a fast call stub. All other cases
         * (non-function callable objects and invalid callees) take the slow
         * path through js::Invoke.
         */
        if (notObjectJump.isSet())
            stubcc.linkExitDirect(notObjectJump.get(), stubcc.masm.label());
        notFunction.linkTo(stubcc.masm.label(), &stubcc.masm);
        isNative.linkTo(stubcc.masm.label(), &stubcc.masm);

        callIC.addrLabel2 = stubcc.masm.moveWithPatch(ImmPtr(NULL), Registers::ArgReg1);
        OOL_STUBCALL(callingNew ? ic::NativeNew : ic::NativeCall, rejoinState);

        rejoin2 = stubcc.masm.jump();
    }

    /*
     * If the call site goes to a closure over the same function, it will
     * generate an out-of-line stub that joins back here.
     */
    callIC.hotPathLabel = masm.label();

    uint32_t flags = 0;
    if (callingNew)
        flags |= StackFrame::CONSTRUCTING;

    InlineFrameAssembler inlFrame(masm, callIC, flags);
    callPatch.hasFastNcode = true;
    callPatch.fastNcodePatch = inlFrame.assemble(NULL, PC);

    callIC.hotJump = masm.jump();
    callIC.joinPoint = callPatch.joinPoint = masm.label();
    callIC.callIndex = callSites.length();
    addReturnSite();
    if (lowerFunCallOrApply)
        uncachedCallPatch.joinPoint = callIC.joinPoint;

    /*
     * We've placed hotJump, joinPoint and hotPathLabel, and no other labels are located by offset
     * in the in-line path so we can check the IC space now.
     */
    CHECK_IC_SPACE();

    JSValueType type = knownPushedType(0);

    frame.popn(argc + 2);
    frame.takeReg(JSReturnReg_Type);
    frame.takeReg(JSReturnReg_Data);
    frame.pushRegs(JSReturnReg_Type, JSReturnReg_Data, type);

    BarrierState barrier = testBarrier(JSReturnReg_Type, JSReturnReg_Data,
                                       /* testUndefined = */ false,
                                       /* testReturn = */ true);

    /*
     * Now that the frame state is set, generate the rejoin path. Note that, if
     * lowerFunCallOrApply, we cannot just call 'stubcc.rejoin' since the return
     * value has been placed at vp[1] which is not the stack address associated
     * with frame.peek(-1).
     */
    callIC.slowJoinPoint = stubcc.masm.label();
    rejoin1.linkTo(callIC.slowJoinPoint, &stubcc.masm);
    rejoin2.linkTo(callIC.slowJoinPoint, &stubcc.masm);
    JaegerSpew(JSpew_Insns, " ---- BEGIN SLOW RESTORE CODE ---- \n");
    frame.reloadEntry(stubcc.masm, icRvalAddr, frame.peek(-1));
    stubcc.crossJump(stubcc.masm.jump(), masm.label());
    JaegerSpew(JSpew_Insns, " ---- END SLOW RESTORE CODE ---- \n");

    CHECK_OOL_SPACE();

    if (lowerFunCallOrApply)
        stubcc.crossJump(uncachedCallSlowRejoin, masm.label());

    callICs.append(callIC);
    callPatches.append(callPatch);
    if (lowerFunCallOrApply)
        callPatches.append(uncachedCallPatch);

    finishBarrier(barrier, REJOIN_FALLTHROUGH, 0);
    return true;
#endif
}

/* Maximum number of calls we will inline at the same site. */
static const uint32_t INLINE_SITE_LIMIT = 5;

CompileStatus
mjit::Compiler::inlineScriptedFunction(uint32_t argc, bool callingNew)
{
    JS_ASSERT(inlining());

    /* We already know which frames we are inlining at each PC, so scan the list of inline frames. */
    bool calleeMultipleReturns = false;
    Vector<JSScript *> inlineCallees(CompilerAllocPolicy(cx, *this));
    for (unsigned i = 0; i < ssa.numFrames(); i++) {
        if (ssa.iterFrame(i).parent == a->inlineIndex && ssa.iterFrame(i).parentpc == PC) {
            JSScript *script = ssa.iterFrame(i).script;
            inlineCallees.append(script);
            if (script->analysis()->numReturnSites() > 1)
                calleeMultipleReturns = true;
        }
    }

    if (inlineCallees.empty())
        return Compile_InlineAbort;

    JS_ASSERT(!monitored(PC));

    /*
     * Remove all dead entries from the frame's tracker. We will not recognize
     * them as dead after pushing the new frame.
     */
    frame.pruneDeadEntries();

    RegisterAllocation *exitState = NULL;
    if (inlineCallees.length() > 1 || calleeMultipleReturns) {
        /*
         * Multiple paths through the callees, get a register allocation for
         * the various incoming edges.
         */
        exitState = frame.computeAllocation(PC + JSOP_CALL_LENGTH);
    }

    /*
     * If this is a polymorphic callsite, get a register for the callee too.
     * After this, do not touch the register state in the current frame until
     * stubs for all callees have been generated.
     */
    FrameEntry *origCallee = frame.peek(-((int)argc + 2));
    FrameEntry *entrySnapshot = NULL;
    MaybeRegisterID calleeReg;
    if (inlineCallees.length() > 1) {
        frame.forgetMismatchedObject(origCallee);
        calleeReg = frame.tempRegForData(origCallee);

        entrySnapshot = frame.snapshotState();
        if (!entrySnapshot)
            return Compile_Error;
    }
    MaybeJump calleePrevious;

    JSValueType returnType = knownPushedType(0);

    bool needReturnValue = JSOP_POP != (JSOp)*(PC + JSOP_CALL_LENGTH);
    bool syncReturnValue = needReturnValue && returnType == JSVAL_TYPE_UNKNOWN;

    /* Track register state after the call. */
    bool returnSet = false;
    AnyRegisterID returnRegister;
    const FrameEntry *returnEntry = NULL;

    Vector<Jump, 4, CompilerAllocPolicy> returnJumps(CompilerAllocPolicy(cx, *this));

    for (unsigned i = 0; i < inlineCallees.length(); i++) {
        if (entrySnapshot)
            frame.restoreFromSnapshot(entrySnapshot);
        
        JSScript *script = inlineCallees[i];
        CompileStatus status;

        status = pushActiveFrame(script, argc);
        if (status != Compile_Okay)
            return status;

        a->exitState = exitState;

        JaegerSpew(JSpew_Inlining, "inlining call to script (file \"%s\") (line \"%d\")\n",
                   script->filename, script->lineno);

        if (calleePrevious.isSet()) {
            calleePrevious.get().linkTo(masm.label(), &masm);
            calleePrevious = MaybeJump();
        }

        if (i + 1 != inlineCallees.length()) {
            /* Guard on the callee, except when this object must be the callee. */
            JS_ASSERT(calleeReg.isSet());
            calleePrevious = masm.branchPtr(Assembler::NotEqual, calleeReg.reg(), ImmPtr(script->function()));
        }

        a->returnJumps = &returnJumps;
        a->needReturnValue = needReturnValue;
        a->syncReturnValue = syncReturnValue;
        a->returnValueDouble = returnType == JSVAL_TYPE_DOUBLE;
        if (returnSet) {
            a->returnSet = true;
            a->returnRegister = returnRegister;
        }

        /*
         * Update the argument frame entries in place if the callee has had an
         * argument inferred as double but we are passing an int.
         */
        ensureDoubleArguments();

        markUndefinedLocals();

        status = methodEntryHelper();
        if (status == Compile_Okay)
            status = generateMethod();

        if (status != Compile_Okay) {
            popActiveFrame();
            if (status == Compile_Abort) {
                /* The callee is uncompileable, mark it as uninlineable and retry. */
                script->uninlineable = true;
                types::MarkTypeObjectFlags(cx, script->function(),
                                           types::OBJECT_FLAG_UNINLINEABLE);
                return Compile_Retry;
            }
            return status;
        }

        if (needReturnValue && !returnSet) {
            if (a->returnSet) {
                returnSet = true;
                returnRegister = a->returnRegister;
            } else {
                returnEntry = a->returnEntry;
            }
        }

        popActiveFrame();

        if (i + 1 != inlineCallees.length())
            returnJumps.append(masm.jump());
    }

    for (unsigned i = 0; i < returnJumps.length(); i++)
        returnJumps[i].linkTo(masm.label(), &masm);

    frame.popn(argc + 2);

    if (entrySnapshot)
        cx->array_delete(entrySnapshot);

    if (exitState)
        frame.discardForJoin(exitState, analysis->getCode(PC).stackDepth - (argc + 2));

    if (returnSet) {
        frame.takeReg(returnRegister);
        if (returnRegister.isReg())
            frame.pushTypedPayload(returnType, returnRegister.reg());
        else
            frame.pushDouble(returnRegister.fpreg());
    } else if (returnEntry) {
        frame.pushCopyOf((FrameEntry *) returnEntry);
    } else {
        frame.pushSynced(JSVAL_TYPE_UNKNOWN);
    }

    JaegerSpew(JSpew_Inlining, "finished inlining call to script (file \"%s\") (line \"%d\")\n",
               script->filename, script->lineno);

    return Compile_Okay;
}

/*
 * This function must be called immediately after any instruction which could
 * cause a new StackFrame to be pushed and could lead to a new debug trap
 * being set. This includes any API callbacks and any scripted or native call.
 */
void
mjit::Compiler::addCallSite(const InternalCallSite &site)
{
    callSites.append(site);
}

void
mjit::Compiler::inlineStubCall(void *stub, RejoinState rejoin, Uses uses)
{
    DataLabelPtr inlinePatch;
    Call cl = emitStubCall(stub, &inlinePatch);
    InternalCallSite site(masm.callReturnOffset(cl), a->inlineIndex, PC,
                          rejoin, false);
    site.inlinePatch = inlinePatch;
    if (loop && loop->generatingInvariants()) {
        Jump j = masm.jump();
        Label l = masm.label();
        loop->addInvariantCall(j, l, false, false, callSites.length(), uses);
    }
    addCallSite(site);
}

bool
mjit::Compiler::compareTwoValues(JSContext *cx, JSOp op, const Value &lhs, const Value &rhs)
{
    JS_ASSERT(lhs.isPrimitive());
    JS_ASSERT(rhs.isPrimitive());

    if (lhs.isString() && rhs.isString()) {
        int32_t cmp;
        CompareStrings(cx, lhs.toString(), rhs.toString(), &cmp);
        switch (op) {
          case JSOP_LT:
            return cmp < 0;
          case JSOP_LE:
            return cmp <= 0;
          case JSOP_GT:
            return cmp > 0;
          case JSOP_GE:
            return cmp >= 0;
          case JSOP_EQ:
            return cmp == 0;
          case JSOP_NE:
            return cmp != 0;
          default:
            JS_NOT_REACHED("NYI");
        }
    } else {
        double ld, rd;

        /* These should be infallible w/ primitives. */
        JS_ALWAYS_TRUE(ToNumber(cx, lhs, &ld));
        JS_ALWAYS_TRUE(ToNumber(cx, rhs, &rd));
        switch(op) {
          case JSOP_LT:
            return ld < rd;
          case JSOP_LE:
            return ld <= rd;
          case JSOP_GT:
            return ld > rd;
          case JSOP_GE:
            return ld >= rd;
          case JSOP_EQ: /* fall through */
          case JSOP_NE:
            /* Special case null/undefined/void comparisons. */
            if (lhs.isNullOrUndefined()) {
                if (rhs.isNullOrUndefined())
                    return op == JSOP_EQ;
                return op == JSOP_NE;
            }
            if (rhs.isNullOrUndefined())
                return op == JSOP_NE;

            /* Normal return. */
            return (op == JSOP_EQ) ? (ld == rd) : (ld != rd);
          default:
            JS_NOT_REACHED("NYI");
        }
    }

    JS_NOT_REACHED("NYI");
    return false;
}

bool
mjit::Compiler::constantFoldBranch(jsbytecode *target, bool taken)
{
    if (taken) {
        if (!frame.syncForBranch(target, Uses(0)))
            return false;
        Jump j = masm.jump();
        if (!jumpAndRun(j, target))
            return false;
    } else {
        /*
         * Branch is never taken, but clean up any loop
         * if this is a backedge.
         */
        if (target < PC && !finishLoop(target))
            return false;
    }
    return true;
}

bool
mjit::Compiler::emitStubCmpOp(BoolStub stub, jsbytecode *target, JSOp fused)
{
    if (target)
        frame.syncAndKillEverything();
    else
        frame.syncAndKill(Uses(2));

    prepareStubCall(Uses(2));
    INLINE_STUBCALL(stub, target ? REJOIN_BRANCH : REJOIN_PUSH_BOOLEAN);
    frame.popn(2);

    if (!target) {
        frame.takeReg(Registers::ReturnReg);
        frame.pushTypedPayload(JSVAL_TYPE_BOOLEAN, Registers::ReturnReg);
        return true;
    }

    JS_ASSERT(fused == JSOP_IFEQ || fused == JSOP_IFNE);
    Jump j = masm.branchTest32(GetStubCompareCondition(fused), Registers::ReturnReg,
                               Registers::ReturnReg);
    return jumpAndRun(j, target);
}

void
mjit::Compiler::jsop_setprop_slow(PropertyName *name)
{
    prepareStubCall(Uses(2));
    masm.move(ImmPtr(name), Registers::ArgReg1);
    INLINE_STUBCALL(STRICT_VARIANT(script, stubs::SetName), REJOIN_FALLTHROUGH);
    JS_STATIC_ASSERT(JSOP_SETNAME_LENGTH == JSOP_SETPROP_LENGTH);
    frame.shimmy(1);
    if (script->hasScriptCounts)
        bumpPropCount(PC, PCCounts::PROP_OTHER);
}

void
mjit::Compiler::jsop_getprop_slow(PropertyName *name, bool forPrototype)
{
    /* See ::jsop_getprop */
    RejoinState rejoin = forPrototype ? REJOIN_THIS_PROTOTYPE : REJOIN_GETTER;

    prepareStubCall(Uses(1));
    masm.move(ImmPtr(name), Registers::ArgReg1);
    INLINE_STUBCALL(forPrototype ? stubs::GetPropNoCache : stubs::GetProp, rejoin);

    if (!forPrototype)
        testPushedType(rejoin, -1, /* ool = */ false);

    frame.pop();
    frame.pushSynced(JSVAL_TYPE_UNKNOWN);

    if (script->hasScriptCounts)
        bumpPropCount(PC, PCCounts::PROP_OTHER);
}

#ifdef JS_MONOIC
void
mjit::Compiler::passMICAddress(GlobalNameICInfo &ic)
{
    ic.addrLabel = stubcc.masm.moveWithPatch(ImmPtr(NULL), Registers::ArgReg1);
}
#endif

#if defined JS_POLYIC
void
mjit::Compiler::passICAddress(BaseICInfo *ic)
{
    ic->paramAddr = stubcc.masm.moveWithPatch(ImmPtr(NULL), Registers::ArgReg1);
}

bool
mjit::Compiler::jsop_getprop(PropertyName *name, JSValueType knownType,
                             bool doTypeCheck, bool forPrototype)
{
    FrameEntry *top = frame.peek(-1);

    /*
     * Use a different rejoin for GETPROP computing the 'this' object, as we
     * can't use the current bytecode within InternalInterpret to tell this is
     * fetching the 'this' value.
     */
    RejoinState rejoin = REJOIN_GETTER;
    if (forPrototype) {
        JS_ASSERT(top->isType(JSVAL_TYPE_OBJECT) &&
                  name == cx->runtime->atomState.classPrototypeAtom);
        rejoin = REJOIN_THIS_PROTOTYPE;
    }

    /* Handle length accesses on known strings without using a PIC. */
    if (name == cx->runtime->atomState.lengthAtom &&
        top->isType(JSVAL_TYPE_STRING) &&
        (!cx->typeInferenceEnabled() || knownPushedType(0) == JSVAL_TYPE_INT32)) {
        if (top->isConstant()) {
            JSString *str = top->getValue().toString();
            Value v;
            v.setNumber(uint32_t(str->length()));
            frame.pop();
            frame.push(v);
        } else {
            RegisterID str = frame.ownRegForData(top);
            masm.loadPtr(Address(str, JSString::offsetOfLengthAndFlags()), str);
            masm.urshift32(Imm32(JSString::LENGTH_SHIFT), str);
            frame.pop();
            frame.pushTypedPayload(JSVAL_TYPE_INT32, str);
        }
        return true;
    }

    if (top->mightBeType(JSVAL_TYPE_OBJECT) &&
        JSOp(*PC) == JSOP_LENGTH && cx->typeInferenceEnabled() &&
        !hasTypeBarriers(PC) && knownPushedType(0) == JSVAL_TYPE_INT32) {
        /* Check if this is an array we can make a loop invariant entry for. */
        if (loop && loop->generatingInvariants()) {
            CrossSSAValue topv(a->inlineIndex, analysis->poppedValue(PC, 0));
            FrameEntry *fe = loop->invariantLength(topv);
            if (fe) {
                frame.learnType(fe, JSVAL_TYPE_INT32, false);
                frame.pop();
                frame.pushCopyOf(fe);
                if (script->hasScriptCounts)
                    bumpPropCount(PC, PCCounts::PROP_STATIC);
                return true;
            }
        }

        types::TypeSet *types = analysis->poppedTypes(PC, 0);

        /*
         * Check if we are accessing the 'length' property of a known dense array.
         * Note that if the types are known to indicate dense arrays, their lengths
         * must fit in an int32.
         */
        if (!types->hasObjectFlags(cx, types::OBJECT_FLAG_NON_DENSE_ARRAY)) {
            bool isObject = top->isTypeKnown();
            if (!isObject) {
                Jump notObject = frame.testObject(Assembler::NotEqual, top);
                stubcc.linkExit(notObject, Uses(1));
                stubcc.leave();
                stubcc.masm.move(ImmPtr(name), Registers::ArgReg1);
                OOL_STUBCALL(stubs::GetProp, rejoin);
                if (rejoin == REJOIN_GETTER)
                    testPushedType(rejoin, -1);
            }
            RegisterID result = frame.allocReg();
            RegisterID reg = frame.tempRegForData(top);
            frame.pop();
            masm.loadPtr(Address(reg, JSObject::offsetOfElements()), result);
            masm.load32(Address(result, ObjectElements::offsetOfLength()), result);
            frame.pushTypedPayload(JSVAL_TYPE_INT32, result);
            if (script->hasScriptCounts)
                bumpPropCount(PC, PCCounts::PROP_DEFINITE);
            if (!isObject)
                stubcc.rejoin(Changes(1));
            return true;
        }

        /*
         * Check if we're accessing the 'length' property of a typed array.
         * The typed array length always fits in an int32.
         */
        if (!types->hasObjectFlags(cx, types::OBJECT_FLAG_NON_TYPED_ARRAY)) {
            if (top->isConstant()) {
                JSObject *obj = &top->getValue().toObject();
                uint32_t length = TypedArray::length(obj);
                frame.pop();
                frame.push(Int32Value(length));
                return true;
            }
            bool isObject = top->isTypeKnown();
            if (!isObject) {
                Jump notObject = frame.testObject(Assembler::NotEqual, top);
                stubcc.linkExit(notObject, Uses(1));
                stubcc.leave();
                stubcc.masm.move(ImmPtr(name), Registers::ArgReg1);
                OOL_STUBCALL(stubs::GetProp, rejoin);
                if (rejoin == REJOIN_GETTER)
                    testPushedType(rejoin, -1);
            }
            RegisterID reg = frame.copyDataIntoReg(top);
            frame.pop();
            masm.loadPayload(Address(reg, TypedArray::lengthOffset()), reg);
            frame.pushTypedPayload(JSVAL_TYPE_INT32, reg);
            if (script->hasScriptCounts)
                bumpPropCount(PC, PCCounts::PROP_DEFINITE);
            if (!isObject)
                stubcc.rejoin(Changes(1));
            return true;
        }

        /*
         * Check if we are accessing the 'length' of the lazy arguments for the
         * current frame.
         */
        if (types->isMagicArguments(cx)) {
            frame.pop();
            frame.pushWord(Address(JSFrameReg, StackFrame::offsetOfNumActual()), JSVAL_TYPE_INT32);
            if (script->hasScriptCounts)
                bumpPropCount(PC, PCCounts::PROP_DEFINITE);
            return true;
        }
    }

    /* If the access will definitely be fetching a particular value, nop it. */
    bool testObject;
    JSObject *singleton =
        (*PC == JSOP_GETPROP || *PC == JSOP_CALLPROP) ? pushedSingleton(0) : NULL;
    if (singleton && singleton->isFunction() && !hasTypeBarriers(PC)) {
        Rooted<jsid> id(cx, NameToId(name));
        if (testSingletonPropertyTypes(top, id, &testObject)) {
            if (testObject) {
                Jump notObject = frame.testObject(Assembler::NotEqual, top);
                stubcc.linkExit(notObject, Uses(1));
                stubcc.leave();
                stubcc.masm.move(ImmPtr(name), Registers::ArgReg1);
                OOL_STUBCALL(stubs::GetProp, REJOIN_FALLTHROUGH);
                testPushedType(REJOIN_FALLTHROUGH, -1);
            }

            frame.pop();
            frame.push(ObjectValue(*singleton));

            if (script->hasScriptCounts && cx->typeInferenceEnabled())
                bumpPropCount(PC, PCCounts::PROP_STATIC);

            if (testObject)
                stubcc.rejoin(Changes(1));

            return true;
        }
    }

    /* Check if this is a property access we can make a loop invariant entry for. */
    if (loop && loop->generatingInvariants() && !hasTypeBarriers(PC)) {
        CrossSSAValue topv(a->inlineIndex, analysis->poppedValue(PC, 0));
        if (FrameEntry *fe = loop->invariantProperty(topv, NameToId(name))) {
            if (knownType != JSVAL_TYPE_UNKNOWN && knownType != JSVAL_TYPE_DOUBLE)
                frame.learnType(fe, knownType, false);
            frame.pop();
            frame.pushCopyOf(fe);
            if (script->hasScriptCounts)
                bumpPropCount(PC, PCCounts::PROP_STATIC);
            return true;
        }
    }

    /* If the incoming type will never PIC, take slow path. */
    if (top->isNotType(JSVAL_TYPE_OBJECT)) {
        jsop_getprop_slow(name, forPrototype);
        return true;
    }

    frame.forgetMismatchedObject(top);

    /*
     * Check if we are accessing a known type which always has the property
     * in a particular inline slot. Get the property directly in this case,
     * without using an IC.
     */
    jsid id = NameToId(name);
    types::TypeSet *types = frame.extra(top).types;
    if (types && !types->unknownObject() &&
        types->getObjectCount() == 1 &&
        types->getTypeObject(0) != NULL &&
        !types->getTypeObject(0)->unknownProperties() &&
        id == types::MakeTypeId(cx, id)) {
        JS_ASSERT(!forPrototype);
        types::TypeObject *object = types->getTypeObject(0);
        types::TypeSet *propertyTypes = object->getProperty(cx, id, false);
        if (!propertyTypes)
            return false;
        if (propertyTypes->isDefiniteProperty() &&
            !propertyTypes->isOwnProperty(cx, object, true)) {
            types->addFreeze(cx);
            uint32_t slot = propertyTypes->definiteSlot();
            bool isObject = top->isTypeKnown();
            if (!isObject) {
                Jump notObject = frame.testObject(Assembler::NotEqual, top);
                stubcc.linkExit(notObject, Uses(1));
                stubcc.leave();
                stubcc.masm.move(ImmPtr(name), Registers::ArgReg1);
                OOL_STUBCALL(stubs::GetProp, rejoin);
                if (rejoin == REJOIN_GETTER)
                    testPushedType(rejoin, -1);
            }
            RegisterID reg = frame.tempRegForData(top);
            frame.pop();

            if (script->hasScriptCounts)
                bumpPropCount(PC, PCCounts::PROP_DEFINITE);

            Address address(reg, JSObject::getFixedSlotOffset(slot));
            BarrierState barrier = pushAddressMaybeBarrier(address, knownType, false);
            if (!isObject)
                stubcc.rejoin(Changes(1));
            finishBarrier(barrier, rejoin, 0);

            return true;
        }
    }

    /* Check for a dynamic dispatch. */
    if (cx->typeInferenceEnabled()) {
        if (*PC == JSOP_CALLPROP && jsop_getprop_dispatch(name))
            return true;
    }

    if (script->hasScriptCounts)
        bumpPropCount(PC, PCCounts::PROP_OTHER);

    /*
     * These two must be loaded first. The objReg because the string path
     * wants to read it, and the shapeReg because it could cause a spill that
     * the string path wouldn't sink back.
     */
    RegisterID objReg = frame.copyDataIntoReg(top);
    RegisterID shapeReg = frame.allocReg();

    RESERVE_IC_SPACE(masm);

    PICGenInfo pic(ic::PICInfo::GET, PC);

    /*
     * If this access has been on a shape with a getter hook, make preparations
     * so that we can generate a stub to call the hook directly (rather than be
     * forced to make a stub call). Sync the stack up front and kill all
     * registers so that PIC stubs can contain calls, and always generate a
     * type barrier if inference is enabled (known property types do not
     * reflect properties with getter hooks).
     */
    pic.canCallHook = pic.forcedTypeBarrier =
        !forPrototype &&
        JSOp(*PC) == JSOP_GETPROP &&
        analysis->getCode(PC).accessGetter;

    /* Guard that the type is an object. */
    Label typeCheck;
    if (doTypeCheck && !top->isTypeKnown()) {
        RegisterID reg = frame.tempRegForType(top);
        pic.typeReg = reg;

        if (pic.canCallHook) {
            PinRegAcrossSyncAndKill p1(frame, reg);
            frame.syncAndKillEverything();
        }

        /* Start the hot path where it's easy to patch it. */
        pic.fastPathStart = masm.label();
        Jump j = masm.testObject(Assembler::NotEqual, reg);
        typeCheck = masm.label();
        RETURN_IF_OOM(false);

        pic.typeCheck = stubcc.linkExit(j, Uses(1));
        pic.hasTypeCheck = true;
    } else {
        if (pic.canCallHook)
            frame.syncAndKillEverything();

        pic.fastPathStart = masm.label();
        pic.hasTypeCheck = false;
        pic.typeReg = Registers::ReturnReg;
    }

    pic.shapeReg = shapeReg;
    pic.name = name;

    /* Guard on shape. */
    masm.loadShape(objReg, shapeReg);
    pic.shapeGuard = masm.label();

    DataLabelPtr inlineShapeLabel;
    Jump j = masm.branchPtrWithPatch(Assembler::NotEqual, shapeReg,
                                     inlineShapeLabel, ImmPtr(NULL));
    Label inlineShapeJump = masm.label();

    RESERVE_OOL_SPACE(stubcc.masm);
    pic.slowPathStart = stubcc.linkExit(j, Uses(1));
    pic.cached = !forPrototype;

    stubcc.leave();
    passICAddress(&pic);
    pic.slowPathCall = OOL_STUBCALL(ic::GetProp, rejoin);
    CHECK_OOL_SPACE();
    if (rejoin == REJOIN_GETTER)
        testPushedType(rejoin, -1);

    /* Load the base slot address. */
    Label dslotsLoadLabel = masm.loadPtrWithPatchToLEA(Address(objReg, JSObject::offsetOfSlots()),
                                                               objReg);

    /* Copy the slot value to the expression stack. */
    Address slot(objReg, 1 << 24);
    frame.pop();

    Label fastValueLoad = masm.loadValueWithAddressOffsetPatch(slot, shapeReg, objReg);
    pic.fastPathRejoin = masm.label();

    RETURN_IF_OOM(false);

    /* Initialize op labels. */
    GetPropLabels &labels = pic.getPropLabels();
    labels.setDslotsLoad(masm, pic.fastPathRejoin, dslotsLoadLabel);
    labels.setInlineShapeData(masm, pic.shapeGuard, inlineShapeLabel);

    labels.setValueLoad(masm, pic.fastPathRejoin, fastValueLoad);
    if (pic.hasTypeCheck)
        labels.setInlineTypeJump(masm, pic.fastPathStart, typeCheck);
    labels.setInlineShapeJump(masm, pic.shapeGuard, inlineShapeJump);

    CHECK_IC_SPACE();

    pic.objReg = objReg;
    frame.pushRegs(shapeReg, objReg, knownType);
    BarrierState barrier = testBarrier(pic.shapeReg, pic.objReg, false, false,
                                       /* force = */ pic.canCallHook);

    stubcc.rejoin(Changes(1));
    pics.append(pic);

    finishBarrier(barrier, rejoin, 0);
    return true;
}

bool
mjit::Compiler::testSingletonProperty(HandleObject obj, HandleId id)
{
    /*
     * We would like to completely no-op property/global accesses which can
     * produce only a particular JSObject or undefined, provided we can
     * determine the pushed value must not be undefined (or, if it could be
     * undefined, a recompilation will be triggered).
     *
     * If the access definitely goes through obj, either directly or on the
     * prototype chain, then if obj has a defined property now, and the
     * property has a default or method shape, the only way it can produce
     * undefined in the future is if it is deleted. Deletion causes type
     * properties to be explicitly marked with undefined.
     */

    JSObject *nobj = obj;
    while (nobj) {
        if (!nobj->isNative())
            return false;
        if (nobj->getClass()->ops.lookupGeneric)
            return false;
        nobj = nobj->getProto();
    }

    RootedObject holder(cx);
    RootedShape shape(cx);
    if (!obj->lookupGeneric(cx, id, &holder, &shape))
        return false;
    if (!shape)
        return false;

    if (shape->hasDefaultGetter()) {
        if (!shape->hasSlot())
            return false;
        if (holder->getSlot(shape->slot()).isUndefined())
            return false;
    } else {
        return false;
    }

    return true;
}

bool
mjit::Compiler::testSingletonPropertyTypes(FrameEntry *top, HandleId id, bool *testObject)
{
    *testObject = false;

    types::TypeSet *types = frame.extra(top).types;
    if (!types || types->unknownObject())
        return false;

    RootedObject singleton(cx, types->getSingleton(cx));
    if (singleton)
        return testSingletonProperty(singleton, id);

    if (!globalObj)
        return false;

    JSProtoKey key;
    JSValueType type = types->getKnownTypeTag(cx);
    switch (type) {
      case JSVAL_TYPE_STRING:
        key = JSProto_String;
        break;

      case JSVAL_TYPE_INT32:
      case JSVAL_TYPE_DOUBLE:
        key = JSProto_Number;
        break;

      case JSVAL_TYPE_BOOLEAN:
        key = JSProto_Boolean;
        break;

      case JSVAL_TYPE_OBJECT:
      case JSVAL_TYPE_UNKNOWN:
        if (types->getObjectCount() == 1 && !top->isNotType(JSVAL_TYPE_OBJECT)) {
            JS_ASSERT_IF(top->isTypeKnown(), top->isType(JSVAL_TYPE_OBJECT));
            types::TypeObject *object = types->getTypeObject(0);
            if (object && object->proto) {
                Rooted<JSObject*> proto(cx, object->proto);
                if (!testSingletonProperty(proto, id))
                    return false;
                types->addFreeze(cx);

                /* If we don't know this is an object, we will need a test. */
                *testObject = (type != JSVAL_TYPE_OBJECT) && !top->isTypeKnown();
                return true;
            }
        }
        return false;

      default:
        return false;
    }

    RootedObject proto(cx);
    if (!js_GetClassPrototype(cx, globalObj, key, &proto, NULL))
        return false;

    return testSingletonProperty(proto, id);
}

bool
mjit::Compiler::jsop_getprop_dispatch(PropertyName *name)
{
    /*
     * Check for a CALLPROP which is a dynamic dispatch: every value it can
     * push is a singleton, and the pushed value is determined by the type of
     * the object being accessed. Return true if the CALLPROP has been fully
     * processed, false if no code was generated.
     */
    FrameEntry *top = frame.peek(-1);
    if (top->isNotType(JSVAL_TYPE_OBJECT))
        return false;

    RootedId id(cx, NameToId(name));
    if (id.get() != types::MakeTypeId(cx, id))
        return false;

    types::TypeSet *pushedTypes = pushedTypeSet(0);
    if (pushedTypes->unknownObject() || pushedTypes->baseFlags() != 0)
        return false;

    /* Check every pushed value is a singleton. */
    for (unsigned i = 0; i < pushedTypes->getObjectCount(); i++) {
        if (pushedTypes->getTypeObject(i) != NULL)
            return false;
    }

    types::TypeSet *objTypes = analysis->poppedTypes(PC, 0);
    if (objTypes->unknownObject() || objTypes->getObjectCount() == 0)
        return false;

    pushedTypes->addFreeze(cx);

    /* Map each type in the object to the resulting pushed value. */
    Vector<JSObject *> results(CompilerAllocPolicy(cx, *this));

    /*
     * For each type of the base object, check it has no 'own' property for the
     * accessed id and that its prototype does have such a property.
     */
    uint32_t last = 0;
    for (unsigned i = 0; i < objTypes->getObjectCount(); i++) {
        if (objTypes->getSingleObject(i) != NULL)
            return false;
        types::TypeObject *object = objTypes->getTypeObject(i);
        if (!object) {
            results.append((JSObject *) NULL);
            continue;
        }
        if (object->unknownProperties() || !object->proto)
            return false;
        types::TypeSet *ownTypes = object->getProperty(cx, id, false);
        if (ownTypes->isOwnProperty(cx, object, false))
            return false;

        Rooted<JSObject*> proto(cx, object->proto);
        if (!testSingletonProperty(proto, id))
            return false;

        if (proto->getType(cx)->unknownProperties())
            return false;
        types::TypeSet *protoTypes = proto->type()->getProperty(cx, id, false);
        if (!protoTypes)
            return false;
        JSObject *singleton = protoTypes->getSingleton(cx);
        if (!singleton)
            return false;

        results.append(singleton);
        last = i;
    }

    if (oomInVector)
        return false;

    objTypes->addFreeze(cx);

    /* Done filtering, now generate code which dispatches on the type. */

    frame.forgetMismatchedObject(top);

    if (!top->isType(JSVAL_TYPE_OBJECT)) {
        Jump notObject = frame.testObject(Assembler::NotEqual, top);
        stubcc.linkExit(notObject, Uses(1));
    }

    RegisterID reg = frame.tempRegForData(top);
    frame.pinReg(reg);
    RegisterID pushreg = frame.allocReg();
    frame.unpinReg(reg);

    Address typeAddress(reg, JSObject::offsetOfType());

    Vector<Jump> rejoins(CompilerAllocPolicy(cx, *this));
    MaybeJump lastMiss;

    for (unsigned i = 0; i < objTypes->getObjectCount(); i++) {
        types::TypeObject *object = objTypes->getTypeObject(i);
        if (!object) {
            JS_ASSERT(results[i] == NULL);
            continue;
        }
        if (lastMiss.isSet())
            lastMiss.get().linkTo(masm.label(), &masm);

        /*
         * Check that the pushed result is actually in the known pushed types
         * for the bytecode; this bytecode may have type barriers. Redirect to
         * the stub to update said pushed types.
         */
        if (!pushedTypes->hasType(types::Type::ObjectType(results[i]))) {
            JS_ASSERT(hasTypeBarriers(PC));
            if (i == last) {
                stubcc.linkExit(masm.jump(), Uses(1));
                break;
            } else {
                lastMiss.setJump(masm.branchPtr(Assembler::NotEqual, typeAddress, ImmPtr(object)));
                stubcc.linkExit(masm.jump(), Uses(1));
                continue;
            }
        }

        if (i == last) {
            masm.move(ImmPtr(results[i]), pushreg);
            break;
        } else {
            lastMiss.setJump(masm.branchPtr(Assembler::NotEqual, typeAddress, ImmPtr(object)));
            masm.move(ImmPtr(results[i]), pushreg);
            rejoins.append(masm.jump());
        }
    }

    for (unsigned i = 0; i < rejoins.length(); i++)
        rejoins[i].linkTo(masm.label(), &masm);

    stubcc.leave();
    stubcc.masm.move(ImmPtr(name), Registers::ArgReg1);
    OOL_STUBCALL(stubs::GetProp, REJOIN_FALLTHROUGH);
    testPushedType(REJOIN_FALLTHROUGH, -1);

    frame.pop();
    frame.pushTypedPayload(JSVAL_TYPE_OBJECT, pushreg);

    if (script->hasScriptCounts)
        bumpPropCount(PC, PCCounts::PROP_DEFINITE);

    stubcc.rejoin(Changes(2));
    return true;
}

bool
mjit::Compiler::jsop_setprop(PropertyName *name, bool popGuaranteed)
{
    FrameEntry *lhs = frame.peek(-2);
    FrameEntry *rhs = frame.peek(-1);

    /* If the incoming type will never PIC, take slow path. */
    if (lhs->isTypeKnown() && lhs->getKnownType() != JSVAL_TYPE_OBJECT) {
        jsop_setprop_slow(name);
        return true;
    }

    /*
     * Set the property directly if we are accessing a known object which
     * always has the property in a particular inline slot.
     */
    jsid id = NameToId(name);
    types::TypeSet *types = frame.extra(lhs).types;
    if (JSOp(*PC) == JSOP_SETPROP && id == types::MakeTypeId(cx, id) &&
        types && !types->unknownObject() &&
        types->getObjectCount() == 1 &&
        types->getTypeObject(0) != NULL &&
        !types->getTypeObject(0)->unknownProperties()) {
        types::TypeObject *object = types->getTypeObject(0);
        types::TypeSet *propertyTypes = object->getProperty(cx, id, false);
        if (!propertyTypes)
            return false;
        if (propertyTypes->isDefiniteProperty() &&
            !propertyTypes->isOwnProperty(cx, object, true)) {
            types->addFreeze(cx);
            uint32_t slot = propertyTypes->definiteSlot();
            RegisterID reg = frame.tempRegForData(lhs);
            frame.pinReg(reg);
            bool isObject = lhs->isTypeKnown();
            MaybeJump notObject;
            if (!isObject)
                notObject = frame.testObject(Assembler::NotEqual, lhs);
#ifdef JSGC_INCREMENTAL_MJ
            if (cx->compartment->needsBarrier() && propertyTypes->needsBarrier(cx)) {
                /* Write barrier. */
                Jump j = masm.testGCThing(Address(reg, JSObject::getFixedSlotOffset(slot)));
                stubcc.linkExit(j, Uses(0));
                stubcc.leave();
                stubcc.masm.addPtr(Imm32(JSObject::getFixedSlotOffset(slot)),
                                   reg, Registers::ArgReg1);
                OOL_STUBCALL(stubs::GCThingWriteBarrier, REJOIN_NONE);
                stubcc.rejoin(Changes(0));
            }
#endif
            if (!isObject) {
                stubcc.linkExit(notObject.get(), Uses(2));
                stubcc.leave();
                stubcc.masm.move(ImmPtr(name), Registers::ArgReg1);
                OOL_STUBCALL(STRICT_VARIANT(script, stubs::SetName), REJOIN_FALLTHROUGH);
            }
            frame.storeTo(rhs, Address(reg, JSObject::getFixedSlotOffset(slot)), popGuaranteed);
            frame.unpinReg(reg);
            frame.shimmy(1);
            if (!isObject)
                stubcc.rejoin(Changes(1));
            if (script->hasScriptCounts)
                bumpPropCount(PC, PCCounts::PROP_DEFINITE);
            return true;
        }
    }

    if (script->hasScriptCounts)
        bumpPropCount(PC, PCCounts::PROP_OTHER);

#ifdef JSGC_INCREMENTAL_MJ
    /* Write barrier. We don't have type information for JSOP_SETNAME. */
    if (cx->compartment->needsBarrier() &&
        (!types || JSOp(*PC) == JSOP_SETNAME || types->propertyNeedsBarrier(cx, id)))
    {
        jsop_setprop_slow(name);
        return true;
    }
#endif

    PICGenInfo pic(ic::PICInfo::SET, PC);
    pic.name = name;

    if (monitored(PC)) {
        pic.typeMonitored = true;
        types::TypeSet *types = frame.extra(rhs).types;
        if (!types) {
            /* Handle FORNAME and other compound opcodes. Yuck. */
            types = types::TypeSet::make(cx, "unknownRHS");
            if (!types)
                return false;
            types->addType(cx, types::Type::UnknownType());
        }
        pic.rhsTypes = types;
    } else {
        pic.typeMonitored = false;
        pic.rhsTypes = NULL;
    }

    RESERVE_IC_SPACE(masm);
    RESERVE_OOL_SPACE(stubcc.masm);

    /* Guard that the type is an object. */
    Jump typeCheck;
    if (!lhs->isTypeKnown()) {
        RegisterID reg = frame.tempRegForType(lhs);
        pic.typeReg = reg;

        /* Start the hot path where it's easy to patch it. */
        pic.fastPathStart = masm.label();
        Jump j = masm.testObject(Assembler::NotEqual, reg);

        pic.typeCheck = stubcc.linkExit(j, Uses(2));
        stubcc.leave();

        stubcc.masm.move(ImmPtr(name), Registers::ArgReg1);
        OOL_STUBCALL(STRICT_VARIANT(script, stubs::SetName), REJOIN_FALLTHROUGH);

        typeCheck = stubcc.masm.jump();
        pic.hasTypeCheck = true;
    } else {
        pic.fastPathStart = masm.label();
        pic.hasTypeCheck = false;
        pic.typeReg = Registers::ReturnReg;
    }

    frame.forgetMismatchedObject(lhs);

    /* Get the object into a mutable register. */
    RegisterID objReg = frame.copyDataIntoReg(lhs);
    pic.objReg = objReg;

    /* Get info about the RHS and pin it. */
    ValueRemat vr;
    frame.pinEntry(rhs, vr);
    pic.vr = vr;

    RegisterID shapeReg = frame.allocReg();
    pic.shapeReg = shapeReg;

    frame.unpinEntry(vr);

    /* Guard on shape. */
    masm.loadShape(objReg, shapeReg);
    pic.shapeGuard = masm.label();
    DataLabelPtr inlineShapeData;
    Jump j = masm.branchPtrWithPatch(Assembler::NotEqual, shapeReg,
                                     inlineShapeData, ImmPtr(NULL));
    Label afterInlineShapeJump = masm.label();

    /* Slow path. */
    {
        pic.slowPathStart = stubcc.linkExit(j, Uses(2));

        stubcc.leave();
        passICAddress(&pic);
        pic.slowPathCall = OOL_STUBCALL(ic::SetProp, REJOIN_FALLTHROUGH);
        CHECK_OOL_SPACE();
    }

    /* Load dslots. */
    Label dslotsLoadLabel = masm.loadPtrWithPatchToLEA(Address(objReg, JSObject::offsetOfSlots()),
                                                       objReg);

    /* Store RHS into object slot. */
    Address slot(objReg, 1 << 24);
    DataLabel32 inlineValueStore = masm.storeValueWithAddressOffsetPatch(vr, slot);
    pic.fastPathRejoin = masm.label();

    frame.freeReg(objReg);
    frame.freeReg(shapeReg);

    /* "Pop under", taking out object (LHS) and leaving RHS. */
    frame.shimmy(1);

    /* Finish slow path. */
    {
        if (pic.hasTypeCheck)
            typeCheck.linkTo(stubcc.masm.label(), &stubcc.masm);
        stubcc.rejoin(Changes(1));
    }

    RETURN_IF_OOM(false);

    SetPropLabels &labels = pic.setPropLabels();
    labels.setInlineShapeData(masm, pic.shapeGuard, inlineShapeData);
    labels.setDslotsLoad(masm, pic.fastPathRejoin, dslotsLoadLabel);
    labels.setInlineValueStore(masm, pic.fastPathRejoin, inlineValueStore);
    labels.setInlineShapeJump(masm, pic.shapeGuard, afterInlineShapeJump);

    pics.append(pic);
    return true;
}

void
mjit::Compiler::jsop_name(PropertyName *name, JSValueType type)
{
    PICGenInfo pic(ic::PICInfo::NAME, PC);

    RESERVE_IC_SPACE(masm);

    pic.shapeReg = frame.allocReg();
    pic.objReg = frame.allocReg();
    pic.typeReg = Registers::ReturnReg;
    pic.name = name;
    pic.hasTypeCheck = false;
    pic.fastPathStart = masm.label();

    /* There is no inline implementation, so we always jump to the slow path or to a stub. */
    pic.shapeGuard = masm.label();
    Jump inlineJump = masm.jump();
    {
        RESERVE_OOL_SPACE(stubcc.masm);
        pic.slowPathStart = stubcc.linkExit(inlineJump, Uses(0));
        stubcc.leave();
        passICAddress(&pic);
        pic.slowPathCall = OOL_STUBCALL(ic::Name, REJOIN_GETTER);
        CHECK_OOL_SPACE();
        testPushedType(REJOIN_GETTER, 0);
    }
    pic.fastPathRejoin = masm.label();

    /* Initialize op labels. */
    ScopeNameLabels &labels = pic.scopeNameLabels();
    labels.setInlineJump(masm, pic.fastPathStart, inlineJump);

    CHECK_IC_SPACE();

    /*
     * We can't optimize away the PIC for the NAME access itself, but if we've
     * only seen a single value pushed by this access, mark it as such and
     * recompile if a different value becomes possible.
     */
    JSObject *singleton = pushedSingleton(0);
    if (singleton) {
        frame.push(ObjectValue(*singleton));
        frame.freeReg(pic.shapeReg);
        frame.freeReg(pic.objReg);
    } else {
        frame.pushRegs(pic.shapeReg, pic.objReg, type);
    }
    BarrierState barrier = testBarrier(pic.shapeReg, pic.objReg, /* testUndefined = */ true);

    stubcc.rejoin(Changes(1));

    pics.append(pic);

    finishBarrier(barrier, REJOIN_GETTER, 0);
}

bool
mjit::Compiler::jsop_xname(PropertyName *name)
{
    PICGenInfo pic(ic::PICInfo::XNAME, PC);

    FrameEntry *fe = frame.peek(-1);
    if (fe->isNotType(JSVAL_TYPE_OBJECT)) {
        return jsop_getprop(name, knownPushedType(0));
    }

    if (!fe->isTypeKnown()) {
        Jump notObject = frame.testObject(Assembler::NotEqual, fe);
        stubcc.linkExit(notObject, Uses(1));
    }

    frame.forgetMismatchedObject(fe);

    RESERVE_IC_SPACE(masm);

    pic.shapeReg = frame.allocReg();
    pic.objReg = frame.copyDataIntoReg(fe);
    pic.typeReg = Registers::ReturnReg;
    pic.name = name;
    pic.hasTypeCheck = false;
    pic.fastPathStart = masm.label();

    /* There is no inline implementation, so we always jump to the slow path or to a stub. */
    pic.shapeGuard = masm.label();
    Jump inlineJump = masm.jump();
    {
        RESERVE_OOL_SPACE(stubcc.masm);
        pic.slowPathStart = stubcc.linkExit(inlineJump, Uses(1));
        stubcc.leave();
        passICAddress(&pic);
        pic.slowPathCall = OOL_STUBCALL(ic::XName, REJOIN_GETTER);
        CHECK_OOL_SPACE();
        testPushedType(REJOIN_GETTER, -1);
    }

    pic.fastPathRejoin = masm.label();

    RETURN_IF_OOM(false);

    /* Initialize op labels. */
    ScopeNameLabels &labels = pic.scopeNameLabels();
    labels.setInlineJumpOffset(masm.differenceBetween(pic.fastPathStart, inlineJump));

    CHECK_IC_SPACE();

    frame.pop();
    frame.pushRegs(pic.shapeReg, pic.objReg, knownPushedType(0));

    BarrierState barrier = testBarrier(pic.shapeReg, pic.objReg, /* testUndefined = */ true);

    stubcc.rejoin(Changes(1));

    pics.append(pic);

    finishBarrier(barrier, REJOIN_FALLTHROUGH, 0);
    return true;
}

void
mjit::Compiler::jsop_bindname(PropertyName *name)
{
    PICGenInfo pic(ic::PICInfo::BIND, PC);

    // This code does not check the frame flags to see if scopeChain has been
    // set. Rather, it relies on the up-front analysis statically determining
    // whether BINDNAME can be used, which reifies the scope chain at the
    // prologue.
    JS_ASSERT(analysis->usesScopeChain());

    pic.shapeReg = frame.allocReg();
    pic.objReg = frame.allocReg();
    pic.typeReg = Registers::ReturnReg;
    pic.name = name;
    pic.hasTypeCheck = false;

    RESERVE_IC_SPACE(masm);
    pic.fastPathStart = masm.label();

    masm.loadPtr(Address(JSFrameReg, StackFrame::offsetOfScopeChain()), pic.objReg);
    masm.loadPtr(Address(pic.objReg, JSObject::offsetOfShape()), pic.shapeReg);
    masm.loadPtr(Address(pic.shapeReg, Shape::offsetOfBase()), pic.shapeReg);
    Address parent(pic.shapeReg, BaseShape::offsetOfParent());

    pic.shapeGuard = masm.label();
    Jump inlineJump = masm.branchPtr(Assembler::NotEqual, parent, ImmPtr(NULL));
    {
        RESERVE_OOL_SPACE(stubcc.masm);
        pic.slowPathStart = stubcc.linkExit(inlineJump, Uses(0));
        stubcc.leave();
        passICAddress(&pic);
        pic.slowPathCall = OOL_STUBCALL(ic::BindName, REJOIN_FALLTHROUGH);
        CHECK_OOL_SPACE();
    }

    pic.fastPathRejoin = masm.label();

    /* Initialize op labels. */
    BindNameLabels &labels = pic.bindNameLabels();
    labels.setInlineJump(masm, pic.shapeGuard, inlineJump);

    frame.pushTypedPayload(JSVAL_TYPE_OBJECT, pic.objReg);
    frame.freeReg(pic.shapeReg);

    stubcc.rejoin(Changes(1));

    pics.append(pic);
}

#else /* !JS_POLYIC */

void
mjit::Compiler::jsop_name(PropertyName *name, JSValueType type, bool isCall)
{
    prepareStubCall(Uses(0));
    INLINE_STUBCALL(isCall ? stubs::CallName : stubs::Name, REJOIN_FALLTHROUGH);
    testPushedType(REJOIN_FALLTHROUGH, 0, /* ool = */ false);
    frame.pushSynced(type);
    if (isCall)
        frame.pushSynced(JSVAL_TYPE_UNKNOWN);
}

bool
mjit::Compiler::jsop_xname(PropertyName *name)
{
    return jsop_getprop(name, knownPushedType(0), pushedTypeSet(0));
}

bool
mjit::Compiler::jsop_getprop(PropertyName *name, JSValueType knownType, types::TypeSet *typeSet,
                             bool typecheck, bool forPrototype)
{
    jsop_getprop_slow(name, forPrototype);
    return true;
}

bool
mjit::Compiler::jsop_setprop(PropertyName *name)
{
    jsop_setprop_slow(name);
    return true;
}

void
mjit::Compiler::jsop_bindname(PropertyName *name)
{
    RegisterID reg = frame.allocReg();
    Address scopeChain(JSFrameReg, StackFrame::offsetOfScopeChain());
    masm.loadPtr(scopeChain, reg);

    Address address(reg, offsetof(JSObject, parent));

    Jump j = masm.branchPtr(Assembler::NotEqual, address, ImmPtr(0));

    stubcc.linkExit(j, Uses(0));
    stubcc.leave();
    stubcc.masm.move(ImmPtr(name), Registers::ArgReg1);
    OOL_STUBCALL(stubs::BindName, REJOIN_FALLTHROUGH);

    frame.pushTypedPayload(JSVAL_TYPE_OBJECT, reg);

    stubcc.rejoin(Changes(1));
}
#endif

void
mjit::Compiler::jsop_aliasedArg(unsigned arg, bool get, bool poppedAfter)
{
    RegisterID reg = frame.allocReg(Registers::SavedRegs).reg();
    masm.loadPtr(Address(JSFrameReg, StackFrame::offsetOfArgsObj()), reg);
    size_t dataOff = ArgumentsObject::getDataSlotOffset();
    masm.loadPrivate(Address(reg, dataOff), reg);
    int32_t argsOff = ArgumentsData::offsetOfArgs() + arg * sizeof(Value);
    masm.addPtr(Imm32(argsOff), reg, reg);
    if (get) {
        FrameEntry *fe = frame.getArg(arg);
        JSValueType type = fe->isTypeKnown() ? fe->getKnownType() : JSVAL_TYPE_UNKNOWN;
        frame.push(Address(reg), type, true /* = reuseBase */);
    } else {
#ifdef JSGC_INCREMENTAL_MJ
        if (cx->compartment->needsBarrier()) {
            /* Write barrier. */
            stubcc.linkExit(masm.testGCThing(Address(reg)), Uses(0));
            stubcc.leave();
            stubcc.masm.move(reg, Registers::ArgReg1);
            OOL_STUBCALL(stubs::GCThingWriteBarrier, REJOIN_NONE);
            stubcc.rejoin(Changes(0));
        }
#endif
        frame.storeTo(frame.peek(-1), Address(reg), poppedAfter);
        frame.freeReg(reg);
    }
}

void
mjit::Compiler::jsop_aliasedVar(ScopeCoordinate sc, bool get, bool poppedAfter)
{
    RegisterID reg = frame.allocReg(Registers::SavedRegs).reg();
    masm.loadPtr(Address(JSFrameReg, StackFrame::offsetOfScopeChain()), reg);
    for (unsigned i = 0; i < sc.hops; i++)
        masm.loadPayload(Address(reg, ScopeObject::offsetOfEnclosingScope()), reg);

    Shape *shape = ScopeCoordinateToStaticScope(script, PC).scopeShape();
    Address addr;
    if (shape->numFixedSlots() <= sc.slot) {
        masm.loadPtr(Address(reg, JSObject::offsetOfSlots()), reg);
        addr = Address(reg, (sc.slot - shape->numFixedSlots()) * sizeof(Value));
    } else {
        addr = Address(reg, JSObject::getFixedSlotOffset(sc.slot));
    }

    if (get) {
        JSValueType type = knownPushedType(0);
        RegisterID typeReg, dataReg;
        frame.loadIntoRegisters(addr, /* reuseBase = */ true, &typeReg, &dataReg);
        frame.pushRegs(typeReg, dataReg, type);
        BarrierState barrier = testBarrier(typeReg, dataReg,
                                           /* testUndefined = */ false,
                                           /* testReturn */ false,
                                           /* force */ true);
        finishBarrier(barrier, REJOIN_FALLTHROUGH, 0);
    } else {
#ifdef JSGC_INCREMENTAL_MJ
        if (cx->compartment->needsBarrier()) {
            /* Write barrier. */
            stubcc.linkExit(masm.testGCThing(addr), Uses(0));
            stubcc.leave();
            stubcc.masm.addPtr(Imm32(addr.offset), addr.base, Registers::ArgReg1);
            OOL_STUBCALL(stubs::GCThingWriteBarrier, REJOIN_NONE);
            stubcc.rejoin(Changes(0));
        }
#endif
        frame.storeTo(frame.peek(-1), addr, poppedAfter);
        frame.freeReg(reg);
    }
}

void
mjit::Compiler::jsop_this()
{
    frame.pushThis();

    /*
     * In strict mode code, we don't wrap 'this'.
     * In direct-call eval code, we wrapped 'this' before entering the eval.
     * In global code, 'this' is always an object.
     */
    if (script->function() && !script->strictModeCode) {
        FrameEntry *thisFe = frame.peek(-1);

        if (!thisFe->isType(JSVAL_TYPE_OBJECT)) {
            /*
             * Watch out for an obscure case where we don't know we are pushing
             * an object: the script has not yet had a 'this' value assigned,
             * so no pushed 'this' type has been inferred. Don't mark the type
             * as known in this case, preserving the invariant that compiler
             * types reflect inferred types.
             */
            if (cx->typeInferenceEnabled() && knownPushedType(0) != JSVAL_TYPE_OBJECT) {
                prepareStubCall(Uses(1));
                INLINE_STUBCALL(stubs::This, REJOIN_FALLTHROUGH);
                return;
            }

            JSValueType type = cx->typeInferenceEnabled()
                ? types::TypeScript::ThisTypes(script)->getKnownTypeTag(cx)
                : JSVAL_TYPE_UNKNOWN;
            if (type != JSVAL_TYPE_OBJECT) {
                Jump notObj = frame.testObject(Assembler::NotEqual, thisFe);
                stubcc.linkExit(notObj, Uses(1));
                stubcc.leave();
                OOL_STUBCALL(stubs::This, REJOIN_FALLTHROUGH);
                stubcc.rejoin(Changes(1));
            }

            // Now we know that |this| is an object.
            frame.pop();
            frame.learnThisIsObject(type != JSVAL_TYPE_OBJECT);
            frame.pushThis();
        }

        JS_ASSERT(thisFe->isType(JSVAL_TYPE_OBJECT));
    }
}

bool
mjit::Compiler::iter(unsigned flags)
{
    FrameEntry *fe = frame.peek(-1);

    /*
     * Stub the call if this is not a simple 'for in' loop or if the iterated
     * value is known to not be an object.
     */
    if ((flags != JSITER_ENUMERATE) || fe->isNotType(JSVAL_TYPE_OBJECT)) {
        prepareStubCall(Uses(1));
        masm.move(Imm32(flags), Registers::ArgReg1);
        INLINE_STUBCALL(stubs::Iter, REJOIN_FALLTHROUGH);
        frame.pop();
        frame.pushSynced(JSVAL_TYPE_UNKNOWN);
        return true;
    }

    if (!fe->isTypeKnown()) {
        Jump notObject = frame.testObject(Assembler::NotEqual, fe);
        stubcc.linkExit(notObject, Uses(1));
    }

    frame.forgetMismatchedObject(fe);

    RegisterID reg = frame.tempRegForData(fe);

    frame.pinReg(reg);
    RegisterID ioreg = frame.allocReg();  /* Will hold iterator JSObject */
    RegisterID nireg = frame.allocReg();  /* Will hold NativeIterator */
    RegisterID T1 = frame.allocReg();
    RegisterID T2 = frame.allocReg();
    frame.unpinReg(reg);

    /* Fetch the most recent iterator. */
    masm.loadPtr(&cx->runtime->nativeIterCache.last, ioreg);

    /* Test for NULL. */
    Jump nullIterator = masm.branchTest32(Assembler::Zero, ioreg, ioreg);
    stubcc.linkExit(nullIterator, Uses(1));

    /* Get NativeIterator from iter obj. */
    masm.loadObjPrivate(ioreg, nireg, JSObject::ITER_CLASS_NFIXED_SLOTS);

    /* Test for active iterator. */
    Address flagsAddr(nireg, offsetof(NativeIterator, flags));
    masm.load32(flagsAddr, T1);
    Jump activeIterator = masm.branchTest32(Assembler::NonZero, T1,
                                            Imm32(JSITER_ACTIVE|JSITER_UNREUSABLE));
    stubcc.linkExit(activeIterator, Uses(1));

    /* Compare shape of object with iterator. */
    masm.loadShape(reg, T1);
    masm.loadPtr(Address(nireg, offsetof(NativeIterator, shapes_array)), T2);
    masm.loadPtr(Address(T2, 0), T2);
    Jump mismatchedObject = masm.branchPtr(Assembler::NotEqual, T1, T2);
    stubcc.linkExit(mismatchedObject, Uses(1));

    /* Compare shape of object's prototype with iterator. */
    masm.loadPtr(Address(reg, JSObject::offsetOfType()), T1);
    masm.loadPtr(Address(T1, offsetof(types::TypeObject, proto)), T1);
    masm.loadShape(T1, T1);
    masm.loadPtr(Address(nireg, offsetof(NativeIterator, shapes_array)), T2);
    masm.loadPtr(Address(T2, sizeof(Shape *)), T2);
    Jump mismatchedProto = masm.branchPtr(Assembler::NotEqual, T1, T2);
    stubcc.linkExit(mismatchedProto, Uses(1));

    /*
     * Compare object's prototype's prototype with NULL. The last native
     * iterator will always have a prototype chain length of one
     * (i.e. it must be a plain object), so we do not need to generate
     * a loop here.
     */
    masm.loadPtr(Address(reg, JSObject::offsetOfType()), T1);
    masm.loadPtr(Address(T1, offsetof(types::TypeObject, proto)), T1);
    masm.loadPtr(Address(T1, JSObject::offsetOfType()), T1);
    masm.loadPtr(Address(T1, offsetof(types::TypeObject, proto)), T1);
    Jump overlongChain = masm.branchPtr(Assembler::NonZero, T1, T1);
    stubcc.linkExit(overlongChain, Uses(1));

#ifdef JSGC_INCREMENTAL_MJ
    /*
     * Write barrier for stores to the iterator. We only need to take a write
     * barrier if NativeIterator::obj is actually going to change.
     */
    if (cx->compartment->needsBarrier()) {
        Jump j = masm.branchPtr(Assembler::NotEqual,
                                Address(nireg, offsetof(NativeIterator, obj)), reg);
        stubcc.linkExit(j, Uses(1));
    }
#endif

    /* Found a match with the most recent iterator. Hooray! */

    /* Mark iterator as active. */
    masm.storePtr(reg, Address(nireg, offsetof(NativeIterator, obj)));
    masm.load32(flagsAddr, T1);
    masm.or32(Imm32(JSITER_ACTIVE), T1);
    masm.store32(T1, flagsAddr);

    /* Chain onto the active iterator stack. */
    masm.loadPtr(FrameAddress(offsetof(VMFrame, cx)), T1);
    masm.loadPtr(Address(T1, offsetof(JSContext, enumerators)), T2);
    masm.storePtr(T2, Address(nireg, offsetof(NativeIterator, next)));
    masm.storePtr(ioreg, Address(T1, offsetof(JSContext, enumerators)));

    frame.freeReg(nireg);
    frame.freeReg(T1);
    frame.freeReg(T2);

    stubcc.leave();
    stubcc.masm.move(Imm32(flags), Registers::ArgReg1);
    OOL_STUBCALL(stubs::Iter, REJOIN_FALLTHROUGH);

    /* Push the iterator object. */
    frame.pop();
    frame.pushTypedPayload(JSVAL_TYPE_OBJECT, ioreg);

    stubcc.rejoin(Changes(1));

    return true;
}

/*
 * This big nasty function implements JSOP_ITERNEXT, which is used in the head
 * of a for-in loop to put the next value on the stack.
 */
void
mjit::Compiler::iterNext(ptrdiff_t offset)
{
    FrameEntry *fe = frame.peek(-offset);
    RegisterID reg = frame.tempRegForData(fe);

    /* Is it worth trying to pin this longer? Prolly not. */
    frame.pinReg(reg);
    RegisterID T1 = frame.allocReg();
    frame.unpinReg(reg);

    /* Test clasp */
    Jump notFast = masm.testObjClass(Assembler::NotEqual, reg, T1, &IteratorClass);
    stubcc.linkExit(notFast, Uses(1));

    /* Get private from iter obj. */
    masm.loadObjPrivate(reg, T1, JSObject::ITER_CLASS_NFIXED_SLOTS);

    RegisterID T3 = frame.allocReg();
    RegisterID T4 = frame.allocReg();

    /* Test for a value iterator, which could come through an Iterator object. */
    masm.load32(Address(T1, offsetof(NativeIterator, flags)), T3);
    notFast = masm.branchTest32(Assembler::NonZero, T3, Imm32(JSITER_FOREACH));
    stubcc.linkExit(notFast, Uses(1));

    RegisterID T2 = frame.allocReg();

    /* Get cursor. */
    masm.loadPtr(Address(T1, offsetof(NativeIterator, props_cursor)), T2);

    /* Get the next string in the iterator. */
    masm.loadPtr(T2, T3);

    /* It's safe to increase the cursor now. */
    masm.addPtr(Imm32(sizeof(JSString*)), T2, T4);
    masm.storePtr(T4, Address(T1, offsetof(NativeIterator, props_cursor)));

    frame.freeReg(T4);
    frame.freeReg(T1);
    frame.freeReg(T2);

    stubcc.leave();
    stubcc.masm.move(Imm32(offset), Registers::ArgReg1);
    OOL_STUBCALL(stubs::IterNext, REJOIN_FALLTHROUGH);

    frame.pushUntypedPayload(JSVAL_TYPE_STRING, T3);

    /* Join with the stub call. */
    stubcc.rejoin(Changes(1));
}

bool
mjit::Compiler::iterMore(jsbytecode *target)
{
    if (!frame.syncForBranch(target, Uses(1)))
        return false;

    FrameEntry *fe = frame.peek(-1);
    RegisterID reg = frame.tempRegForData(fe);
    RegisterID tempreg = frame.allocReg();

    /* Test clasp */
    Jump notFast = masm.testObjClass(Assembler::NotEqual, reg, tempreg, &IteratorClass);
    stubcc.linkExitForBranch(notFast);

    /* Get private from iter obj. */
    masm.loadObjPrivate(reg, reg, JSObject::ITER_CLASS_NFIXED_SLOTS);

    /* Test that the iterator supports fast iteration. */
    notFast = masm.branchTest32(Assembler::NonZero, Address(reg, offsetof(NativeIterator, flags)),
                                Imm32(JSITER_FOREACH));
    stubcc.linkExitForBranch(notFast);

    /* Get props_cursor, test */
    masm.loadPtr(Address(reg, offsetof(NativeIterator, props_cursor)), tempreg);
    masm.loadPtr(Address(reg, offsetof(NativeIterator, props_end)), reg);

    Jump jFast = masm.branchPtr(Assembler::LessThan, tempreg, reg);

    stubcc.leave();
    OOL_STUBCALL(stubs::IterMore, REJOIN_BRANCH);
    Jump j = stubcc.masm.branchTest32(Assembler::NonZero, Registers::ReturnReg,
                                      Registers::ReturnReg);

    stubcc.rejoin(Changes(1));
    frame.freeReg(tempreg);

    return jumpAndRun(jFast, target, &j);
}

void
mjit::Compiler::iterEnd()
{
    FrameEntry *fe= frame.peek(-1);
    RegisterID reg = frame.tempRegForData(fe);

    frame.pinReg(reg);
    RegisterID T1 = frame.allocReg();
    frame.unpinReg(reg);

    /* Test clasp */
    Jump notIterator = masm.testObjClass(Assembler::NotEqual, reg, T1, &IteratorClass);
    stubcc.linkExit(notIterator, Uses(1));

    /* Get private from iter obj. */
    masm.loadObjPrivate(reg, T1, JSObject::ITER_CLASS_NFIXED_SLOTS);

    RegisterID T2 = frame.allocReg();

    /* Load flags. */
    Address flagAddr(T1, offsetof(NativeIterator, flags));
    masm.loadPtr(flagAddr, T2);

    /* Test for a normal enumerate iterator. */
    Jump notEnumerate = masm.branchTest32(Assembler::Zero, T2, Imm32(JSITER_ENUMERATE));
    stubcc.linkExit(notEnumerate, Uses(1));

    /* Clear active bit. */
    masm.and32(Imm32(~JSITER_ACTIVE), T2);
    masm.storePtr(T2, flagAddr);

    /* Reset property cursor. */
    masm.loadPtr(Address(T1, offsetof(NativeIterator, props_array)), T2);
    masm.storePtr(T2, Address(T1, offsetof(NativeIterator, props_cursor)));

    /* Advance enumerators list. */
    masm.loadPtr(FrameAddress(offsetof(VMFrame, cx)), T2);
    masm.loadPtr(Address(T1, offsetof(NativeIterator, next)), T1);
    masm.storePtr(T1, Address(T2, offsetof(JSContext, enumerators)));

    frame.freeReg(T1);
    frame.freeReg(T2);

    stubcc.leave();
    OOL_STUBCALL(stubs::EndIter, REJOIN_FALLTHROUGH);

    frame.pop();

    stubcc.rejoin(Changes(1));
}

void
mjit::Compiler::jsop_getgname_slow(uint32_t index)
{
    prepareStubCall(Uses(0));
    INLINE_STUBCALL(stubs::Name, REJOIN_GETTER);
    testPushedType(REJOIN_GETTER, 0, /* ool = */ false);
    frame.pushSynced(JSVAL_TYPE_UNKNOWN);
}

void
mjit::Compiler::jsop_bindgname()
{
    if (globalObj) {
        frame.push(ObjectValue(*globalObj));
        return;
    }

    /* :TODO: this is slower than it needs to be. */
    prepareStubCall(Uses(0));
    INLINE_STUBCALL(stubs::BindGlobalName, REJOIN_NONE);
    frame.takeReg(Registers::ReturnReg);
    frame.pushTypedPayload(JSVAL_TYPE_OBJECT, Registers::ReturnReg);
}

bool
mjit::Compiler::jsop_getgname(uint32_t index)
{
    /* Optimize undefined, NaN and Infinity. */
    PropertyName *name = script->getName(index);
    if (name == cx->runtime->atomState.typeAtoms[JSTYPE_VOID]) {
        frame.push(UndefinedValue());
        return true;
    }
    if (name == cx->runtime->atomState.NaNAtom) {
        frame.push(cx->runtime->NaNValue);
        return true;
    }
    if (name == cx->runtime->atomState.InfinityAtom) {
        frame.push(cx->runtime->positiveInfinityValue);
        return true;
    }

    /* Optimize singletons like Math for JSOP_CALLPROP. */
    JSObject *obj = pushedSingleton(0);
    if (obj && !hasTypeBarriers(PC)) {
        Rooted<jsid> id(cx, NameToId(name));
        if (testSingletonProperty(globalObj, id)) {
            frame.push(ObjectValue(*obj));
            return true;
        }
    }

    jsid id = NameToId(name);
    JSValueType type = knownPushedType(0);
    if (cx->typeInferenceEnabled() && globalObj->isGlobal() && id == types::MakeTypeId(cx, id) &&
        !globalObj->getType(cx)->unknownProperties()) {
        types::TypeSet *propertyTypes = globalObj->getType(cx)->getProperty(cx, id, false);
        if (!propertyTypes)
            return false;

        /*
         * If we are accessing a defined global which is a normal data property
         * then bake its address into the jitcode and guard against future
         * reallocation of the global object's slots.
         */
        js::Shape *shape = globalObj->nativeLookup(cx, NameToId(name));
        if (shape && shape->hasDefaultGetter() && shape->hasSlot()) {
            HeapSlot *value = &globalObj->getSlotRef(shape->slot());
            if (!value->isUndefined() &&
                !propertyTypes->isOwnProperty(cx, globalObj->getType(cx), true)) {
                watchGlobalReallocation();
                RegisterID reg = frame.allocReg();
                masm.move(ImmPtr(value), reg);

                BarrierState barrier = pushAddressMaybeBarrier(Address(reg), type, true);
                finishBarrier(barrier, REJOIN_GETTER, 0);
                return true;
            }
        }
    }

#if defined JS_MONOIC
    jsop_bindgname();

    FrameEntry *fe = frame.peek(-1);
    JS_ASSERT(fe->isTypeKnown() && fe->getKnownType() == JSVAL_TYPE_OBJECT);

    GetGlobalNameICInfo ic;
    RESERVE_IC_SPACE(masm);
    RegisterID objReg;
    Jump shapeGuard;

    ic.fastPathStart = masm.label();
    if (fe->isConstant()) {
        JSObject *obj = &fe->getValue().toObject();
        frame.pop();
        JS_ASSERT(obj->isNative());

        objReg = frame.allocReg();

        masm.loadPtrFromImm(obj->addressOfShape(), objReg);
        shapeGuard = masm.branchPtrWithPatch(Assembler::NotEqual, objReg,
                                             ic.shape, ImmPtr(NULL));
        masm.move(ImmPtr(obj), objReg);
    } else {
        objReg = frame.ownRegForData(fe);
        frame.pop();
        RegisterID reg = frame.allocReg();

        masm.loadShape(objReg, reg);
        shapeGuard = masm.branchPtrWithPatch(Assembler::NotEqual, reg,
                                             ic.shape, ImmPtr(NULL));
        frame.freeReg(reg);
    }
    stubcc.linkExit(shapeGuard, Uses(0));

    stubcc.leave();
    passMICAddress(ic);
    ic.slowPathCall = OOL_STUBCALL(ic::GetGlobalName, REJOIN_GETTER);

    CHECK_IC_SPACE();

    testPushedType(REJOIN_GETTER, 0);

    /* Garbage value. */
    uint32_t slot = 1 << 24;

    masm.loadPtr(Address(objReg, JSObject::offsetOfSlots()), objReg);
    Address address(objReg, slot);

    /* Allocate any register other than objReg. */
    RegisterID treg = frame.allocReg();
    /* After dreg is loaded, it's safe to clobber objReg. */
    RegisterID dreg = objReg;

    ic.load = masm.loadValueWithAddressOffsetPatch(address, treg, dreg);

    frame.pushRegs(treg, dreg, type);

    /*
     * Note: no undefined check is needed for GNAME opcodes. These were not
     * declared with 'var', so cannot be undefined without triggering an error
     * or having been a pre-existing global whose value is undefined (which
     * type inference will know about).
     */
    BarrierState barrier = testBarrier(treg, dreg);

    stubcc.rejoin(Changes(1));

    getGlobalNames.append(ic);
    finishBarrier(barrier, REJOIN_GETTER, 0);
#else
    jsop_getgname_slow(index);
#endif
    return true;
}

void
mjit::Compiler::jsop_setgname_slow(PropertyName *name)
{
    prepareStubCall(Uses(2));
    masm.move(ImmPtr(name), Registers::ArgReg1);
    INLINE_STUBCALL(STRICT_VARIANT(script, stubs::SetGlobalName), REJOIN_FALLTHROUGH);
    frame.popn(2);
    pushSyncedEntry(0);
}

bool
mjit::Compiler::jsop_setgname(PropertyName *name, bool popGuaranteed)
{
    if (monitored(PC)) {
        /* Global accesses are monitored only for a few names like __proto__. */
        jsop_setgname_slow(name);
        return true;
    }

    jsid id = NameToId(name);
    if (cx->typeInferenceEnabled() && globalObj->isGlobal() && id == types::MakeTypeId(cx, id) &&
        !globalObj->getType(cx)->unknownProperties()) {
        /*
         * Note: object branding is disabled when inference is enabled. With
         * branding there is no way to ensure that a non-function property
         * can't get a function later and cause the global object to become
         * branded, requiring a shape change if it changes again.
         */
        types::TypeSet *types = globalObj->getType(cx)->getProperty(cx, id, false);
        if (!types)
            return false;
        js::Shape *shape = globalObj->nativeLookup(cx, NameToId(name));
        if (shape && shape->hasDefaultSetter() &&
            shape->writable() && shape->hasSlot() &&
            !types->isOwnProperty(cx, globalObj->getType(cx), true)) {
            watchGlobalReallocation();
            HeapSlot *value = &globalObj->getSlotRef(shape->slot());
            RegisterID reg = frame.allocReg();
#ifdef JSGC_INCREMENTAL_MJ
            /* Write barrier. */
            if (cx->compartment->needsBarrier() && types->needsBarrier(cx)) {
                stubcc.linkExit(masm.jump(), Uses(0));
                stubcc.leave();
                stubcc.masm.move(ImmPtr(value), Registers::ArgReg1);
                OOL_STUBCALL(stubs::WriteBarrier, REJOIN_NONE);
                stubcc.rejoin(Changes(0));
            }
#endif
            masm.move(ImmPtr(value), reg);
            frame.storeTo(frame.peek(-1), Address(reg), popGuaranteed);
            frame.shimmy(1);
            frame.freeReg(reg);
            return true;
        }
    }

#ifdef JSGC_INCREMENTAL_MJ
    /* Write barrier. */
    if (cx->compartment->needsBarrier()) {
        jsop_setgname_slow(name);
        return true;
    }
#endif

#if defined JS_MONOIC
    FrameEntry *objFe = frame.peek(-2);
    FrameEntry *fe = frame.peek(-1);
    JS_ASSERT_IF(objFe->isTypeKnown(), objFe->getKnownType() == JSVAL_TYPE_OBJECT);

    if (!fe->isConstant() && fe->isType(JSVAL_TYPE_DOUBLE))
        frame.forgetKnownDouble(fe);

    SetGlobalNameICInfo ic;

    frame.pinEntry(fe, ic.vr);
    Jump shapeGuard;

    RESERVE_IC_SPACE(masm);

    ic.fastPathStart = masm.label();
    if (objFe->isConstant()) {
        JSObject *obj = &objFe->getValue().toObject();
        JS_ASSERT(obj->isNative());

        ic.objReg = frame.allocReg();
        ic.shapeReg = ic.objReg;
        ic.objConst = true;

        masm.loadPtrFromImm(obj->addressOfShape(), ic.shapeReg);
        shapeGuard = masm.branchPtrWithPatch(Assembler::NotEqual, ic.shapeReg,
                                             ic.shape, ImmPtr(NULL));
        masm.move(ImmPtr(obj), ic.objReg);
    } else {
        ic.objReg = frame.copyDataIntoReg(objFe);
        ic.shapeReg = frame.allocReg();
        ic.objConst = false;

        masm.loadShape(ic.objReg, ic.shapeReg);
        shapeGuard = masm.branchPtrWithPatch(Assembler::NotEqual, ic.shapeReg,
                                             ic.shape, ImmPtr(NULL));
        frame.freeReg(ic.shapeReg);
    }
    ic.shapeGuardJump = shapeGuard;
    ic.slowPathStart = stubcc.linkExit(shapeGuard, Uses(2));

    stubcc.leave();
    passMICAddress(ic);
    ic.slowPathCall = OOL_STUBCALL(ic::SetGlobalName, REJOIN_FALLTHROUGH);

    /* Garbage value. */
    uint32_t slot = 1 << 24;

    masm.loadPtr(Address(ic.objReg, JSObject::offsetOfSlots()), ic.objReg);
    Address address(ic.objReg, slot);

    if (ic.vr.isConstant()) {
        ic.store = masm.storeValueWithAddressOffsetPatch(ic.vr.value(), address);
    } else if (ic.vr.isTypeKnown()) {
        ic.store = masm.storeValueWithAddressOffsetPatch(ImmType(ic.vr.knownType()),
                                                          ic.vr.dataReg(), address);
    } else {
        ic.store = masm.storeValueWithAddressOffsetPatch(ic.vr.typeReg(), ic.vr.dataReg(), address);
    }

    frame.freeReg(ic.objReg);
    frame.unpinEntry(ic.vr);
    frame.shimmy(1);

    stubcc.rejoin(Changes(1));

    ic.fastPathRejoin = masm.label();
    setGlobalNames.append(ic);
#else
    jsop_setgname_slow(name);
#endif
    return true;
}

void
mjit::Compiler::jsop_setelem_slow()
{
    prepareStubCall(Uses(3));
    INLINE_STUBCALL(STRICT_VARIANT(script, stubs::SetElem), REJOIN_FALLTHROUGH);
    frame.popn(3);
    frame.pushSynced(JSVAL_TYPE_UNKNOWN);
}

void
mjit::Compiler::jsop_getelem_slow()
{
    prepareStubCall(Uses(2));
    INLINE_STUBCALL(stubs::GetElem, REJOIN_FALLTHROUGH);
    testPushedType(REJOIN_FALLTHROUGH, -2, /* ool = */ false);
    frame.popn(2);
    pushSyncedEntry(0);
}

bool
mjit::Compiler::jsop_instanceof()
{
    FrameEntry *lhs = frame.peek(-2);
    FrameEntry *rhs = frame.peek(-1);

    // The fast path applies only when both operands are objects.
    if (rhs->isNotType(JSVAL_TYPE_OBJECT) || lhs->isNotType(JSVAL_TYPE_OBJECT)) {
        stubcc.linkExit(masm.jump(), Uses(2));
        frame.discardFe(lhs);
        frame.discardFe(rhs);
    }

    MaybeJump firstSlow;
    if (!rhs->isTypeKnown()) {
        Jump j = frame.testObject(Assembler::NotEqual, rhs);
        stubcc.linkExit(j, Uses(2));
    }

    frame.forgetMismatchedObject(lhs);
    frame.forgetMismatchedObject(rhs);

    RegisterID tmp = frame.allocReg();
    RegisterID obj = frame.tempRegForData(rhs);

    masm.loadBaseShape(obj, tmp);
    Jump notFunction = masm.branchPtr(Assembler::NotEqual,
                                      Address(tmp, BaseShape::offsetOfClass()),
                                      ImmPtr(&FunctionClass));

    stubcc.linkExit(notFunction, Uses(2));

    /* Test for bound functions. */
    Jump isBound = masm.branchTest32(Assembler::NonZero,
                                     Address(tmp, BaseShape::offsetOfFlags()),
                                     Imm32(BaseShape::BOUND_FUNCTION));
    {
        stubcc.linkExit(isBound, Uses(2));
        stubcc.leave();
        OOL_STUBCALL(stubs::InstanceOf, REJOIN_FALLTHROUGH);
        firstSlow = stubcc.masm.jump();
    }

    frame.freeReg(tmp);

    /* This is sadly necessary because the error case needs the object. */
    frame.dup();

    if (!jsop_getprop(cx->runtime->atomState.classPrototypeAtom, JSVAL_TYPE_UNKNOWN))
        return false;

    /* Primitive prototypes are invalid. */
    rhs = frame.peek(-1);
    Jump j = frame.testPrimitive(Assembler::Equal, rhs);
    stubcc.linkExit(j, Uses(3));

    /* Allocate registers up front, because of branchiness. */
    obj = frame.copyDataIntoReg(lhs);
    RegisterID proto = frame.copyDataIntoReg(rhs);
    RegisterID temp = frame.allocReg();

    MaybeJump isFalse;
    if (!lhs->isTypeKnown())
        isFalse = frame.testPrimitive(Assembler::Equal, lhs);

    Label loop = masm.label();

    /* Walk prototype chain, break out on NULL or hit. */
    masm.loadPtr(Address(obj, JSObject::offsetOfType()), obj);
    masm.loadPtr(Address(obj, offsetof(types::TypeObject, proto)), obj);
    Jump isFalse2 = masm.branchTestPtr(Assembler::Zero, obj, obj);
    Jump isTrue = masm.branchPtr(Assembler::NotEqual, obj, proto);
    isTrue.linkTo(loop, &masm);
    masm.move(Imm32(1), temp);
    isTrue = masm.jump();

    if (isFalse.isSet())
        isFalse.getJump().linkTo(masm.label(), &masm);
    isFalse2.linkTo(masm.label(), &masm);
    masm.move(Imm32(0), temp);
    isTrue.linkTo(masm.label(), &masm);

    frame.freeReg(proto);
    frame.freeReg(obj);

    stubcc.leave();
    OOL_STUBCALL(stubs::FastInstanceOf, REJOIN_FALLTHROUGH);

    frame.popn(3);
    frame.pushTypedPayload(JSVAL_TYPE_BOOLEAN, temp);

    if (firstSlow.isSet())
        firstSlow.getJump().linkTo(stubcc.masm.label(), &stubcc.masm);
    stubcc.rejoin(Changes(1));
    return true;
}

void
mjit::Compiler::emitEval(uint32_t argc)
{
    /* Check for interrupts on function call */
    interruptCheckHelper();

    frame.syncAndKill(Uses(argc + 2));
    prepareStubCall(Uses(argc + 2));
    masm.move(Imm32(argc), Registers::ArgReg1);
    INLINE_STUBCALL(stubs::Eval, REJOIN_FALLTHROUGH);
    frame.popn(argc + 2);
    pushSyncedEntry(0);
}

Compiler::Jump
Compiler::getNewObject(JSContext *cx, RegisterID result, JSObject *templateObject)
{
    rootedTemplates.append(templateObject);
    return masm.getNewObject(cx, result, templateObject);
}

bool
mjit::Compiler::jsop_newinit()
{
    bool isArray;
    unsigned count = 0;
    RootedObject baseobj(cx);
    switch (*PC) {
      case JSOP_NEWINIT:
        isArray = (GET_UINT8(PC) == JSProto_Array);
        break;
      case JSOP_NEWARRAY:
        isArray = true;
        count = GET_UINT24(PC);
        break;
      case JSOP_NEWOBJECT:
        /*
         * Scripts with NEWOBJECT must be compileAndGo, but treat these like
         * NEWINIT if the script's associated global is not known (or is not
         * actually a global object). This should only happen in chrome code.
         */
        isArray = false;
        baseobj = globalObj ? script->getObject(GET_UINT32_INDEX(PC)) : NULL;
        break;
      default:
        JS_NOT_REACHED("Bad op");
        return false;
    }

    void *stub, *stubArg;
    if (isArray) {
        stub = JS_FUNC_TO_DATA_PTR(void *, stubs::NewInitArray);
        stubArg = (void *) uintptr_t(count);
    } else {
        stub = JS_FUNC_TO_DATA_PTR(void *, stubs::NewInitObject);
        stubArg = (void *) baseobj;
    }

    JSProtoKey key = isArray ? JSProto_Array : JSProto_Object;

    /*
     * Don't bake in types for non-compileAndGo scripts, or at initializers
     * producing objects with singleton types.
     */
    RootedTypeObject type(cx);
    if (globalObj && !types::UseNewTypeForInitializer(cx, script, PC, key)) {
        type = types::TypeScript::InitObject(cx, script, PC, key);
        if (!type)
            return false;
    }

    size_t maxArraySlots =
        gc::GetGCKindSlots(gc::FINALIZE_OBJECT_LAST) - ObjectElements::VALUES_PER_HEADER;

    if (!cx->typeInferenceEnabled() ||
        !type ||
        (isArray && count > maxArraySlots) ||
        (!isArray && !baseobj) ||
        (!isArray && baseobj->hasDynamicSlots())) {
        prepareStubCall(Uses(0));
        masm.storePtr(ImmPtr(type), FrameAddress(offsetof(VMFrame, scratch)));
        masm.move(ImmPtr(stubArg), Registers::ArgReg1);
        INLINE_STUBCALL(stub, REJOIN_FALLTHROUGH);
        frame.pushSynced(JSVAL_TYPE_OBJECT);

        frame.extra(frame.peek(-1)).initArray = (*PC == JSOP_NEWARRAY);
        frame.extra(frame.peek(-1)).initObject = baseobj;

        return true;
    }

    JSObject *templateObject;
    if (isArray)
        templateObject = NewDenseUnallocatedArray(cx, count);
    else
        templateObject = CopyInitializerObject(cx, baseobj);
    if (!templateObject)
        return false;
    templateObject->setType(type);

    RegisterID result = frame.allocReg();
    Jump emptyFreeList = getNewObject(cx, result, templateObject);

    stubcc.linkExit(emptyFreeList, Uses(0));
    stubcc.leave();

    stubcc.masm.storePtr(ImmPtr(type), FrameAddress(offsetof(VMFrame, scratch)));
    stubcc.masm.move(ImmPtr(stubArg), Registers::ArgReg1);
    OOL_STUBCALL(stub, REJOIN_FALLTHROUGH);

    frame.pushTypedPayload(JSVAL_TYPE_OBJECT, result);

    stubcc.rejoin(Changes(1));

    frame.extra(frame.peek(-1)).initArray = (*PC == JSOP_NEWARRAY);
    frame.extra(frame.peek(-1)).initObject = baseobj;

    return true;
}

bool
mjit::Compiler::jsop_regexp()
{
    JSObject *obj = script->getRegExp(GET_UINT32_INDEX(PC));
    RegExpStatics *res = globalObj ? globalObj->getRegExpStatics() : NULL;

    if (!globalObj ||
        &obj->global() != globalObj ||
        !cx->typeInferenceEnabled() ||
        analysis->localsAliasStack() ||
        types::TypeSet::HasObjectFlags(cx, globalObj->getType(cx),
                                       types::OBJECT_FLAG_REGEXP_FLAGS_SET))
    {
        prepareStubCall(Uses(0));
        masm.move(ImmPtr(obj), Registers::ArgReg1);
        INLINE_STUBCALL(stubs::RegExp, REJOIN_FALLTHROUGH);
        frame.pushSynced(JSVAL_TYPE_OBJECT);
        return true;
    }

    RegExpObject *reobj = &obj->asRegExp();

    DebugOnly<uint32_t> origFlags = reobj->getFlags();
    DebugOnly<uint32_t> staticsFlags = res->getFlags();
    JS_ASSERT((origFlags & staticsFlags) == staticsFlags);

    /*
     * JS semantics require regular expression literals to create different
     * objects every time they execute. We only need to do this cloning if the
     * script could actually observe the effect of such cloning, by getting
     * or setting properties on it. Particular RegExp and String natives take
     * regular expressions as 'this' or an argument, and do not let that
     * expression escape and be accessed by the script, so avoid cloning in
     * these cases.
     */
    analyze::SSAUseChain *uses =
        analysis->useChain(analyze::SSAValue::PushedValue(PC - script->code, 0));
    if (uses && uses->popped && !uses->next && !reobj->global() && !reobj->sticky()) {
        jsbytecode *use = script->code + uses->offset;
        uint32_t which = uses->u.which;
        if (JSOp(*use) == JSOP_CALLPROP) {
            JSObject *callee = analysis->pushedTypes(use, 0)->getSingleton(cx);
            if (callee && callee->isFunction()) {
                Native native = callee->toFunction()->maybeNative();
                if (native == js::regexp_exec || native == js::regexp_test) {
                    frame.push(ObjectValue(*obj));
                    return true;
                }
            }
        } else if (JSOp(*use) == JSOP_CALL && which == 0) {
            uint32_t argc = GET_ARGC(use);
            JSObject *callee = analysis->poppedTypes(use, argc + 1)->getSingleton(cx);
            if (callee && callee->isFunction() && argc >= 1 && which == argc - 1) {
                Native native = callee->toFunction()->maybeNative();
                if (native == js::str_match ||
                    native == js::str_search ||
                    native == js::str_replace ||
                    native == js::str_split) {
                    frame.push(ObjectValue(*obj));
                    return true;
                }
            }
        }
    }

    /*
     * Force creation of the RegExpShared in the script's RegExpObject so that
     * we grab it in the getNewObject template copy. A strong reference to the
     * RegExpShared will be added when the jitcode is created. Any GC activity
     * between now and construction of that jitcode could purge the shared
     * info, but such activity will also abort compilation.
     */
    RegExpGuard g;
    if (!reobj->getShared(cx, &g))
        return false;

    rootedRegExps.append(g.re());

    RegisterID result = frame.allocReg();
    Jump emptyFreeList = getNewObject(cx, result, obj);

    stubcc.linkExit(emptyFreeList, Uses(0));
    stubcc.leave();

    stubcc.masm.move(ImmPtr(obj), Registers::ArgReg1);
    OOL_STUBCALL(stubs::RegExp, REJOIN_FALLTHROUGH);

    frame.pushTypedPayload(JSVAL_TYPE_OBJECT, result);

    stubcc.rejoin(Changes(1));
    return true;
}

bool
mjit::Compiler::startLoop(jsbytecode *head, Jump entry, jsbytecode *entryTarget)
{
    JS_ASSERT(cx->typeInferenceEnabled() && script == outerScript);
    JS_ASSERT(shouldStartLoop(head));

    if (loop) {
        /*
         * Convert all loop registers in the outer loop into unassigned registers.
         * We don't keep track of which registers the inner loop uses, so the only
         * registers that can be carried in the outer loop must be mentioned before
         * the inner loop starts.
         */
        loop->clearLoopRegisters();
    }

    LoopState *nloop = OffTheBooks::new_<LoopState>(cx, &ssa, this, &frame);
    if (!nloop || !nloop->init(head, entry, entryTarget)) {
        js_ReportOutOfMemory(cx);
        return false;
    }

    nloop->outer = loop;
    loop = nloop;
    frame.setLoop(loop);

    return true;
}

bool
mjit::Compiler::finishLoop(jsbytecode *head)
{
    if (!cx->typeInferenceEnabled() || !bytecodeInChunk(head))
        return true;

    /*
     * We're done processing the current loop. Every loop has exactly one backedge
     * at the end ('continue' statements are forward jumps to the loop test),
     * and after jumpAndRun'ing on that edge we can pop it from the frame.
     */
    JS_ASSERT(loop && loop->headOffset() == uint32_t(head - script->code));

    jsbytecode *entryTarget = script->code + loop->entryOffset();

    /*
     * Fix up the jump entering the loop. We are doing this after all code has
     * been emitted for the backedge, so that we are now in the loop's fallthrough
     * (where we will emit the entry code).
     */
    Jump fallthrough = masm.jump();

#ifdef DEBUG
    if (IsJaegerSpewChannelActive(JSpew_Regalloc)) {
        RegisterAllocation *alloc = analysis->getAllocation(head);
        JaegerSpew(JSpew_Regalloc, "loop allocation at %u:", unsigned(head - script->code));
        frame.dumpAllocation(alloc);
    }
#endif

    loop->entryJump().linkTo(masm.label(), &masm);

    jsbytecode *oldPC = PC;

    PC = entryTarget;
    {
        OOL_STUBCALL(stubs::MissedBoundsCheckEntry, REJOIN_RESUME);

        if (loop->generatingInvariants()) {
            /*
             * To do the initial load of the invariants, jump to the invariant
             * restore point after the call just emitted. :XXX: fix hackiness.
             */
            if (oomInVector)
                return false;
            Label label = callSites[callSites.length() - 1].loopJumpLabel;
            stubcc.linkExitDirect(masm.jump(), label);
        }
        stubcc.crossJump(stubcc.masm.jump(), masm.label());
    }
    PC = oldPC;

    frame.prepareForJump(entryTarget, masm, true);

    if (!jumpInScript(masm.jump(), entryTarget))
        return false;

    PC = head;
    if (!analysis->getCode(head).safePoint) {
        /*
         * Emit a stub into the OOL path which loads registers from a synced state
         * and jumps to the loop head, for rejoining from the interpreter.
         */
        LoopEntry entry;
        entry.pcOffset = head - script->code;

        OOL_STUBCALL(stubs::MissedBoundsCheckHead, REJOIN_RESUME);

        if (loop->generatingInvariants()) {
            if (oomInVector)
                return false;
            entry.label = callSites[callSites.length() - 1].loopJumpLabel;
        } else {
            entry.label = stubcc.masm.label();
        }

        /*
         * The interpreter may store integers in slots we assume are doubles,
         * make sure state is consistent before joining. Note that we don't
         * need any handling for other safe points the interpreter can enter
         * from, i.e. from switch and try blocks, as we don't assume double
         * variables are coherent in such cases.
         */
        for (uint32_t slot = ArgSlot(0); slot < TotalSlots(script); slot++) {
            if (a->varTypes[slot].getTypeTag(cx) == JSVAL_TYPE_DOUBLE) {
                FrameEntry *fe = frame.getSlotEntry(slot);
                stubcc.masm.ensureInMemoryDouble(frame.addressOf(fe));
            }
        }

        /*
         * Also watch for slots which we assume are doubles at the loop head,
         * but are known to be int32s at this point.
         */
        const SlotValue *newv = analysis->newValues(head);
        if (newv) {
            while (newv->slot) {
                if (newv->value.kind() == SSAValue::PHI &&
                    newv->value.phiOffset() == uint32_t(head - script->code) &&
                    analysis->trackSlot(newv->slot))
                {
                    JS_ASSERT(newv->slot < TotalSlots(script));
                    types::TypeSet *targetTypes = analysis->getValueTypes(newv->value);
                    if (targetTypes->getKnownTypeTag(cx) == JSVAL_TYPE_DOUBLE) {
                        FrameEntry *fe = frame.getSlotEntry(newv->slot);
                        stubcc.masm.ensureInMemoryDouble(frame.addressOf(fe));
                    }
                }
                newv++;
            }
        }

        frame.prepareForJump(head, stubcc.masm, true);
        if (!stubcc.jumpInScript(stubcc.masm.jump(), head))
            return false;

        loopEntries.append(entry);
    }
    PC = oldPC;

    /* Write out loads and tests of loop invariants at all calls in the loop body. */
    loop->flushLoop(stubcc);

    LoopState *nloop = loop->outer;
    cx->delete_(loop);
    loop = nloop;
    frame.setLoop(loop);

    fallthrough.linkTo(masm.label(), &masm);

    /*
     * Clear all registers used for loop temporaries. In the case of loop
     * nesting, we do not allocate temporaries for the outer loop.
     */
    frame.clearTemporaries();

    return true;
}

/*
 * The state at the fast jump must reflect the frame's current state. If specified
 * the state at the slow jump must be fully synced.
 *
 * The 'trampoline' argument indicates whether a trampoline was emitted into
 * the OOL path loading some registers for the target. If this is the case,
 * the fast path jump was redirected to the stub code's initial label, and the
 * same must happen for any other fast paths for the target (i.e. paths from
 * inline caches).
 *
 * The 'fallthrough' argument indicates this is a jump emitted for a fallthrough
 * at the end of the compiled chunk. In this case the opcode may not be a
 * JOF_JUMP opcode, and the compiler should not watch for fusions.
 */
bool
mjit::Compiler::jumpAndRun(Jump j, jsbytecode *target, Jump *slow, bool *trampoline,
                           bool fallthrough)
{
    if (trampoline)
        *trampoline = false;

    if (!a->parent && !bytecodeInChunk(target)) {
        /*
         * syncForBranch() must have ensured the stack is synced. Figure out
         * the source of the jump, which may be the opcode after PC if two ops
         * were fused for a branch.
         */
        OutgoingChunkEdge edge;
        edge.source = PC - outerScript->code;
        JSOp op = JSOp(*PC);
        if (!fallthrough && !(js_CodeSpec[op].format & JOF_JUMP) && op != JSOP_TABLESWITCH)
            edge.source += GetBytecodeLength(PC);
        edge.target = target - outerScript->code;
        edge.fastJump = j;
        if (slow)
            edge.slowJump = *slow;
        chunkEdges.append(edge);
        return true;
    }

    /*
     * Unless we are coming from a branch which synced everything, syncForBranch
     * must have been called and ensured an allocation at the target.
     */
    RegisterAllocation *lvtarget = NULL;
    bool consistent = true;
    if (cx->typeInferenceEnabled()) {
        RegisterAllocation *&alloc = analysis->getAllocation(target);
        if (!alloc) {
            alloc = cx->typeLifoAlloc().new_<RegisterAllocation>(false);
            if (!alloc) {
                js_ReportOutOfMemory(cx);
                return false;
            }
        }
        lvtarget = alloc;
        consistent = frame.consistentRegisters(target);
    }

    if (!lvtarget || lvtarget->synced()) {
        JS_ASSERT(consistent);
        if (!jumpInScript(j, target))
            return false;
        if (slow && !stubcc.jumpInScript(*slow, target))
            return false;
    } else {
        if (consistent) {
            if (!jumpInScript(j, target))
                return false;
        } else {
            /*
             * Make a trampoline to issue remaining loads for the register
             * state at target.
             */
            Label start = stubcc.masm.label();
            stubcc.linkExitDirect(j, start);
            frame.prepareForJump(target, stubcc.masm, false);
            if (!stubcc.jumpInScript(stubcc.masm.jump(), target))
                return false;
            if (trampoline)
                *trampoline = true;
            if (pcLengths) {
                /*
                 * This is OOL code but will usually be executed, so track
                 * it in the CODE_LENGTH for the opcode.
                 */
                uint32_t offset = ssa.frameLength(a->inlineIndex) + PC - script->code;
                size_t length = stubcc.masm.size() - stubcc.masm.distanceOf(start);
                pcLengths[offset].codeLength += length;
            }
        }

        if (slow) {
            slow->linkTo(stubcc.masm.label(), &stubcc.masm);
            frame.prepareForJump(target, stubcc.masm, true);
            if (!stubcc.jumpInScript(stubcc.masm.jump(), target))
                return false;
        }
    }

    if (target < PC)
        return finishLoop(target);
    return true;
}

void
mjit::Compiler::enterBlock(StaticBlockObject *block)
{
    /* For now, don't bother doing anything for this opcode. */
    frame.syncAndForgetEverything();
    masm.move(ImmPtr(block), Registers::ArgReg1);
    INLINE_STUBCALL(stubs::EnterBlock, REJOIN_FALLTHROUGH);
    if (*PC == JSOP_ENTERBLOCK)
        frame.enterBlock(StackDefs(script, PC));
}

void
mjit::Compiler::leaveBlock()
{
    /*
     * Note: After bug 535912, we can pass the block obj directly, inline
     * PutBlockObject, and do away with the muckiness in PutBlockObject.
     */
    uint32_t n = StackUses(script, PC);
    prepareStubCall(Uses(n));
    INLINE_STUBCALL(stubs::LeaveBlock, REJOIN_NONE);
    frame.leaveBlock(n);
}

// Creates the new object expected for constructors, and places it in |thisv|.
// It is broken down into the following operations:
//   CALLEE
//   GETPROP "prototype"
//   IFPRIMTOP:
//       NULL
//   call js_CreateThisFromFunctionWithProto(...)
//
bool
mjit::Compiler::constructThis()
{
    JS_ASSERT(isConstructing);

    RootedFunction fun(cx, script->function());

    do {
        if (!cx->typeInferenceEnabled() ||
            !fun->hasSingletonType() ||
            fun->getType(cx)->unknownProperties())
        {
            break;
        }

        jsid id = NameToId(cx->runtime->atomState.classPrototypeAtom);
        types::TypeSet *protoTypes = fun->getType(cx)->getProperty(cx, id, false);

        JSObject *proto = protoTypes->getSingleton(cx, true);
        if (!proto)
            break;

        /*
         * Generate an inline path to create a 'this' object with the given
         * prototype. Only do this if the type is actually known as a possible
         * 'this' type of the script.
         */
        types::TypeObject *type = proto->getNewType(cx, fun);
        if (!type)
            return false;
        if (!types::TypeScript::ThisTypes(script)->hasType(types::Type::ObjectType(type)))
            break;

        JSObject *templateObject = js_CreateThisForFunctionWithProto(cx, fun, proto);
        if (!templateObject)
            return false;

        /*
         * The template incorporates a shape and/or fixed slots from any
         * newScript on its type, so make sure recompilation is triggered
         * should this information change later.
         */
        if (templateObject->type()->newScript)
            types::TypeSet::WatchObjectStateChange(cx, templateObject->type());

        RegisterID result = frame.allocReg();
        Jump emptyFreeList = getNewObject(cx, result, templateObject);

        stubcc.linkExit(emptyFreeList, Uses(0));
        stubcc.leave();

        stubcc.masm.move(ImmPtr(proto), Registers::ArgReg1);
        OOL_STUBCALL(stubs::CreateThis, REJOIN_RESUME);

        frame.setThis(result);

        stubcc.rejoin(Changes(1));
        return true;
    } while (false);

    // Load the callee.
    frame.pushCallee();

    // Get callee.prototype.
    if (!jsop_getprop(cx->runtime->atomState.classPrototypeAtom, JSVAL_TYPE_UNKNOWN, false, /* forPrototype = */ true))
        return false;

    // Reach into the proto Value and grab a register for its data.
    FrameEntry *protoFe = frame.peek(-1);
    RegisterID protoReg = frame.ownRegForData(protoFe);

    // Now, get the type. If it's not an object, set protoReg to NULL.
    JS_ASSERT_IF(protoFe->isTypeKnown(), protoFe->isType(JSVAL_TYPE_OBJECT));
    if (!protoFe->isType(JSVAL_TYPE_OBJECT)) {
        Jump isNotObject = frame.testObject(Assembler::NotEqual, protoFe);
        stubcc.linkExitDirect(isNotObject, stubcc.masm.label());
        stubcc.masm.move(ImmPtr(NULL), protoReg);
        stubcc.crossJump(stubcc.masm.jump(), masm.label());
    }

    // Done with the protoFe.
    frame.pop();

    prepareStubCall(Uses(0));
    if (protoReg != Registers::ArgReg1)
        masm.move(protoReg, Registers::ArgReg1);
    INLINE_STUBCALL(stubs::CreateThis, REJOIN_RESUME);
    frame.freeReg(protoReg);
    return true;
}

bool
mjit::Compiler::jsop_tableswitch(jsbytecode *pc)
{
#if defined JS_CPU_ARM
    JS_NOT_REACHED("Implement jump(BaseIndex) for ARM");
    return true;
#else
    jsbytecode *originalPC = pc;
    DebugOnly<JSOp> op = JSOp(*originalPC);
    JS_ASSERT(op == JSOP_TABLESWITCH);

    uint32_t defaultTarget = GET_JUMP_OFFSET(pc);
    pc += JUMP_OFFSET_LEN;

    int32_t low = GET_JUMP_OFFSET(pc);
    pc += JUMP_OFFSET_LEN;
    int32_t high = GET_JUMP_OFFSET(pc);
    pc += JUMP_OFFSET_LEN;
    int numJumps = high + 1 - low;
    JS_ASSERT(numJumps >= 0);

    FrameEntry *fe = frame.peek(-1);
    if (fe->isNotType(JSVAL_TYPE_INT32) || numJumps > 256) {
        frame.syncAndForgetEverything();
        masm.move(ImmPtr(originalPC), Registers::ArgReg1);

        /* prepareStubCall() is not needed due to forgetEverything() */
        INLINE_STUBCALL(stubs::TableSwitch, REJOIN_NONE);
        frame.pop();
        masm.jump(Registers::ReturnReg);
        return true;
    }

    RegisterID dataReg;
    if (fe->isConstant()) {
        JS_ASSERT(fe->isType(JSVAL_TYPE_INT32));
        dataReg = frame.allocReg();
        masm.move(Imm32(fe->getValue().toInt32()), dataReg);
    } else {
        dataReg = frame.copyDataIntoReg(fe);
    }

    RegisterID reg = frame.allocReg();
    frame.syncAndForgetEverything();

    MaybeJump notInt;
    if (!fe->isType(JSVAL_TYPE_INT32))
        notInt = masm.testInt32(Assembler::NotEqual, frame.addressOf(fe));

    JumpTable jt;
    jt.offsetIndex = jumpTableEdges.length();
    jt.label = masm.moveWithPatch(ImmPtr(NULL), reg);
    jumpTables.append(jt);

    for (int i = 0; i < numJumps; i++) {
        uint32_t target = GET_JUMP_OFFSET(pc);
        if (!target)
            target = defaultTarget;
        JumpTableEdge edge;
        edge.source = originalPC - script->code;
        edge.target = (originalPC + target) - script->code;
        jumpTableEdges.append(edge);
        pc += JUMP_OFFSET_LEN;
    }
    if (low != 0)
        masm.sub32(Imm32(low), dataReg);
    Jump defaultCase = masm.branch32(Assembler::AboveOrEqual, dataReg, Imm32(numJumps));
    BaseIndex jumpTarget(reg, dataReg, Assembler::ScalePtr);
    masm.jump(jumpTarget);

    if (notInt.isSet()) {
        stubcc.linkExitDirect(notInt.get(), stubcc.masm.label());
        stubcc.leave();
        stubcc.masm.move(ImmPtr(originalPC), Registers::ArgReg1);
        OOL_STUBCALL(stubs::TableSwitch, REJOIN_NONE);
        stubcc.masm.jump(Registers::ReturnReg);
    }
    frame.pop();
    return jumpAndRun(defaultCase, originalPC + defaultTarget);
#endif
}

void
mjit::Compiler::jsop_toid()
{
    /* Leave integers alone, stub everything else. */
    FrameEntry *top = frame.peek(-1);

    if (top->isType(JSVAL_TYPE_INT32))
        return;

    if (top->isNotType(JSVAL_TYPE_INT32)) {
        prepareStubCall(Uses(2));
        INLINE_STUBCALL(stubs::ToId, REJOIN_FALLTHROUGH);
        frame.pop();
        pushSyncedEntry(0);
        return;
    }

    frame.syncAt(-1);

    Jump j = frame.testInt32(Assembler::NotEqual, top);
    stubcc.linkExit(j, Uses(2));

    stubcc.leave();
    OOL_STUBCALL(stubs::ToId, REJOIN_FALLTHROUGH);

    frame.pop();
    pushSyncedEntry(0);

    stubcc.rejoin(Changes(1));
}

void
mjit::Compiler::jsop_in()
{
    FrameEntry *obj = frame.peek(-1);
    FrameEntry *id = frame.peek(-2);

    if (cx->typeInferenceEnabled() && id->isType(JSVAL_TYPE_INT32)) {
        types::TypeSet *types = analysis->poppedTypes(PC, 0);

        if (obj->mightBeType(JSVAL_TYPE_OBJECT) &&
            !types->hasObjectFlags(cx, types::OBJECT_FLAG_NON_DENSE_ARRAY) &&
            !types::ArrayPrototypeHasIndexedProperty(cx, outerScript))
        {
            bool isPacked = !types->hasObjectFlags(cx, types::OBJECT_FLAG_NON_PACKED_ARRAY);

            if (!obj->isTypeKnown()) {
                Jump guard = frame.testObject(Assembler::NotEqual, obj);
                stubcc.linkExit(guard, Uses(2));
            }

            RegisterID dataReg = frame.copyDataIntoReg(obj);

            Int32Key key = id->isConstant()
                         ? Int32Key::FromConstant(id->getValue().toInt32())
                         : Int32Key::FromRegister(frame.tempRegForData(id));

            masm.loadPtr(Address(dataReg, JSObject::offsetOfElements()), dataReg);

            // Guard on the array's initialized length.
            Jump initlenGuard = masm.guardArrayExtent(ObjectElements::offsetOfInitializedLength(),
                                                      dataReg, key, Assembler::BelowOrEqual);

            // Guard to make sure we don't have a hole. Skip it if the array is packed.
            MaybeJump holeCheck;
            if (!isPacked)
                holeCheck = masm.guardElementNotHole(dataReg, key);

            masm.move(Imm32(1), dataReg);
            Jump done = masm.jump();

            Label falseBranch = masm.label();
            initlenGuard.linkTo(falseBranch, &masm);
            if (!isPacked)
                holeCheck.getJump().linkTo(falseBranch, &masm);
            masm.move(Imm32(0), dataReg);

            done.linkTo(masm.label(), &masm);

            stubcc.leave();
            OOL_STUBCALL_USES(stubs::In, REJOIN_PUSH_BOOLEAN, Uses(2));

            frame.popn(2);
            if (dataReg != Registers::ReturnReg)
                stubcc.masm.move(Registers::ReturnReg, dataReg);

            frame.pushTypedPayload(JSVAL_TYPE_BOOLEAN, dataReg);

            stubcc.rejoin(Changes(2));

            return;
        }
    }

    prepareStubCall(Uses(2));
    INLINE_STUBCALL(stubs::In, REJOIN_PUSH_BOOLEAN);
    frame.popn(2);
    frame.takeReg(Registers::ReturnReg);
    frame.pushTypedPayload(JSVAL_TYPE_BOOLEAN, Registers::ReturnReg);
}

/*
 * For any locals or args which we know to be integers but are treated as
 * doubles by the type inference, convert to double. These will be assumed to be
 * doubles at control flow join points. This function must be called before
 * branching to another opcode.
 *
 * We can only carry entries as doubles when we can track all incoming edges to
 * a join point (no try blocks etc.) and when we can track all writes to the
 * local/arg (the slot does not escape) and ensure the Compiler representation
 * matches the inferred type for the variable's SSA value. These properties are
 * both ensured by analysis->trackSlot.
 */
void
mjit::Compiler::fixDoubleTypes(jsbytecode *target)
{
    if (!cx->typeInferenceEnabled())
        return;

    /*
     * Fill fixedIntToDoubleEntries with all variables that are known to be an
     * int here and a double at the branch target, and fixedDoubleToAnyEntries
     * with all variables that are known to be a double here but not at the
     * branch target.
     *
     * Per prepareInferenceTypes, the target state consists of the current
     * state plus any phi nodes or other new values introduced at the target.
     */
    JS_ASSERT(fixedIntToDoubleEntries.empty());
    JS_ASSERT(fixedDoubleToAnyEntries.empty());
    const SlotValue *newv = analysis->newValues(target);
    if (newv) {
        while (newv->slot) {
            if (newv->value.kind() != SSAValue::PHI ||
                newv->value.phiOffset() != uint32_t(target - script->code) ||
                !analysis->trackSlot(newv->slot)) {
                newv++;
                continue;
            }
            JS_ASSERT(newv->slot < TotalSlots(script));
            types::TypeSet *targetTypes = analysis->getValueTypes(newv->value);
            FrameEntry *fe = frame.getSlotEntry(newv->slot);
            VarType &vt = a->varTypes[newv->slot];
            JSValueType type = vt.getTypeTag(cx);
            if (targetTypes->getKnownTypeTag(cx) == JSVAL_TYPE_DOUBLE) {
                if (type == JSVAL_TYPE_INT32) {
                    fixedIntToDoubleEntries.append(newv->slot);
                    frame.ensureDouble(fe);
                    frame.forgetLoopReg(fe);
                } else if (type == JSVAL_TYPE_UNKNOWN) {
                    /*
                     * Unknown here but a double at the target. The type
                     * set for the existing value must be empty, so this
                     * code is doomed and we can just mark the value as
                     * a double.
                     */
                    frame.ensureDouble(fe);
                } else {
                    JS_ASSERT(type == JSVAL_TYPE_DOUBLE);
                }
            } else if (type == JSVAL_TYPE_DOUBLE) {
                fixedDoubleToAnyEntries.append(newv->slot);
                frame.syncAndForgetFe(fe);
                frame.forgetLoopReg(fe);
            }
            newv++;
        }
    }
}

void
mjit::Compiler::watchGlobalReallocation()
{
    JS_ASSERT(cx->typeInferenceEnabled());
    if (hasGlobalReallocation)
        return;
    types::TypeSet::WatchObjectStateChange(cx, globalObj->getType(cx));
    hasGlobalReallocation = true;
}

void
mjit::Compiler::updateVarType()
{
    if (!cx->typeInferenceEnabled())
        return;

    /*
     * For any non-escaping variable written at the current opcode, update the
     * associated type sets according to the written type, keeping the type set
     * for each variable in sync with what the SSA analysis has determined
     * (see prepareInferenceTypes).
     */

    types::TypeSet *types = pushedTypeSet(0);
    uint32_t slot = GetBytecodeSlot(script, PC);

    if (analysis->trackSlot(slot)) {
        VarType &vt = a->varTypes[slot];
        vt.setTypes(types);

        /*
         * Variables whose type has been inferred as a double need to be
         * maintained by the frame as a double. We might forget the exact
         * representation used by the next call to fixDoubleTypes, fix it now.
         */
        if (vt.getTypeTag(cx) == JSVAL_TYPE_DOUBLE)
            frame.ensureDouble(frame.getSlotEntry(slot));
    }
}

void
mjit::Compiler::updateJoinVarTypes()
{
    if (!cx->typeInferenceEnabled())
        return;

    /* Update variable types for all new values at this bytecode. */
    const SlotValue *newv = analysis->newValues(PC);
    if (newv) {
        while (newv->slot) {
            if (newv->slot < TotalSlots(script)) {
                VarType &vt = a->varTypes[newv->slot];
                JSValueType type = vt.getTypeTag(cx);
                vt.setTypes(analysis->getValueTypes(newv->value));
                if (vt.getTypeTag(cx) != type) {
                    /*
                     * If the known type of a variable changes (even if the
                     * variable itself has not been reassigned) then we can't
                     * carry a loop register for the var.
                     */
                    FrameEntry *fe = frame.getSlotEntry(newv->slot);
                    frame.forgetLoopReg(fe);
                }
            }
            newv++;
        }
    }
}

void
mjit::Compiler::restoreVarType()
{
    if (!cx->typeInferenceEnabled())
        return;

    uint32_t slot = GetBytecodeSlot(script, PC);

    if (slot >= analyze::TotalSlots(script))
        return;

    /*
     * Restore the known type of a live local or argument. We ensure that types
     * of tracked variables match their inferred type (as tracked in varTypes),
     * but may have forgotten it due to a branch or syncAndForgetEverything.
     */
    JSValueType type = a->varTypes[slot].getTypeTag(cx);
    if (type != JSVAL_TYPE_UNKNOWN &&
        (type != JSVAL_TYPE_DOUBLE || analysis->trackSlot(slot))) {
        FrameEntry *fe = frame.getSlotEntry(slot);
        JS_ASSERT_IF(fe->isTypeKnown(), fe->isType(type));
        if (!fe->isTypeKnown())
            frame.learnType(fe, type, false);
    }
}

JSValueType
mjit::Compiler::knownPushedType(uint32_t pushed)
{
    if (!cx->typeInferenceEnabled())
        return JSVAL_TYPE_UNKNOWN;
    types::TypeSet *types = analysis->pushedTypes(PC, pushed);
    return types->getKnownTypeTag(cx);
}

bool
mjit::Compiler::mayPushUndefined(uint32_t pushed)
{
    JS_ASSERT(cx->typeInferenceEnabled());

    /*
     * This should only be used when the compiler is checking if it is OK to push
     * undefined without going to a stub that can trigger recompilation.
     * If this returns false and undefined subsequently becomes a feasible
     * value pushed by the bytecode, recompilation will *NOT* be triggered.
     */
    types::TypeSet *types = analysis->pushedTypes(PC, pushed);
    return types->hasType(types::Type::UndefinedType());
}

types::TypeSet *
mjit::Compiler::pushedTypeSet(uint32_t pushed)
{
    if (!cx->typeInferenceEnabled())
        return NULL;
    return analysis->pushedTypes(PC, pushed);
}

bool
mjit::Compiler::monitored(jsbytecode *pc)
{
    if (!cx->typeInferenceEnabled())
        return false;
    return analysis->getCode(pc).monitoredTypes;
}

bool
mjit::Compiler::hasTypeBarriers(jsbytecode *pc)
{
    if (!cx->typeInferenceEnabled())
        return false;

    return analysis->typeBarriers(cx, pc) != NULL;
}

void
mjit::Compiler::pushSyncedEntry(uint32_t pushed)
{
    frame.pushSynced(knownPushedType(pushed));
}

JSObject *
mjit::Compiler::pushedSingleton(unsigned pushed)
{
    if (!cx->typeInferenceEnabled())
        return NULL;

    types::TypeSet *types = analysis->pushedTypes(PC, pushed);
    return types->getSingleton(cx);
}

/*
 * Barriers overview.
 *
 * After a property fetch finishes, we may need to do type checks on it to make
 * sure it matches the pushed type set for this bytecode. This can be either
 * because there is a type barrier at the bytecode, or because we cannot rule
 * out an undefined result. For such accesses, we push a register pair, and
 * then use those registers to check the fetched type matches the inferred
 * types for the pushed set. The flow here is tricky:
 *
 * frame.pushRegs(type, data, knownType);
 * --- Depending on knownType, the frame's representation for the pushed entry
 *     may not be a register pair anymore. knownType is based on the observed
 *     types that have been pushed here and may not actually match type/data.
 *     pushRegs must not clobber either register, for the test below.
 *
 * testBarrier(type, data)
 * --- Use the type/data regs and generate a single jump taken if the barrier
 *     has been violated.
 *
 * --- Rearrange stack, rejoin from stub paths. No code must be emitted into
 *     the inline path between testBarrier and finishBarrier. Since a stub path
 *     may be in progress we can't call finishBarrier before stubcc.rejoin,
 *     and since typeReg/dataReg may not be intact after the stub call rejoin
 *     (if knownType != JSVAL_TYPE_UNKNOWN) we can't testBarrier after calling
 *     stubcc.rejoin.
 *
 * finishBarrier()
 * --- Link the barrier jump to a new stub code path which updates the pushed
 *     types (possibly triggering recompilation). The frame has changed since
 *     pushRegs to reflect the final state of the op, which is OK as no inline
 *     code has been emitted since the barrier jump.
 */

mjit::Compiler::BarrierState
mjit::Compiler::pushAddressMaybeBarrier(Address address, JSValueType type, bool reuseBase,
                                        bool testUndefined)
{
    if (!hasTypeBarriers(PC) && !testUndefined) {
        frame.push(address, type, reuseBase);
        return BarrierState();
    }

    RegisterID typeReg, dataReg;
    frame.loadIntoRegisters(address, reuseBase, &typeReg, &dataReg);

    frame.pushRegs(typeReg, dataReg, type);
    return testBarrier(typeReg, dataReg, testUndefined);
}

MaybeJump
mjit::Compiler::trySingleTypeTest(types::TypeSet *types, RegisterID typeReg)
{
    /*
     * If a type set we have a barrier on is monomorphic, generate a single
     * jump taken if a type register has a match. This doesn't handle type sets
     * containing objects, as these require two jumps regardless (test for
     * object, then test the type of the object).
     */
    MaybeJump res;

    switch (types->getKnownTypeTag(cx)) {
      case JSVAL_TYPE_INT32:
        res.setJump(masm.testInt32(Assembler::NotEqual, typeReg));
        return res;

      case JSVAL_TYPE_DOUBLE:
        res.setJump(masm.testNumber(Assembler::NotEqual, typeReg));
        return res;

      case JSVAL_TYPE_BOOLEAN:
        res.setJump(masm.testBoolean(Assembler::NotEqual, typeReg));
        return res;

      case JSVAL_TYPE_STRING:
        res.setJump(masm.testString(Assembler::NotEqual, typeReg));
        return res;

      default:
        return res;
    }
}

JSC::MacroAssembler::Jump
mjit::Compiler::addTypeTest(types::TypeSet *types, RegisterID typeReg, RegisterID dataReg)
{
    /*
     * :TODO: It would be good to merge this with GenerateTypeCheck, but the
     * two methods have a different format for the tested value (in registers
     * vs. in memory).
     */

    Vector<Jump> matches(CompilerAllocPolicy(cx, *this));

    if (types->hasType(types::Type::Int32Type()))
        matches.append(masm.testInt32(Assembler::Equal, typeReg));

    if (types->hasType(types::Type::DoubleType()))
        matches.append(masm.testDouble(Assembler::Equal, typeReg));

    if (types->hasType(types::Type::UndefinedType()))
        matches.append(masm.testUndefined(Assembler::Equal, typeReg));

    if (types->hasType(types::Type::BooleanType()))
        matches.append(masm.testBoolean(Assembler::Equal, typeReg));

    if (types->hasType(types::Type::StringType()))
        matches.append(masm.testString(Assembler::Equal, typeReg));

    if (types->hasType(types::Type::NullType()))
        matches.append(masm.testNull(Assembler::Equal, typeReg));

    unsigned count = 0;
    if (types->hasType(types::Type::AnyObjectType()))
        matches.append(masm.testObject(Assembler::Equal, typeReg));
    else
        count = types->getObjectCount();

    if (count != 0) {
        Jump notObject = masm.testObject(Assembler::NotEqual, typeReg);
        Address typeAddress(dataReg, JSObject::offsetOfType());

        for (unsigned i = 0; i < count; i++) {
            if (JSObject *object = types->getSingleObject(i))
                matches.append(masm.branchPtr(Assembler::Equal, dataReg, ImmPtr(object)));
        }

        for (unsigned i = 0; i < count; i++) {
            if (types::TypeObject *object = types->getTypeObject(i))
                matches.append(masm.branchPtr(Assembler::Equal, typeAddress, ImmPtr(object)));
        }

        notObject.linkTo(masm.label(), &masm);
    }

    Jump mismatch = masm.jump();

    for (unsigned i = 0; i < matches.length(); i++)
        matches[i].linkTo(masm.label(), &masm);

    return mismatch;
}

mjit::Compiler::BarrierState
mjit::Compiler::testBarrier(RegisterID typeReg, RegisterID dataReg,
                            bool testUndefined, bool testReturn, bool force)
{
    BarrierState state;
    state.typeReg = typeReg;
    state.dataReg = dataReg;

    if (!cx->typeInferenceEnabled() || !(js_CodeSpec[*PC].format & JOF_TYPESET))
        return state;

    types::TypeSet *types = analysis->bytecodeTypes(PC);
    if (types->unknown()) {
        /*
         * If the result of this opcode is already unknown, there is no way for
         * a type barrier to fail.
         */
        return state;
    }

    if (testReturn) {
        JS_ASSERT(!testUndefined);
        if (!analysis->getCode(PC).monitoredTypesReturn)
            return state;
    } else if (!hasTypeBarriers(PC) && !force) {
        if (testUndefined && !types->hasType(types::Type::UndefinedType()))
            state.jump.setJump(masm.testUndefined(Assembler::Equal, typeReg));
        return state;
    }

    types->addFreeze(cx);

    /* Cannot have type barriers when the result of the operation is already unknown. */
    JS_ASSERT(!types->unknown());

    state.jump = trySingleTypeTest(types, typeReg);
    if (!state.jump.isSet())
        state.jump.setJump(addTypeTest(types, typeReg, dataReg));

    return state;
}

void
mjit::Compiler::finishBarrier(const BarrierState &barrier, RejoinState rejoin, uint32_t which)
{
    if (!barrier.jump.isSet())
        return;

    stubcc.linkExitDirect(barrier.jump.get(), stubcc.masm.label());

    /*
     * Before syncing, store the entry to sp[0]. (scanInlineCalls accounted for
     * this when making sure there is enough froom for all frames). The known
     * type in the frame may be wrong leading to an incorrect sync, and this
     * sync may also clobber typeReg and/or dataReg.
     */
    frame.pushSynced(JSVAL_TYPE_UNKNOWN);
    stubcc.masm.storeValueFromComponents(barrier.typeReg, barrier.dataReg,
                                         frame.addressOf(frame.peek(-1)));
    frame.pop();

    stubcc.syncExit(Uses(0));
    stubcc.leave();

    stubcc.masm.move(ImmIntPtr(intptr_t(which)), Registers::ArgReg1);
    OOL_STUBCALL(stubs::TypeBarrierHelper, rejoin);
    stubcc.rejoin(Changes(0));
}

void
mjit::Compiler::testPushedType(RejoinState rejoin, int which, bool ool)
{
    if (!cx->typeInferenceEnabled() || !(js_CodeSpec[*PC].format & JOF_TYPESET))
        return;

    types::TypeSet *types = analysis->bytecodeTypes(PC);
    if (types->unknown())
        return;

    Assembler &masm = ool ? stubcc.masm : this->masm;

    JS_ASSERT(which <= 0);
    Address address = (which == 0) ? frame.addressOfTop() : frame.addressOf(frame.peek(which));

    Vector<Jump> mismatches(cx);
    if (!masm.generateTypeCheck(cx, address, types, &mismatches)) {
        oomInVector = true;
        return;
    }

    Jump j = masm.jump();

    for (unsigned i = 0; i < mismatches.length(); i++)
        mismatches[i].linkTo(masm.label(), &masm);

    masm.move(Imm32(which), Registers::ArgReg1);
    if (ool)
        OOL_STUBCALL(stubs::StubTypeHelper, rejoin);
    else
        INLINE_STUBCALL(stubs::StubTypeHelper, rejoin);

    j.linkTo(masm.label(), &masm);
}<|MERGE_RESOLUTION|>--- conflicted
+++ resolved
@@ -506,11 +506,7 @@
     JS_ASSERT(cx->compartment->activeInference);
 
     {
-<<<<<<< HEAD
         types::AutoEnterCompilation enter(cx, types::AutoEnterCompilation::JM);
-=======
-        types::AutoEnterCompilation enter(cx);
->>>>>>> a846a945
         if (!enter.init(outerScript, isConstructing, chunkIndex)) {
             js_ReportOutOfMemory(cx);
             return Compile_Error;
