/* -*- Mode: C++; tab-width: 4; indent-tabs-mode: nil; c-basic-offset: 4 -*-
 * vim: set ts=4 sw=4 et tw=99:
 *
 * ***** BEGIN LICENSE BLOCK *****
 * Version: MPL 1.1/GPL 2.0/LGPL 2.1
 *
 * The contents of this file are subject to the Mozilla Public License Version
 * 1.1 (the "License"); you may not use this file except in compliance with
 * the License. You may obtain a copy of the License at
 * http://www.mozilla.org/MPL/
 *
 * Software distributed under the License is distributed on an "AS IS" basis,
 * WITHOUT WARRANTY OF ANY KIND, either express or implied. See the License
 * for the specific language governing rights and limitations under the
 * License.
 *
 * The Original Code is Mozilla SpiderMonkey JavaScript 1.9 code, released
 * May 28, 2008.
 *
 * The Initial Developer of the Original Code is
 *   Brendan Eich <brendan@mozilla.org>
 *
 * Contributor(s):
 *
 * Alternatively, the contents of this file may be used under the terms of
 * either of the GNU General Public License Version 2 or later (the "GPL"),
 * or the GNU Lesser General Public License Version 2.1 or later (the "LGPL"),
 * in which case the provisions of the GPL or the LGPL are applicable instead
 * of those above. If you wish to allow use of your version of this file only
 * under the terms of either the GPL or the LGPL, and not to allow others to
 * use your version of this file under the terms of the MPL, indicate your
 * decision by deleting the provisions above and replace them with the notice
 * and other provisions required by the GPL or the LGPL. If you do not delete
 * the provisions above, a recipient may use your version of this file under
 * the terms of any one of the MPL, the GPL or the LGPL.
 *
 * ***** END LICENSE BLOCK ***** */

#include "MethodJIT.h"
#include "Logging.h"
#include "assembler/jit/ExecutableAllocator.h"
#include "assembler/assembler/RepatchBuffer.h"
#include "jstracer.h"
#include "jsgcmark.h"
#include "BaseAssembler.h"
#include "Compiler.h"
#include "MonoIC.h"
#include "PolyIC.h"
#include "TrampolineCompiler.h"
#include "jscntxtinlines.h"
#include "jscompartment.h"
#include "jsscope.h"
#include "jsgcmark.h"

#include "jsgcinlines.h"
#include "jsinterpinlines.h"

using namespace js;
using namespace js::mjit;


js::mjit::CompilerAllocPolicy::CompilerAllocPolicy(JSContext *cx, Compiler &compiler)
: TempAllocPolicy(cx),
  oomFlag(&compiler.oomInVector)
{
}
void
StackFrame::methodjitStaticAsserts()
{
        /* Static assert for x86 trampolines in MethodJIT.cpp. */
#if defined(JS_CPU_X86)
        JS_STATIC_ASSERT(offsetof(StackFrame, rval_)     == 0x18);
        JS_STATIC_ASSERT(offsetof(StackFrame, rval_) + 4 == 0x1C);
        JS_STATIC_ASSERT(offsetof(StackFrame, ncode_)    == 0x14);
        /* ARM uses decimal literals. */
        JS_STATIC_ASSERT(offsetof(StackFrame, rval_)     == 24);
        JS_STATIC_ASSERT(offsetof(StackFrame, rval_) + 4 == 28);
        JS_STATIC_ASSERT(offsetof(StackFrame, ncode_)    == 20);
#elif defined(JS_CPU_X64)
        JS_STATIC_ASSERT(offsetof(StackFrame, rval_)     == 0x30);
        JS_STATIC_ASSERT(offsetof(StackFrame, ncode_)    == 0x28);
#endif
}

/*
 * Explanation of VMFrame activation and various helper thunks below.
 *
 * JaegerTrampoline  - Executes a method JIT-compiled JSFunction. This function
 *    creates a VMFrame on the machine stack and jumps into JIT'd code. The JIT'd
 *    code will eventually jump back to JaegerTrampolineReturn, clean up the
 *    VMFrame and return into C++.
 *
 *  - Called from C++ function EnterMethodJIT.
 *  - Parameters: cx, fp, code, stackLimit
 *
 * JaegerThrowpoline - Calls into an exception handler from JIT'd code, and if a
 *    scripted exception handler is not found, unwinds the VMFrame and returns
 *    to C++.
 *
 *  - To start exception handling, we return from a stub call to the throwpoline.
 *  - On entry to the throwpoline, the normal conditions of the jit-code ABI
 *    are satisfied.
 *  - To do the unwinding and find out where to continue executing, we call
 *    js_InternalThrow.
 *  - js_InternalThrow may return 0, which means the place to continue, if any,
 *    is above this JaegerShot activation, so we just return, in the same way
 *    the trampoline does.
 *  - Otherwise, js_InternalThrow returns a jit-code address to continue execution
 *    at. Because the jit-code ABI conditions are satisfied, we can just jump to
 *    that point.
 *
 * JaegerInterpoline - After returning from a stub or scripted call made by JIT'd
 *    code, calls into Interpret and has it finish execution of the JIT'd script.
 *    If we have to throw away the JIT code for a script for some reason (either
 *    a new trap is added for debug code, or assumptions made by the JIT code
 *    have broken and forced its invalidation), the call returns into the
 *    Interpoline which calls Interpret to finish the JIT frame. The Interpret
 *    call may eventually recompile the script, in which case it will join into
 *    that code with a new VMFrame activation and JaegerTrampoline.
 *
 *  - Returned into from stub calls originally made from JIT code.
 *  - An alternate version, JaegerInterpolineScripted, returns from scripted
 *    calls originally made from JIT code, and fixes up state to match the
 *    stub call ABI.
 */

#ifdef JS_METHODJIT_PROFILE_STUBS
static const size_t STUB_CALLS_FOR_OP_COUNT = 255;
static uint32 StubCallsForOp[STUB_CALLS_FOR_OP_COUNT];
#endif

extern "C" void JS_FASTCALL
PushActiveVMFrame(VMFrame &f)
{
    f.entryfp->script()->compartment->jaegerCompartment()->pushActiveFrame(&f);
    f.entryfp->setNativeReturnAddress(JS_FUNC_TO_DATA_PTR(void*, JaegerTrampolineReturn));
    f.regs.clearInlined();
}

extern "C" void JS_FASTCALL
PopActiveVMFrame(VMFrame &f)
{
    f.entryfp->script()->compartment->jaegerCompartment()->popActiveFrame();
}

extern "C" void JS_FASTCALL
SetVMFrameRegs(VMFrame &f)
{
    f.oldregs = &f.cx->stack.regs();

    /* Restored on exit from EnterMethodJIT. */
    f.cx->stack.repointRegs(&f.regs);
}

#if defined(__APPLE__) || (defined(XP_WIN) && !defined(JS_CPU_X64)) || defined(XP_OS2)
# define SYMBOL_STRING(name) "_" #name
#else
# define SYMBOL_STRING(name) #name
#endif

JS_STATIC_ASSERT(offsetof(FrameRegs, sp) == 0);

#if defined(__linux__) && defined(JS_CPU_X64)
# define SYMBOL_STRING_RELOC(name) #name "@plt"
#else
# define SYMBOL_STRING_RELOC(name) SYMBOL_STRING(name)
#endif

#if (defined(XP_WIN) || defined(XP_OS2)) && defined(JS_CPU_X86)
# define SYMBOL_STRING_VMFRAME(name) "@" #name "@4"
#else
# define SYMBOL_STRING_VMFRAME(name) SYMBOL_STRING_RELOC(name)
#endif

#if defined(XP_MACOSX)
# define HIDE_SYMBOL(name) ".private_extern _" #name
#elif defined(__linux__)
# define HIDE_SYMBOL(name) ".hidden" #name
#else
# define HIDE_SYMBOL(name)
#endif

#if defined(__GNUC__) && !defined(_WIN64)

/* If this assert fails, you need to realign VMFrame to 16 bytes. */
#ifdef JS_CPU_ARM
JS_STATIC_ASSERT(sizeof(VMFrame) % 8 == 0);
#else
JS_STATIC_ASSERT(sizeof(VMFrame) % 16 == 0);
#endif

# if defined(JS_CPU_X64)

/*
 *    *** DANGER ***
 * If these assertions break, update the constants below.
 *    *** DANGER ***
 */
JS_STATIC_ASSERT(offsetof(VMFrame, savedRBX) == 0x68);
JS_STATIC_ASSERT(offsetof(VMFrame, scratch) == 0x18);
JS_STATIC_ASSERT(VMFrame::offsetOfFp == 0x38);

JS_STATIC_ASSERT(JSVAL_TAG_MASK == 0xFFFF800000000000LL);
JS_STATIC_ASSERT(JSVAL_PAYLOAD_MASK == 0x00007FFFFFFFFFFFLL);

asm (
".text\n"
".globl " SYMBOL_STRING(JaegerTrampoline) "\n"
SYMBOL_STRING(JaegerTrampoline) ":"       "\n"
    /* Prologue. */
    "pushq %rbp"                         "\n"
    "movq %rsp, %rbp"                    "\n"
    /* Save non-volatile registers. */
    "pushq %r12"                         "\n"
    "pushq %r13"                         "\n"
    "pushq %r14"                         "\n"
    "pushq %r15"                         "\n"
    "pushq %rbx"                         "\n"

    /* Load mask registers. */
    "movq $0xFFFF800000000000, %r13"     "\n"
    "movq $0x00007FFFFFFFFFFF, %r14"     "\n"

    /* Build the JIT frame.
     * rdi = cx
     * rsi = fp
     * rcx = inlineCallCount
     * fp must go into rbx
     */
    "pushq $0x0"                         "\n" /* stubRejoin */
    "pushq %rsi"                         "\n" /* entryncode */
    "pushq %rsi"                         "\n" /* entryfp */
    "pushq %rcx"                         "\n" /* inlineCallCount */
    "pushq %rdi"                         "\n" /* cx */
    "pushq %rsi"                         "\n" /* fp */
    "movq  %rsi, %rbx"                   "\n"

    /* Space for the rest of the VMFrame. */
    "subq  $0x28, %rsp"                  "\n"

    /* This is actually part of the VMFrame. */
    "pushq %r8"                          "\n"

    /* Set cx->regs and set the active frame. Save rdx and align frame in one. */
    "pushq %rdx"                         "\n"
    "movq  %rsp, %rdi"                   "\n"
    "call " SYMBOL_STRING_VMFRAME(SetVMFrameRegs) "\n"
    "movq  %rsp, %rdi"                   "\n"
    "call " SYMBOL_STRING_VMFRAME(PushActiveVMFrame) "\n"

    /* Jump into the JIT'd code. */
    "jmp *0(%rsp)"                      "\n"
);

asm (
".text\n"
".globl " SYMBOL_STRING(JaegerTrampolineReturn) "\n"
SYMBOL_STRING(JaegerTrampolineReturn) ":"       "\n"
    "or   %rdi, %rsi"                    "\n"
    "movq %rsi, 0x30(%rbx)"              "\n"
    "movq %rsp, %rdi"                    "\n"
    "call " SYMBOL_STRING_VMFRAME(PopActiveVMFrame) "\n"

    "addq $0x68, %rsp"                   "\n"
    "popq %rbx"                          "\n"
    "popq %r15"                          "\n"
    "popq %r14"                          "\n"
    "popq %r13"                          "\n"
    "popq %r12"                          "\n"
    "popq %rbp"                          "\n"
    "movq $1, %rax"                      "\n"
    "ret"                                "\n"
);

asm (
".text\n"
".globl " SYMBOL_STRING(JaegerThrowpoline)  "\n"
SYMBOL_STRING(JaegerThrowpoline) ":"        "\n"
    "movq %rsp, %rdi"                       "\n"
    "call " SYMBOL_STRING_RELOC(js_InternalThrow) "\n"
    "testq %rax, %rax"                      "\n"
    "je   throwpoline_exit"                 "\n"
    "jmp  *%rax"                            "\n"
  "throwpoline_exit:"                       "\n"
    "movq %rsp, %rdi"                       "\n"
    "call " SYMBOL_STRING_VMFRAME(PopActiveVMFrame) "\n"
    "addq $0x68, %rsp"                      "\n"
    "popq %rbx"                             "\n"
    "popq %r15"                             "\n"
    "popq %r14"                             "\n"
    "popq %r13"                             "\n"
    "popq %r12"                             "\n"
    "popq %rbp"                             "\n"
    "xorq %rax,%rax"                        "\n"
    "ret"                                   "\n"
);

asm (
".text\n"
".globl " SYMBOL_STRING(JaegerInterpoline)  "\n"
SYMBOL_STRING(JaegerInterpoline) ":"        "\n"
    "movq %rsp, %rcx"                       "\n"
    "movq %rax, %rdx"                       "\n"
    "call " SYMBOL_STRING_RELOC(js_InternalInterpret) "\n"
    "movq 0x38(%rsp), %rbx"                 "\n" /* Load frame */
    "movq 0x30(%rbx), %rsi"                 "\n" /* Load rval payload */
    "and %r14, %rsi"                        "\n" /* Mask rval payload */
    "movq 0x30(%rbx), %rdi"                 "\n" /* Load rval type */
    "and %r13, %rdi"                        "\n" /* Mask rval type */
    "movq 0x18(%rsp), %rcx"                 "\n" /* Load scratch -> argc */
    "testq %rax, %rax"                      "\n"
    "je   interpoline_exit"                 "\n"
    "jmp  *%rax"                            "\n"
  "interpoline_exit:"                       "\n"
    "movq %rsp, %rdi"                       "\n"
    "call " SYMBOL_STRING_VMFRAME(PopActiveVMFrame) "\n"
    "addq $0x68, %rsp"                      "\n"
    "popq %rbx"                             "\n"
    "popq %r15"                             "\n"
    "popq %r14"                             "\n"
    "popq %r13"                             "\n"
    "popq %r12"                             "\n"
    "popq %rbp"                             "\n"
    "xorq %rax,%rax"                        "\n"
    "ret"                                   "\n"
);

asm (
".text\n"
".globl " SYMBOL_STRING(JaegerInterpolineScripted)  "\n"
SYMBOL_STRING(JaegerInterpolineScripted) ":"        "\n"
    "movq 0x20(%rbx), %rbx"                         "\n" /* load prev */
    "movq %rbx, 0x38(%rsp)"                         "\n"
    "jmp " SYMBOL_STRING_RELOC(JaegerInterpoline)   "\n"
);

# elif defined(JS_CPU_X86)

/*
 *    *** DANGER ***
 * If these assertions break, update the constants below. The throwpoline
 * should have the offset of savedEBX plus 4, because it needs to clean
 * up the argument.
 *    *** DANGER ***
 */
JS_STATIC_ASSERT(offsetof(VMFrame, savedEBX) == 0x3C);
JS_STATIC_ASSERT(offsetof(VMFrame, scratch) == 0xC);
JS_STATIC_ASSERT(VMFrame::offsetOfFp == 0x1C);

asm (
".text\n"
".globl " SYMBOL_STRING(JaegerTrampoline) "\n"
SYMBOL_STRING(JaegerTrampoline) ":"       "\n"
    /* Prologue. */
    "pushl %ebp"                         "\n"
    "movl %esp, %ebp"                    "\n"
    /* Save non-volatile registers. */
    "pushl %esi"                         "\n"
    "pushl %edi"                         "\n"
    "pushl %ebx"                         "\n"

    /* Build the JIT frame. Push fields in order, 
     * then align the stack to form esp == VMFrame. */
    "movl  12(%ebp), %ebx"               "\n"   /* load fp */
    "pushl %ebx"                         "\n"   /* unused1 */
    "pushl %ebx"                         "\n"   /* unused0 */
    "pushl $0x0"                         "\n"   /* stubRejoin */
    "pushl %ebx"                         "\n"   /* entryncode */
    "pushl %ebx"                         "\n"   /* entryfp */
    "pushl 20(%ebp)"                     "\n"   /* stackLimit */
    "pushl 8(%ebp)"                      "\n"   /* cx */
    "pushl %ebx"                         "\n"   /* fp */
    "subl $0x1C, %esp"                   "\n"

    /* Jump into the JIT'd code. */
    "movl  %esp, %ecx"                   "\n"
    "call " SYMBOL_STRING_VMFRAME(SetVMFrameRegs) "\n"
    "movl  %esp, %ecx"                   "\n"
    "call " SYMBOL_STRING_VMFRAME(PushActiveVMFrame) "\n"

    "movl 28(%esp), %ebp"                "\n"   /* load fp for JIT code */
    "jmp *88(%esp)"                      "\n"
);

asm (
".text\n"
".globl " SYMBOL_STRING(JaegerTrampolineReturn) "\n"
SYMBOL_STRING(JaegerTrampolineReturn) ":" "\n"
    "movl  %esi, 0x18(%ebp)"             "\n"
    "movl  %edi, 0x1C(%ebp)"             "\n"
    "movl  %esp, %ebp"                   "\n"
    "addl  $0x48, %ebp"                  "\n" /* Restore stack at STACK_BASE_DIFFERENCE */
    "movl  %esp, %ecx"                   "\n"
    "call " SYMBOL_STRING_VMFRAME(PopActiveVMFrame) "\n"

    "addl $0x3C, %esp"                   "\n"
    "popl %ebx"                          "\n"
    "popl %edi"                          "\n"
    "popl %esi"                          "\n"
    "popl %ebp"                          "\n"
    "movl $1, %eax"                      "\n"
    "ret"                                "\n"
);

asm (
".text\n"
".globl " SYMBOL_STRING(JaegerThrowpoline)  "\n"
SYMBOL_STRING(JaegerThrowpoline) ":"        "\n"
    /* Align the stack to 16 bytes. */
    "pushl %esp"                         "\n"
    "pushl (%esp)"                       "\n"
    "pushl (%esp)"                       "\n"
    "pushl (%esp)"                       "\n"
    "call " SYMBOL_STRING_RELOC(js_InternalThrow) "\n"
    /* Bump the stack by 0x2c, as in the basic trampoline, but
     * also one more word to clean up the stack for js_InternalThrow,
     * and another to balance the alignment above. */
    "addl $0x10, %esp"                   "\n"
    "testl %eax, %eax"                   "\n"
    "je   throwpoline_exit"              "\n"
    "jmp  *%eax"                         "\n"
  "throwpoline_exit:"                    "\n"
    "movl %esp, %ecx"                    "\n"
    "call " SYMBOL_STRING_VMFRAME(PopActiveVMFrame) "\n"
    "addl $0x3c, %esp"                   "\n"
    "popl %ebx"                          "\n"
    "popl %edi"                          "\n"
    "popl %esi"                          "\n"
    "popl %ebp"                          "\n"
    "xorl %eax, %eax"                    "\n"
    "ret"                                "\n"
);

asm (
".text\n"
".globl " SYMBOL_STRING(JaegerInterpoline)  "\n"
SYMBOL_STRING(JaegerInterpoline) ":"        "\n"
    /* Align the stack to 16 bytes. */
    "pushl %esp"                         "\n"
    "pushl %eax"                         "\n"
    "pushl %edi"                         "\n"
    "pushl %esi"                         "\n"
    "call " SYMBOL_STRING_RELOC(js_InternalInterpret) "\n"
    "addl $0x10, %esp"                   "\n"
    "movl 0x1C(%esp), %ebp"              "\n" /* Load frame */
    "movl 0x18(%ebp), %esi"              "\n" /* Load rval payload */
    "movl 0x1C(%ebp), %edi"              "\n" /* Load rval type */
    "movl 0xC(%esp), %ecx"               "\n" /* Load scratch -> argc, for any scripted call */
    "testl %eax, %eax"                   "\n"
    "je   interpoline_exit"              "\n"
    "jmp  *%eax"                         "\n"
  "interpoline_exit:"                    "\n"
    "movl %esp, %ecx"                    "\n"
    "call " SYMBOL_STRING_VMFRAME(PopActiveVMFrame) "\n"
    "addl $0x3c, %esp"                   "\n"
    "popl %ebx"                          "\n"
    "popl %edi"                          "\n"
    "popl %esi"                          "\n"
    "popl %ebp"                          "\n"
    "xorl %eax, %eax"                    "\n"
    "ret"                                "\n"
);

asm (
".text\n"
".globl " SYMBOL_STRING(JaegerInterpolineScripted)  "\n"
SYMBOL_STRING(JaegerInterpolineScripted) ":"        "\n"
    "movl 0x10(%ebp), %ebp"                         "\n" /* load prev. :XXX: STATIC_ASSERT this */
    "movl  %ebp, 0x1C(%esp)"                        "\n"
    "jmp " SYMBOL_STRING_RELOC(JaegerInterpoline)   "\n"
);

# elif defined(JS_CPU_ARM)

JS_STATIC_ASSERT(sizeof(VMFrame) == 88);
JS_STATIC_ASSERT(sizeof(VMFrame)%8 == 0);   /* We need 8-byte stack alignment for EABI. */
JS_STATIC_ASSERT(offsetof(VMFrame, savedLR) ==          (4*21));
JS_STATIC_ASSERT(offsetof(VMFrame, entryfp) ==          (4*10));
JS_STATIC_ASSERT(offsetof(VMFrame, stackLimit) ==       (4*9));
JS_STATIC_ASSERT(offsetof(VMFrame, cx) ==               (4*8));
JS_STATIC_ASSERT(VMFrame::offsetOfFp ==                 (4*7));
JS_STATIC_ASSERT(offsetof(VMFrame, scratch) ==          (4*3));
JS_STATIC_ASSERT(offsetof(VMFrame, previous) ==         (4*2));

JS_STATIC_ASSERT(JSFrameReg == JSC::ARMRegisters::r11);
JS_STATIC_ASSERT(JSReturnReg_Type == JSC::ARMRegisters::r5);
JS_STATIC_ASSERT(JSReturnReg_Data == JSC::ARMRegisters::r4);

#ifdef MOZ_THUMB2
#define FUNCTION_HEADER_EXTRA \
  ".align 2\n" \
  ".thumb\n" \
  ".thumb_func\n"
#else
#define FUNCTION_HEADER_EXTRA
#endif

asm (
".text\n"
FUNCTION_HEADER_EXTRA
".globl " SYMBOL_STRING(JaegerTrampoline)   "\n"
SYMBOL_STRING(JaegerTrampoline) ":"         "\n"
    /*
     * On entry to JaegerTrampoline:
     *         r0 = cx
     *         r1 = fp
     *         r2 = code
     *         r3 = stackLimit
     *
     * The VMFrame for ARM looks like this:
     *  [ lr           ]   \
     *  [ r11          ]   |
     *  [ r10          ]   |
     *  [ r9           ]   | Callee-saved registers.
     *  [ r8           ]   | VFP registers d8-d15 may be required here too, but
     *  [ r7           ]   | unconditionally preserving them might be expensive
     *  [ r6           ]   | considering that we might not use them anyway.
     *  [ r5           ]   |
     *  [ r4           ]   /
     *  [ stubRejoin   ]
     *  [ entryncode   ]
     *  [ entryfp      ]
     *  [ stkLimit     ]
     *  [ cx           ]
     *  [ regs.fp      ]
     *  [ regs.inlined ]
     *  [ regs.pc      ]
     *  [ regs.sp      ]
     *  [ scratch      ]
     *  [ previous     ]
     *  [ args.ptr2    ]  [ dynamicArgc ]  (union)
     *  [ args.ptr     ]  [ lazyArgsObj ]  (union)
     */
    
    /* Push callee-saved registers. */
"   push    {r4-r11,lr}"                        "\n"
    /* Push interesting VMFrame content. */
"   mov     ip, #0"                             "\n"    
"   push    {ip}"                               "\n"    /* stubRejoin */
"   push    {r1}"                               "\n"    /* entryncode */
"   push    {r1}"                               "\n"    /* entryfp */
"   push    {r3}"                               "\n"    /* stackLimit */
"   push    {r0}"                               "\n"    /* cx */
"   push    {r1}"                               "\n"    /* regs.fp */
    /* Remaining fields are set elsewhere, but we need to leave space for them. */
"   sub     sp, sp, #(4*7)"                     "\n"

    /* Preserve 'code' (r2) in an arbitrary callee-saved register. */
"   mov     r4, r2"                             "\n"
    /* Preserve 'fp' (r1) in r11 (JSFrameReg). */
"   mov     r11, r1"                            "\n"

"   mov     r0, sp"                             "\n"
"   blx  " SYMBOL_STRING_VMFRAME(SetVMFrameRegs)   "\n"
"   mov     r0, sp"                             "\n"
"   blx  " SYMBOL_STRING_VMFRAME(PushActiveVMFrame)"\n"

    /* Call the compiled JavaScript function. */
"   bx     r4"                                  "\n"
);

asm (
".text\n"
FUNCTION_HEADER_EXTRA
".globl " SYMBOL_STRING(JaegerTrampolineReturn)   "\n"
SYMBOL_STRING(JaegerTrampolineReturn) ":"         "\n"
"   strd    r4, r5, [r11, #24]"             "\n" /* fp->rval type,data */

    /* Tidy up. */
"   mov     r0, sp"                         "\n"
"   blx  " SYMBOL_STRING_VMFRAME(PopActiveVMFrame) "\n"

    /* Skip past the parameters we pushed (such as cx and the like). */
"   add     sp, sp, #(4*7 + 4*6)"           "\n"

    /* Set a 'true' return value to indicate successful completion. */
"   mov     r0, #1"                         "\n"
"   pop     {r4-r11,pc}"                    "\n"
);

asm (
".text\n"
FUNCTION_HEADER_EXTRA
".globl " SYMBOL_STRING(JaegerThrowpoline)  "\n"
SYMBOL_STRING(JaegerThrowpoline) ":"        "\n"
    /* Find the VMFrame pointer for js_InternalThrow. */
"   mov     r0, sp"                         "\n"

    /* Call the utility function that sets up the internal throw routine. */
"   blx  " SYMBOL_STRING_RELOC(js_InternalThrow) "\n"
    
    /* If js_InternalThrow found a scripted handler, jump to it. Otherwise, tidy
     * up and return. */
"   cmp     r0, #0"                         "\n"
"   it      ne"                             "\n"
"   bxne    r0"                             "\n"

    /* Tidy up, then return '0' to represent an unhandled exception. */
"   mov     r0, sp"                         "\n"
"   blx  " SYMBOL_STRING_VMFRAME(PopActiveVMFrame) "\n"
"   add     sp, sp, #(4*7 + 4*6)"           "\n"
"   mov     r0, #0"                         "\n"
"   pop     {r4-r11,pc}"                    "\n"
);

asm (
".text\n"
FUNCTION_HEADER_EXTRA
".globl " SYMBOL_STRING(JaegerInterpolineScripted)  "\n"
SYMBOL_STRING(JaegerInterpolineScripted) ":"        "\n"
    /* The only difference between JaegerInterpoline and JaegerInpolineScripted is that the
     * scripted variant has to walk up to the previous StackFrame first. */
"   ldr     r11, [r11, #(4*4)]"             "\n"    /* Load f->prev_ */
"   str     r11, [sp, #(4*7)]"              "\n"    /* Update f->regs->fp_ */
    /* Fall through into JaegerInterpoline. */

FUNCTION_HEADER_EXTRA
".globl " SYMBOL_STRING(JaegerInterpoline)  "\n"
SYMBOL_STRING(JaegerInterpoline) ":"        "\n"
"   mov     r3, sp"                         "\n"    /* f */
"   mov     r2, r0"                         "\n"    /* returnReg */
"   mov     r1, r5"                         "\n"    /* returnType */
"   mov     r0, r4"                         "\n"    /* returnData */
"   blx  " SYMBOL_STRING_RELOC(js_InternalInterpret) "\n"
"   cmp     r0, #0"                         "\n"
"   ldr     ip, [sp, #(4*7)]"               "\n"    /* Load (StackFrame*)f->regs->fp_ */
"   ldrd    r4, r5, [ip, #(4*6)]"           "\n"    /* Load rval payload and type. */
"   ldr     r1, [sp, #(4*3)]"               "\n"    /* Load scratch. */
"   it      ne"                             "\n"
"   bxne    r0"                             "\n"
    /* Tidy up, then return 0. */
"   mov     r0, sp"                         "\n"
"   blx  " SYMBOL_STRING_VMFRAME(PopActiveVMFrame) "\n"
"   add     sp, sp, #(4*7 + 4*6)"           "\n"
"   mov     r0, #0"                         "\n"
"   pop     {r4-r11,pc}"                    "\n"
);

asm (
".text\n"
FUNCTION_HEADER_EXTRA
".globl " SYMBOL_STRING(JaegerStubVeneer)   "\n"
SYMBOL_STRING(JaegerStubVeneer) ":"         "\n"
    /* We enter this function as a veneer between a compiled method and one of the js_ stubs. We
     * need to store the LR somewhere (so it can be modified in case on an exception) and then
     * branch to the js_ stub as if nothing had happened.
     * The arguments are identical to those for js_* except that the target function should be in
     * 'ip'. */
"   push    {ip,lr}"                        "\n"
"   blx     ip"                             "\n"
"   pop     {ip,pc}"                        "\n"
);

# elif defined(JS_CPU_SPARC)
# else
#  error "Unsupported CPU!"
# endif
#elif defined(_MSC_VER) && defined(JS_CPU_X86)

/*
 *    *** DANGER ***
 * If these assertions break, update the constants below. The throwpoline
 * should have the offset of savedEBX plus 4, because it needs to clean
 * up the argument.
 *    *** DANGER ***
 */
JS_STATIC_ASSERT(offsetof(VMFrame, savedEBX) == 0x3C);
JS_STATIC_ASSERT(offsetof(VMFrame, scratch) == 0xC);
JS_STATIC_ASSERT(VMFrame::offsetOfFp == 0x1C);

extern "C" {

    __declspec(naked) JSBool JaegerTrampoline(JSContext *cx, StackFrame *fp, void *code,
                                              Value *stackLimit)
    {
        __asm {
            /* Prologue. */
            push ebp;
            mov ebp, esp;
            /* Save non-volatile registers. */
            push esi;
            push edi;
            push ebx;

            /* Build the JIT frame. Push fields in order, 
             * then align the stack to form esp == VMFrame. */
            mov  ebx, [ebp + 12];
            push ebx;
            push ebx;
            push 0x0;
            push ebx;
            push ebx;
            push [ebp + 20];
            push [ebp + 8];
            push ebx;
            sub  esp, 0x1C;

            /* Jump into into the JIT'd code. */
            mov  ecx, esp;
            call SetVMFrameRegs;
            mov  ecx, esp;
            call PushActiveVMFrame;

            mov ebp, [esp + 28];  /* load fp for JIT code */
            jmp dword ptr [esp + 88];
        }
    }

    __declspec(naked) void JaegerTrampolineReturn()
    {
        __asm {
            mov [ebp + 0x18], esi;
            mov [ebp + 0x1C], edi;
            mov  ebp, esp;
            add  ebp, 0x48; /* Restore stack at STACK_BASE_DIFFERENCE */
            mov  ecx, esp;
            call PopActiveVMFrame;

            add esp, 0x3C;

            pop ebx;
            pop edi;
            pop esi;
            pop ebp;
            mov eax, 1;
            ret;
        }
    }

    extern "C" void *js_InternalThrow(js::VMFrame &f);

    __declspec(naked) void *JaegerThrowpoline(js::VMFrame *vmFrame) {
        __asm {
            /* Align the stack to 16 bytes. */
            push esp;
            push [esp];
            push [esp];
            push [esp];
            call js_InternalThrow;
            /* Bump the stack by 0x2c, as in the basic trampoline, but
             * also one more word to clean up the stack for js_InternalThrow,
             * and another to balance the alignment above. */
            add esp, 0x10;
            test eax, eax;
            je throwpoline_exit;
            jmp eax;
        throwpoline_exit:
            mov ecx, esp;
            call PopActiveVMFrame;
            add esp, 0x3c;
            pop ebx;
            pop edi;
            pop esi;
            pop ebp;
            xor eax, eax
            ret;
        }
    }

    extern "C" void *
    js_InternalInterpret(void *returnData, void *returnType, void *returnReg, js::VMFrame &f);

    __declspec(naked) void JaegerInterpoline() {
        __asm {
            /* Align the stack to 16 bytes. */
            push esp;
            push eax;
            push edi;
            push esi;
            call js_InternalInterpret;
            add esp, 0x10;
            mov ebp, [esp + 0x1C];  /* Load frame */
            mov esi, [ebp + 0x18];  /* Load rval payload */
            mov edi, [ebp + 0x1C];  /* Load rval type */
            mov ecx, [esp + 0xC];   /* Load scratch -> argc */
            test eax, eax;
            je interpoline_exit;
            jmp eax;
        interpoline_exit:
            mov ecx, esp;
            call PopActiveVMFrame;
            add esp, 0x3c;
            pop ebx;
            pop edi;
            pop esi;
            pop ebp;
            xor eax, eax
            ret;
        }
    }

    __declspec(naked) void JaegerInterpolineScripted() {
        __asm {
            mov ebp, [ebp + 0x10];  /* Load prev */
            mov [esp + 0x1C], ebp;  /* fp -> regs.fp */
            jmp JaegerInterpoline;
        }
    }
}

// Windows x64 uses assembler version since compiler doesn't support
// inline assembler
#elif defined(_WIN64)

/*
 *    *** DANGER ***
 * If these assertions break, update the constants below.
 *    *** DANGER ***
 */
JS_STATIC_ASSERT(offsetof(VMFrame, savedRBX) == 0x68);
JS_STATIC_ASSERT(offsetof(VMFrame, scratch) == 0x18);
JS_STATIC_ASSERT(VMFrame::offsetOfFp == 0x38);
JS_STATIC_ASSERT(JSVAL_TAG_MASK == 0xFFFF800000000000LL);
JS_STATIC_ASSERT(JSVAL_PAYLOAD_MASK == 0x00007FFFFFFFFFFFLL);

#endif                   /* _WIN64 */

JaegerCompartment::JaegerCompartment()
    : orphanedNativeFrames(SystemAllocPolicy()), orphanedNativePools(SystemAllocPolicy())
{}

bool
JaegerCompartment::Initialize()
{
    execAlloc_ = js::OffTheBooks::new_<JSC::ExecutableAllocator>();
    if (!execAlloc_)
        return false;
    
    TrampolineCompiler tc(execAlloc_, &trampolines);
    if (!tc.compile()) {
        js::Foreground::delete_(execAlloc_);
        execAlloc_ = NULL;
        return false;
    }

#ifdef JS_METHODJIT_PROFILE_STUBS
    for (size_t i = 0; i < STUB_CALLS_FOR_OP_COUNT; ++i)
        StubCallsForOp[i] = 0;
#endif

    activeFrame_ = NULL;
    lastUnfinished_ = (JaegerStatus) 0;

    return true;
}

void
JaegerCompartment::Finish()
{
    TrampolineCompiler::release(&trampolines);
    Foreground::delete_(execAlloc_);
#ifdef JS_METHODJIT_PROFILE_STUBS
    FILE *fp = fopen("/tmp/stub-profiling", "wt");
# define OPDEF(op,val,name,image,length,nuses,ndefs,prec,format) \
    fprintf(fp, "%03d %s %d\n", val, #op, StubCallsForOp[val]);
# include "jsopcode.tbl"
# undef OPDEF
    fclose(fp);
#endif
}

extern "C" JSBool
JaegerTrampoline(JSContext *cx, StackFrame *fp, void *code, Value *stackLimit);

JaegerStatus
mjit::EnterMethodJIT(JSContext *cx, StackFrame *fp, void *code, Value *stackLimit, bool partial)
{
#ifdef JS_METHODJIT_SPEW
    Profiler prof;
    JSScript *script = fp->script();

    JaegerSpew(JSpew_Prof, "%s jaeger script, line %d\n",
               script->filename, script->lineno);
    prof.start();
#endif

    JS_ASSERT(cx->fp() == fp);
    FrameRegs &oldRegs = cx->regs();

    JSBool ok;
    {
        AssertCompartmentUnchanged pcc(cx);
        JSAutoResolveFlags rf(cx, RESOLVE_INFER);
        ok = JaegerTrampoline(cx, fp, code, stackLimit);
    }

#ifdef JS_METHODJIT_SPEW
    prof.stop();
    JaegerSpew(JSpew_Prof, "script run took %d ms\n", prof.time_ms());
#endif

    /* Undo repointRegs in SetVMFrameRegs. */
    cx->stack.repointRegs(&oldRegs);

    JaegerStatus status = cx->compartment->jaegerCompartment()->lastUnfinished();
    if (status) {
        if (partial) {
            /*
             * Being called from the interpreter, which will resume execution
             * where the JIT left off.
             */
            return status;
        }

        /*
         * Call back into the interpreter to finish the initial frame. This may
         * invoke EnterMethodJIT again, but will allow partial execution for
         * that recursive invocation, so we can have at most two VM frames for
         * a range of inline frames.
         */
        InterpMode mode = (status == Jaeger_UnfinishedAtTrap)
            ? JSINTERP_SKIP_TRAP
            : JSINTERP_REJOIN;
        ok = Interpret(cx, fp, mode);

        return ok ? Jaeger_Returned : Jaeger_Throwing;
    }

    /* The entry frame should have finished. */
    JS_ASSERT(fp == cx->fp());

    if (ok) {
        /* The trampoline wrote the return value but did not set the HAS_RVAL flag. */
        fp->markReturnValue();
    }

    /* See comment in mjit::Compiler::emitReturn. */
    fp->markActivationObjectsAsPut();

    return ok ? Jaeger_Returned : Jaeger_Throwing;
}

static inline JaegerStatus
CheckStackAndEnterMethodJIT(JSContext *cx, StackFrame *fp, void *code, bool partial)
{
    JS_CHECK_RECURSION(cx, return Jaeger_Throwing);

    JS_ASSERT(!cx->compartment->activeAnalysis);

    Value *stackLimit = cx->stack.space().getStackLimit(cx, REPORT_ERROR);
    if (!stackLimit)
        return Jaeger_Throwing;

    return EnterMethodJIT(cx, fp, code, stackLimit, partial);
}

JaegerStatus
mjit::JaegerShot(JSContext *cx, bool partial)
{
    StackFrame *fp = cx->fp();
    JSScript *script = fp->script();
    JITScript *jit = script->getJIT(fp->isConstructing());

#ifdef JS_TRACER
    if (TRACE_RECORDER(cx))
        AbortRecording(cx, "attempt to enter method JIT while recording");
#endif

    JS_ASSERT(cx->regs().pc == script->code);

    return CheckStackAndEnterMethodJIT(cx, cx->fp(), jit->invokeEntry, partial);
}

JaegerStatus
js::mjit::JaegerShotAtSafePoint(JSContext *cx, void *safePoint, bool partial)
{
#ifdef JS_TRACER
    JS_ASSERT(!TRACE_RECORDER(cx));
#endif

    return CheckStackAndEnterMethodJIT(cx, cx->fp(), safePoint, partial);
}

NativeMapEntry *
JITScript::nmap() const
{
    return (NativeMapEntry *)((char*)this + sizeof(JITScript));
}

js::mjit::InlineFrame *
JITScript::inlineFrames() const
{
    return (js::mjit::InlineFrame *)((char *)nmap() + sizeof(NativeMapEntry) * nNmapPairs);
}

js::mjit::CallSite *
JITScript::callSites() const
{
    return (js::mjit::CallSite *)((char *)inlineFrames() + sizeof(js::mjit::InlineFrame) * nInlineFrames);
}

char *
JITScript::commonSectionLimit() const
{
<<<<<<< HEAD
    return ((char *)callSites() + sizeof(js::mjit::CallSite) * nCallSites);
=======
    return (char *)&nmap()[nNmapPairs];
>>>>>>> 06a406e2
}

#ifdef JS_MONOIC
ic::GetGlobalNameIC *
JITScript::getGlobalNames() const
{
    return (ic::GetGlobalNameIC *) commonSectionLimit();
}

ic::SetGlobalNameIC *
JITScript::setGlobalNames() const
{
    return (ic::SetGlobalNameIC *)((char *)getGlobalNames() +
            sizeof(ic::GetGlobalNameIC) * nGetGlobalNames);
}

ic::CallICInfo *
JITScript::callICs() const
{
    return (ic::CallICInfo *)&setGlobalNames()[nSetGlobalNames];
}

ic::EqualityICInfo *
JITScript::equalityICs() const
{
    return (ic::EqualityICInfo *)&callICs()[nCallICs];
}

ic::TraceICInfo *
JITScript::traceICs() const
{
    return (ic::TraceICInfo *)&equalityICs()[nEqualityICs];
}

char *
JITScript::monoICSectionsLimit() const
{
    return (char *)&traceICs()[nTraceICs];
}
#else   // JS_MONOIC
char *
JITScript::monoICSectionsLimit() const
{
    return commonSectionLimit();
}
#endif  // JS_MONOIC

#ifdef JS_POLYIC
ic::GetElementIC *
JITScript::getElems() const
{
    return (ic::GetElementIC *)monoICSectionsLimit();
}

ic::SetElementIC *
JITScript::setElems() const
{
    return (ic::SetElementIC *)((char *)getElems() + sizeof(ic::GetElementIC) * nGetElems);
}

ic::PICInfo *
JITScript::pics() const
{
    return (ic::PICInfo *)((char *)setElems() + sizeof(ic::SetElementIC) * nSetElems);
}

char *
JITScript::polyICSectionsLimit() const
{
    return (char *)pics() + sizeof(ic::PICInfo) * nPICs;
}
#else   // JS_POLYIC
char *
JITScript::polyICSectionsLimit() const
{
    return monoICSectionsLimit();
}
#endif  // JS_POLYIC

<<<<<<< HEAD
=======
js::mjit::CallSite *
JITScript::callSites() const
{
    return (js::mjit::CallSite *)polyICSectionsLimit();
}

JSObject **
JITScript::rootedObjects() const
{
    return (JSObject **)&callSites()[nCallSites];
}

>>>>>>> 06a406e2
template <typename T>
static inline void Destroy(T &t)
{
    t.~T();
}

mjit::JITScript::~JITScript()
{
    code.release();

    if (pcLengths)
        Foreground::free_(pcLengths);

#if defined JS_POLYIC
    ic::GetElementIC *getElems_ = getElems();
    ic::SetElementIC *setElems_ = setElems();
    ic::PICInfo *pics_ = pics();
    for (uint32 i = 0; i < nGetElems; i++)
        Destroy(getElems_[i]);
    for (uint32 i = 0; i < nSetElems; i++)
        Destroy(setElems_[i]);
    for (uint32 i = 0; i < nPICs; i++)
        Destroy(pics_[i]);
#endif

#if defined JS_MONOIC
    if (argsCheckPool)
        argsCheckPool->release();

    for (JSC::ExecutablePool **pExecPool = execPools.begin();
         pExecPool != execPools.end();
         ++pExecPool)
    {
        (*pExecPool)->release();
    }

    ic::CallICInfo *callICs_ = callICs();
    for (uint32 i = 0; i < nCallICs; i++) {
        callICs_[i].releasePools();
        if (callICs_[i].fastGuardedObject)
            callICs_[i].purgeGuardedObject();
    }

    // Fixup any ICs still referring to this JIT.
    while (!JS_CLIST_IS_EMPTY(&callers)) {
        JS_STATIC_ASSERT(offsetof(ic::CallICInfo, links) == 0);
        ic::CallICInfo *ic = (ic::CallICInfo *) callers.next;

        uint8 *start = (uint8 *)ic->funGuard.executableAddress();
        JSC::RepatchBuffer repatch(JSC::JITCode(start - 32, 64));

        repatch.repatch(ic->funGuard, NULL);
        repatch.relink(ic->funJump, ic->slowPathStart);
        ic->purgeGuardedObject();
    }
#endif
}

void
mjit::JITScript::trace(JSTracer *trc)
{
    for (uint32 i = 0; i < nRootedObjects; ++i)
        MarkObject(trc, *rootedObjects()[i], "mjit rooted object");
}

size_t
JSScript::jitDataSize()
{
    size_t n = 0;
    if (jitNormal)
        n += jitNormal->scriptDataSize(); 
    if (jitCtor)
        n += jitCtor->scriptDataSize(); 
    return n;
}

/* Please keep in sync with Compiler::finishThisUp! */
size_t
mjit::JITScript::scriptDataSize()
{
    return sizeof(JITScript) +
        sizeof(NativeMapEntry) * nNmapPairs +
#if defined JS_MONOIC
        sizeof(ic::GetGlobalNameIC) * nGetGlobalNames +
        sizeof(ic::SetGlobalNameIC) * nSetGlobalNames +
        sizeof(ic::CallICInfo) * nCallICs +
        sizeof(ic::EqualityICInfo) * nEqualityICs +
        sizeof(ic::TraceICInfo) * nTraceICs +
#endif
#if defined JS_POLYIC
        sizeof(ic::PICInfo) * nPICs +
        sizeof(ic::GetElementIC) * nGetElems +
        sizeof(ic::SetElementIC) * nSetElems +
#endif
        sizeof(CallSite) * nCallSites;
}

void
mjit::ReleaseScriptCode(JSContext *cx, JSScript *script, bool normal)
{
    // NB: The recompiler may call ReleaseScriptCode, in which case it
    // will get called again when the script is destroyed, so we
    // must protect against calling ReleaseScriptCode twice.

    JITScript **pjit = normal ? &script->jitNormal : &script->jitCtor;
    void **parity = normal ? &script->jitArityCheckNormal : &script->jitArityCheckCtor;

    if (*pjit) {
        (*pjit)->~JITScript();
        cx->free_(*pjit);
        *pjit = NULL;
        *parity = NULL;
    }
}

void
mjit::TraceScript(JSTracer *trc, JSScript *script)
{
    if (JITScript *jit = script->jitNormal)
        jit->trace(trc);

    if (JITScript *jit = script->jitCtor)
        jit->trace(trc);
}

#ifdef JS_METHODJIT_PROFILE_STUBS
void JS_FASTCALL
mjit::ProfileStubCall(VMFrame &f)
{
    JSOp op = JSOp(*f.regs.pc);
    StubCallsForOp[op]++;
}
#endif

#ifdef JS_POLYIC
static int
PICPCComparator(const void *key, const void *entry)
{
    const jsbytecode *pc = (const jsbytecode *)key;
    const ic::PICInfo *pic = (const ic::PICInfo *)entry;

    if (ic::PICInfo::CALL != pic->kind)
        return ic::PICInfo::CALL - pic->kind;

    /*
     * We can't just return |pc - pic->pc| because the pointers may be
     * far apart and an int (or even a ptrdiff_t) may not be large
     * enough to hold the difference. C says that pointer subtraction
     * is only guaranteed to work for two pointers into the same array.
     */
    if (pc < pic->pc)
        return -1;
    else if (pc == pic->pc)
        return 0;
    else
        return 1;
}

uintN
mjit::GetCallTargetCount(JSScript *script, jsbytecode *pc)
{
    ic::PICInfo *pic;
    
    if (mjit::JITScript *jit = script->getJIT(false)) {
        pic = (ic::PICInfo *)bsearch(pc, jit->pics(), jit->nPICs, sizeof(ic::PICInfo),
                                     PICPCComparator);
        if (pic)
            return pic->stubsGenerated + 1; /* Add 1 for the inline path. */
    }
    
    if (mjit::JITScript *jit = script->getJIT(true)) {
        pic = (ic::PICInfo *)bsearch(pc, jit->pics(), jit->nPICs, sizeof(ic::PICInfo),
                                     PICPCComparator);
        if (pic)
            return pic->stubsGenerated + 1; /* Add 1 for the inline path. */
    }

    return 1;
}
#else
uintN
mjit::GetCallTargetCount(JSScript *script, jsbytecode *pc)
{
    return 1;
}
#endif

jsbytecode *
JITScript::nativeToPC(void *returnAddress, CallSite **pinline) const
{
    size_t low = 0;
    size_t high = nCallICs;
    js::mjit::ic::CallICInfo *callICs_ = callICs();
    while (high > low + 1) {
        /* Could overflow here on a script with 2 billion calls. Oh well. */
        size_t mid = (high + low) / 2;
        void *entry = callICs_[mid].funGuard.executableAddress();

        /*
         * Use >= here as the return address of the call is likely to be
         * the start address of the next (possibly IC'ed) operation.
         */
        if (entry >= returnAddress)
            high = mid;
        else
            low = mid;
    }

    js::mjit::ic::CallICInfo &ic = callICs_[low];
    JS_ASSERT((uint8*)ic.funGuard.executableAddress() + ic.joinPointOffset == returnAddress);

    if (ic.call->inlineIndex != uint32(-1)) {
        if (pinline)
            *pinline = ic.call;
        InlineFrame *frame = &inlineFrames()[ic.call->inlineIndex];
        while (frame && frame->parent)
            frame = frame->parent;
        return frame->parentpc;
    }

    if (pinline)
        *pinline = NULL;
    return script->code + ic.call->pcOffset;
}

jsbytecode *
mjit::NativeToPC(JITScript *jit, void *ncode, mjit::CallSite **pinline)
{
    return jit->nativeToPC(ncode, pinline);
}

void
JITScript::trace(JSTracer *trc)
{
    /*
     * MICs and PICs attached to the JITScript are weak references, and either
     * entirely purged or selectively purged on each GC. We do, however, need
     * to maintain references to any scripts whose code was inlined into this.
     */
    InlineFrame *inlineFrames_ = inlineFrames();
    for (unsigned i = 0; i < nInlineFrames; i++)
        MarkObject(trc, *inlineFrames_[i].fun, "jitscript_fun");
}

/* static */ const double mjit::Assembler::oneDouble = 1.0;<|MERGE_RESOLUTION|>--- conflicted
+++ resolved
@@ -986,17 +986,19 @@
 js::mjit::CallSite *
 JITScript::callSites() const
 {
-    return (js::mjit::CallSite *)((char *)inlineFrames() + sizeof(js::mjit::InlineFrame) * nInlineFrames);
+    return (js::mjit::CallSite *)&inlineFrames()[nInlineFrames];
+}
+
+JSObject **
+JITScript::rootedObjects() const
+{
+    return (JSObject **)&callSites()[nCallSites];
 }
 
 char *
 JITScript::commonSectionLimit() const
 {
-<<<<<<< HEAD
-    return ((char *)callSites() + sizeof(js::mjit::CallSite) * nCallSites);
-=======
-    return (char *)&nmap()[nNmapPairs];
->>>>>>> 06a406e2
+    return (char *)&rootedObjects()[nRootedObjects];
 }
 
 #ifdef JS_MONOIC
@@ -1076,21 +1078,6 @@
 }
 #endif  // JS_POLYIC
 
-<<<<<<< HEAD
-=======
-js::mjit::CallSite *
-JITScript::callSites() const
-{
-    return (js::mjit::CallSite *)polyICSectionsLimit();
-}
-
-JSObject **
-JITScript::rootedObjects() const
-{
-    return (JSObject **)&callSites()[nCallSites];
-}
-
->>>>>>> 06a406e2
 template <typename T>
 static inline void Destroy(T &t)
 {
@@ -1149,13 +1136,6 @@
 #endif
 }
 
-void
-mjit::JITScript::trace(JSTracer *trc)
-{
-    for (uint32 i = 0; i < nRootedObjects; ++i)
-        MarkObject(trc, *rootedObjects()[i], "mjit rooted object");
-}
-
 size_t
 JSScript::jitDataSize()
 {
@@ -1204,16 +1184,6 @@
         *pjit = NULL;
         *parity = NULL;
     }
-}
-
-void
-mjit::TraceScript(JSTracer *trc, JSScript *script)
-{
-    if (JITScript *jit = script->jitNormal)
-        jit->trace(trc);
-
-    if (JITScript *jit = script->jitCtor)
-        jit->trace(trc);
 }
 
 #ifdef JS_METHODJIT_PROFILE_STUBS
@@ -1333,6 +1303,9 @@
     InlineFrame *inlineFrames_ = inlineFrames();
     for (unsigned i = 0; i < nInlineFrames; i++)
         MarkObject(trc, *inlineFrames_[i].fun, "jitscript_fun");
+
+    for (uint32 i = 0; i < nRootedObjects; ++i)
+        MarkObject(trc, *rootedObjects()[i], "mjit rooted object");
 }
 
 /* static */ const double mjit::Assembler::oneDouble = 1.0;