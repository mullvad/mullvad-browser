--- conflicted
+++ resolved
@@ -57,7 +57,6 @@
 extern JS_FRIEND_API(JSObject *)
 JS_GetFrameScopeChainRaw(JSStackFrame *fp);
 
-<<<<<<< HEAD
 extern JS_FRIEND_API(JSBool)
 JS_SplicePrototype(JSContext *cx, JSObject *obj, JSObject *proto);
 
@@ -66,6 +65,15 @@
 
 extern JS_FRIEND_API(uint32)
 JS_ObjectCountDynamicSlots(JSObject *obj);
+
+extern JS_FRIEND_API(size_t)
+JS_GetE4XObjectsCreated(JSContext *cx);
+
+extern JS_FRIEND_API(size_t)
+JS_SetProtoCalled(JSContext *cx);
+
+extern JS_FRIEND_API(size_t)
+JS_GetCustomIteratorCount(JSContext *cx);
 
 /* Data for tracking analysis/inference memory usage. */
 typedef struct TypeInferenceMemoryStats
@@ -84,16 +92,6 @@
 extern JS_FRIEND_API(void)
 JS_GetTypeInferenceObjectStats(/*TypeObject*/ void *object,
                                TypeInferenceMemoryStats *stats);
-=======
-extern JS_FRIEND_API(size_t)
-JS_GetE4XObjectsCreated(JSContext *cx);
-
-extern JS_FRIEND_API(size_t)
-JS_SetProtoCalled(JSContext *cx);
-
-extern JS_FRIEND_API(size_t)
-JS_GetCustomIteratorCount(JSContext *cx);
->>>>>>> 06a406e2
 
 JS_END_EXTERN_C
 
