--- conflicted
+++ resolved
@@ -1776,21 +1776,6 @@
     MarkValue(trc, acx->iterValue, "iterValue");
 }
 
-<<<<<<< HEAD
-void
-MarkWeakReferences(GCMarker *trc, JSGCInvocationKind gckind)
-{
-    trc->drainMarkStack();
-    while (js_TraceWatchPoints(trc) ||
-           WeakMapBase::markAllIteratively(trc) ||
-           Debug::mark(trc, gckind))
-    {
-        trc->drainMarkStack();
-    }
-}
-
-=======
->>>>>>> fd269a90
 JS_REQUIRES_STACK void
 MarkRuntime(JSTracer *trc)
 {
@@ -1817,7 +1802,6 @@
             (*c)->traceMonitor()->mark(trc);
 #endif
 
-<<<<<<< HEAD
     for (ThreadDataIter i(rt); !i.empty(); i.popFront())
         i.threadData()->mark(trc);
 
@@ -1825,15 +1809,6 @@
      * We mark extra roots at the end so additional colors can be used
      * to implement cycle collection.
      */
-=======
-     for (ThreadDataIter i(rt); !i.empty(); i.popFront())
-         i.threadData()->mark(trc);
- 
-     /*
-      * We mark extra roots at the last thing so it can use use additional
-      * colors to implement cycle collection.
-      */
->>>>>>> fd269a90
     if (rt->gcExtraRootsTraceOp)
         rt->gcExtraRootsTraceOp(trc, rt->gcExtraRootsData);
 }
@@ -2264,15 +2239,15 @@
     }
 
     MarkRuntime(&gcmarker);
-    MarkWeakReferences(&gcmarker, gckind);
     gcmarker.drainMarkStack();
 
     /*
      * Mark weak roots.
      */
-    while (true) {
-        if (!js_TraceWatchPoints(&gcmarker) && !WeakMapBase::markAllIteratively(&gcmarker))
-            break;
+    while (js_TraceWatchPoints(&gcmarker) ||
+           WeakMapBase::markAllIteratively(&gcmarker) ||
+           Debug::mark(&gcmarker, gckind))
+    {
         gcmarker.drainMarkStack();
     }
 
