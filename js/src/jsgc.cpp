/* -*- Mode: C++; tab-width: 8; indent-tabs-mode: nil; c-basic-offset: 4 -*-
 * vim: set ts=8 sw=4 et tw=78:
 *
 * ***** BEGIN LICENSE BLOCK *****
 * Version: MPL 1.1/GPL 2.0/LGPL 2.1
 *
 * The contents of this file are subject to the Mozilla Public License Version
 * 1.1 (the "License"); you may not use this file except in compliance with
 * the License. You may obtain a copy of the License at
 * http://www.mozilla.org/MPL/
 *
 * Software distributed under the License is distributed on an "AS IS" basis,
 * WITHOUT WARRANTY OF ANY KIND, either express or implied. See the License
 * for the specific language governing rights and limitations under the
 * License.
 *
 * The Original Code is Mozilla Communicator client code, released
 * March 31, 1998.
 *
 * The Initial Developer of the Original Code is
 * Netscape Communications Corporation.
 * Portions created by the Initial Developer are Copyright (C) 1998
 * the Initial Developer. All Rights Reserved.
 *
 * Contributor(s):
 *
 * Alternatively, the contents of this file may be used under the terms of
 * either of the GNU General Public License Version 2 or later (the "GPL"),
 * or the GNU Lesser General Public License Version 2.1 or later (the "LGPL"),
 * in which case the provisions of the GPL or the LGPL are applicable instead
 * of those above. If you wish to allow use of your version of this file only
 * under the terms of either the GPL or the LGPL, and not to allow others to
 * use your version of this file under the terms of the MPL, indicate your
 * decision by deleting the provisions above and replace them with the notice
 * and other provisions required by the GPL or the LGPL. If you do not delete
 * the provisions above, a recipient may use your version of this file under
 * the terms of any one of the MPL, the GPL or the LGPL.
 *
 * ***** END LICENSE BLOCK ***** */

/*
 * JS Mark-and-Sweep Garbage Collector.
 *
 * This GC allocates fixed-sized things with sizes up to GC_NBYTES_MAX (see
 * jsgc.h). It allocates from a special GC arena pool with each arena allocated
 * using malloc. It uses an ideally parallel array of flag bytes to hold the
 * mark bit, finalizer type index, etc.
 *
 * XXX swizzle page to freelist for better locality of reference
 */
#include <stdlib.h>     /* for free */
#include <math.h>
#include <string.h>     /* for memset used when DEBUG */
#include "jstypes.h"
#include "jsstdint.h"
#include "jsutil.h" /* Added by JSIFY */
#include "jshash.h" /* Added by JSIFY */
#include "jsbit.h"
#include "jsclist.h"
#include "jsprf.h"
#include "jsapi.h"
#include "jsatom.h"
#include "jscntxt.h"
#include "jsversion.h"
#include "jsdbgapi.h"
#include "jsexn.h"
#include "jsfun.h"
#include "jsgc.h"
#include "jsinterp.h"
#include "jsiter.h"
#include "jslock.h"
#include "jsnum.h"
#include "jsobj.h"
#include "jsparse.h"
#include "jsscope.h"
#include "jsscript.h"
#include "jsstaticcheck.h"
#include "jsstr.h"
#include "jstask.h"
#include "jstracer.h"

#if JS_HAS_XML_SUPPORT
#include "jsxml.h"
#endif

#ifdef INCLUDE_MOZILLA_DTRACE
#include "jsdtracef.h"
#endif

/*
 * Check if posix_memalign is available.
 */
#if _POSIX_C_SOURCE >= 200112L || _XOPEN_SOURCE >= 600 || MOZ_MEMORY
# define HAS_POSIX_MEMALIGN 1
#else
# define HAS_POSIX_MEMALIGN 0
#endif

/*
 * jemalloc provides posix_memalign.
 */
#ifdef MOZ_MEMORY
extern "C" {
#include "../../memory/jemalloc/jemalloc.h"
}
#endif

/*
 * Include the headers for mmap unless we have posix_memalign and do not
 * insist on mmap.
 */
#if JS_GC_USE_MMAP || (!defined JS_GC_USE_MMAP && !HAS_POSIX_MEMALIGN)
# if defined(XP_WIN)
#  ifndef JS_GC_USE_MMAP
#   define JS_GC_USE_MMAP 1
#  endif
#  include <windows.h>
# elif defined(__SYMBIAN32__)
// Symbian's OpenC has mmap (and #defines _POSIX_MAPPED_FILES), but
// doesn't implement MAP_ANON.  If we have MOZ_MEMORY, then we can use
// posix_memalign; we've defined HAS_POSIX_MEMALIGN above.  Otherwise,
// we overallocate.
# else
#  if defined(XP_UNIX) || defined(XP_BEOS)
#   include <unistd.h>
#  endif
#  if _POSIX_MAPPED_FILES > 0
#   ifndef JS_GC_USE_MMAP
#    define JS_GC_USE_MMAP 1
#   endif
#   include <sys/mman.h>

/* On Mac OS X MAP_ANONYMOUS is not defined. */
#   if !defined(MAP_ANONYMOUS) && defined(MAP_ANON)
#    define MAP_ANONYMOUS MAP_ANON
#   endif
#   if !defined(MAP_ANONYMOUS)
#    define MAP_ANONYMOUS 0
#   endif
#  else
#   if JS_GC_USE_MMAP
#    error "JS_GC_USE_MMAP is set when mmap is not available"
#   endif
#  endif
# endif
#endif

/*
 * Check JSTempValueUnion has the size of jsval and void * so we can
 * reinterpret jsval as void* GC-thing pointer and use JSTVU_SINGLE for
 * different GC-things.
 */
JS_STATIC_ASSERT(sizeof(JSTempValueUnion) == sizeof(jsval));
JS_STATIC_ASSERT(sizeof(JSTempValueUnion) == sizeof(void *));

/*
 * Check that JSTRACE_XML follows JSTRACE_OBJECT, JSTRACE_DOUBLE and
 * JSTRACE_STRING.
 */
JS_STATIC_ASSERT(JSTRACE_OBJECT == 0);
JS_STATIC_ASSERT(JSTRACE_DOUBLE == 1);
JS_STATIC_ASSERT(JSTRACE_STRING == 2);
JS_STATIC_ASSERT(JSTRACE_XML    == 3);

/*
 * JS_IS_VALID_TRACE_KIND assumes that JSTRACE_STRING is the last non-xml
 * trace kind when JS_HAS_XML_SUPPORT is false.
 */
JS_STATIC_ASSERT(JSTRACE_STRING + 1 == JSTRACE_XML);

/*
 * The number of used GCX-types must stay within GCX_LIMIT.
 */
JS_STATIC_ASSERT(GCX_NTYPES <= GCX_LIMIT);


/*
 * Check that we can reinterpret double as JSGCDoubleCell.
 */
JS_STATIC_ASSERT(sizeof(JSGCDoubleCell) == sizeof(double));

/*
 * Check that we can use memset(p, 0, ...) to implement JS_CLEAR_WEAK_ROOTS.
 */
JS_STATIC_ASSERT(JSVAL_NULL == 0);


/*
 * A GC arena contains a fixed number of flag bits for each thing in its heap,
 * and supports O(1) lookup of a flag given its thing's address.
 *
 * To implement this, we allocate things of the same size from a GC arena
 * containing GC_ARENA_SIZE bytes aligned on GC_ARENA_SIZE boundary. The
 * following picture shows arena's layout:
 *
 *  +------------------------------+--------------------+---------------+
 *  | allocation area for GC thing | flags of GC things | JSGCArenaInfo |
 *  +------------------------------+--------------------+---------------+
 *
 * To find the flag bits for the thing we calculate the thing index counting
 * from arena's start using:
 *
 *   thingIndex = (thingAddress & GC_ARENA_MASK) / thingSize
 *
 * The details of flag's lookup depend on thing's kind. For all GC things
 * except doubles we use one byte of flags where the 4 bits determine thing's
 * type and the rest is used to implement GC marking, finalization and
 * locking. We calculate the address of flag's byte using:
 *
 *   flagByteAddress =
 *       (thingAddress | GC_ARENA_MASK) - sizeof(JSGCArenaInfo) - thingIndex
 *
 * where
 *
 *   (thingAddress | GC_ARENA_MASK) - sizeof(JSGCArenaInfo)
 *
 * is the last byte of flags' area.
 *
 * This implies that the things are allocated from the start of their area and
 * flags are allocated from the end. This arrangement avoids a relatively
 * expensive calculation of the location of the boundary separating things and
 * flags. The boundary's offset from the start of the arena is given by:
 *
 *   thingsPerArena * thingSize
 *
 * where thingsPerArena is the number of things that the arena can hold:
 *
 *   (GC_ARENA_SIZE - sizeof(JSGCArenaInfo)) / (thingSize + 1).
 *
 * To allocate doubles we use a specialized arena. It can contain only numbers
 * so we do not need the type bits. Moreover, since the doubles do not require
 * a finalizer and very few of them are locked via js_LockGCThing API, we use
 * just one bit of flags per double to denote if it was marked during the
 * marking phase of the GC. The locking is implemented via a hash table. Thus
 * for doubles the flag area becomes a bitmap.
 *
 * JS_GC_USE_MMAP macro governs the choice of the aligned arena allocator.
 * When it is true, a platform-dependent function like mmap is used to get
 * memory aligned on CPU page boundaries. If the macro is false or undefined,
 * posix_memalign is used when available. Otherwise the code uses malloc to
 * over-allocate a chunk with js_gcArenasPerChunk aligned arenas. The
 * approximate space overhead of this is 1/js_gcArenasPerChunk. For details,
 * see NewGCChunk/DestroyGCChunk below.
 *
 * The code also allocates arenas in chunks when JS_GC_USE_MMAP is 1 to
 * minimize the overhead of mmap/munmap. In this case js_gcArenasPerChunk can
 * not be a compile-time constant as the system page size is not known until
 * runtime.
 */
#if JS_GC_USE_MMAP
static uint32 js_gcArenasPerChunk = 0;
static JSBool js_gcUseMmap = JS_FALSE;
#elif HAS_POSIX_MEMALIGN
# define js_gcArenasPerChunk 1
#else
# define js_gcArenasPerChunk 7
#endif

#if defined(js_gcArenasPerChunk) && js_gcArenasPerChunk == 1
# define CHUNKED_ARENA_ALLOCATION 0
#else
# define CHUNKED_ARENA_ALLOCATION 1
#endif

#define GC_ARENA_SHIFT              12
#define GC_ARENA_MASK               ((jsuword) JS_BITMASK(GC_ARENA_SHIFT))
#define GC_ARENA_SIZE               JS_BIT(GC_ARENA_SHIFT)

/*
 * JS_GC_ARENA_PAD defines the number of bytes to pad JSGCArenaInfo structure.
 * It is used to improve allocation efficiency when using posix_memalign. If
 * malloc's implementation uses internal headers, then calling
 *
 *   posix_memalign(&p, GC_ARENA_SIZE, GC_ARENA_SIZE * js_gcArenasPerChunk)
 *
 * in a sequence leaves holes between allocations of the size GC_ARENA_SIZE
 * due to the need to fit headers. JS_GC_ARENA_PAD mitigates that so the code
 * calls
 *
 *     posix_memalign(&p, GC_ARENA_SIZE,
 *                    GC_ARENA_SIZE * js_gcArenasPerChunk - JS_GC_ARENA_PAD)
 *
 * When JS_GC_ARENA_PAD is equal or greater than the number of words in the
 * system header, the system can pack all allocations together without holes.
 *
 * With JS_GC_USE_MEMALIGN we want at least 2 word pad unless posix_memalign
 * comes from jemalloc that does not use any headers/trailers.
 */
#ifndef JS_GC_ARENA_PAD
# if HAS_POSIX_MEMALIGN && !MOZ_MEMORY
#  define JS_GC_ARENA_PAD (2 * JS_BYTES_PER_WORD)
# else
#  define JS_GC_ARENA_PAD 0
# endif
#endif

struct JSGCArenaInfo {
    /*
     * Allocation list for the arena or NULL if the arena holds double values.
     */
    JSGCArenaList   *list;

    /*
     * Pointer to the previous arena in a linked list. The arena can either
     * belong to one of JSContext.gcArenaList lists or, when it does not have
     * any allocated GC things, to the list of free arenas in the chunk with
     * head stored in JSGCChunkInfo.lastFreeArena.
     */
    JSGCArenaInfo   *prev;

#if !CHUNKED_ARENA_ALLOCATION
    jsuword         prevUntracedPage;
#else
    /*
     * A link field for the list of arenas with marked but not yet traced
     * things. The field is encoded as arena's page to share the space with
     * firstArena and arenaIndex fields.
     */
    jsuword         prevUntracedPage :  JS_BITS_PER_WORD - GC_ARENA_SHIFT;

    /*
     * When firstArena is false, the index of arena in the chunk. When
     * firstArena is true, the index of a free arena holding JSGCChunkInfo or
     * NO_FREE_ARENAS if there are no free arenas in the chunk.
     *
     * GET_ARENA_INDEX and GET_CHUNK_INFO_INDEX are convenience macros to
     * access either of indexes.
     */
    jsuword         arenaIndex :        GC_ARENA_SHIFT - 1;

    /* Flag indicating if the arena is the first in the chunk. */
    jsuword         firstArena :        1;
#endif

    union {
        jsuword     untracedThings;     /* bitset for fast search of marked
                                           but not yet traced things */
        JSBool      hasMarkedDoubles;   /* the arena has marked doubles */
    } u;

#if JS_GC_ARENA_PAD != 0
    uint8           pad[JS_GC_ARENA_PAD];
#endif
};

/*
 * Verify that the bit fields are indeed shared and JSGCArenaInfo is as small
 * as possible. The code does not rely on this check so if on a particular
 * platform this does not compile, then, as a workaround, comment the assert
 * out and submit a bug report.
 */
JS_STATIC_ASSERT(offsetof(JSGCArenaInfo, u) == 3 * sizeof(jsuword));

/*
 * Macros to convert between JSGCArenaInfo, the start address of the arena and
 * arena's page defined as (start address) >> GC_ARENA_SHIFT.
 */
#define ARENA_INFO_OFFSET (GC_ARENA_SIZE - (uint32) sizeof(JSGCArenaInfo))

#define IS_ARENA_INFO_ADDRESS(arena)                                          \
    (((jsuword) (arena) & GC_ARENA_MASK) == ARENA_INFO_OFFSET)

#define ARENA_START_TO_INFO(arenaStart)                                       \
    (JS_ASSERT(((arenaStart) & (jsuword) GC_ARENA_MASK) == 0),                \
     (JSGCArenaInfo *) ((arenaStart) + (jsuword) ARENA_INFO_OFFSET))

#define ARENA_INFO_TO_START(arena)                                            \
    (JS_ASSERT(IS_ARENA_INFO_ADDRESS(arena)),                                 \
     (jsuword) (arena) & ~(jsuword) GC_ARENA_MASK)

#define ARENA_PAGE_TO_INFO(arenaPage)                                         \
    (JS_ASSERT(arenaPage != 0),                                               \
     JS_ASSERT(!((jsuword)(arenaPage) >> (JS_BITS_PER_WORD-GC_ARENA_SHIFT))), \
     ARENA_START_TO_INFO((arenaPage) << GC_ARENA_SHIFT))

#define ARENA_INFO_TO_PAGE(arena)                                             \
    (JS_ASSERT(IS_ARENA_INFO_ADDRESS(arena)),                                 \
     ((jsuword) (arena) >> GC_ARENA_SHIFT))

#define GET_ARENA_INFO(chunk, index)                                          \
    (JS_ASSERT((index) < js_gcArenasPerChunk),                                \
     ARENA_START_TO_INFO(chunk + ((index) << GC_ARENA_SHIFT)))

#if CHUNKED_ARENA_ALLOCATION
/*
 * Definitions for allocating arenas in chunks.
 *
 * All chunks that have at least one free arena are put on the doubly-linked
 * list with the head stored in JSRuntime.gcChunkList. JSGCChunkInfo contains
 * the head of the chunk's free arena list together with the link fields for
 * gcChunkList.
 *
 * Structure stored in one of chunk's free arenas. GET_CHUNK_INFO_INDEX gives
 * the index of this arena. When all arenas in the chunk are used, it is
 * removed from the list and the index is set to NO_FREE_ARENAS indicating
 * that the chunk is not on gcChunkList and has no JSGCChunkInfo available.
 */

struct JSGCChunkInfo {
    JSGCChunkInfo   **prevp;
    JSGCChunkInfo   *next;
    JSGCArenaInfo   *lastFreeArena;
    uint32          numFreeArenas;
};

#define NO_FREE_ARENAS              JS_BITMASK(GC_ARENA_SHIFT - 1)

#ifdef js_gcArenasPerChunk
JS_STATIC_ASSERT(1 <= js_gcArenasPerChunk &&
                 js_gcArenasPerChunk <= NO_FREE_ARENAS);
#endif

#define GET_ARENA_CHUNK(arena, index)                                         \
    (JS_ASSERT(GET_ARENA_INDEX(arena) == index),                              \
     ARENA_INFO_TO_START(arena) - ((index) << GC_ARENA_SHIFT))

#define GET_ARENA_INDEX(arena)                                                \
    ((arena)->firstArena ? 0 : (uint32) (arena)->arenaIndex)

#define GET_CHUNK_INFO_INDEX(chunk)                                           \
    ((uint32) ARENA_START_TO_INFO(chunk)->arenaIndex)

#define SET_CHUNK_INFO_INDEX(chunk, index)                                    \
    (JS_ASSERT((index) < js_gcArenasPerChunk || (index) == NO_FREE_ARENAS),   \
     (void) (ARENA_START_TO_INFO(chunk)->arenaIndex = (jsuword) (index)))

#define GET_CHUNK_INFO(chunk, infoIndex)                                      \
    (JS_ASSERT(GET_CHUNK_INFO_INDEX(chunk) == (infoIndex)),                   \
     JS_ASSERT((uint32) (infoIndex) < js_gcArenasPerChunk),                   \
     (JSGCChunkInfo *) ((chunk) + ((infoIndex) << GC_ARENA_SHIFT)))

#define CHUNK_INFO_TO_INDEX(ci)                                               \
    GET_ARENA_INDEX(ARENA_START_TO_INFO((jsuword)ci))

#endif

/*
 * Macros for GC-thing operations.
 */
#define THINGS_PER_ARENA(thingSize)                                           \
    ((GC_ARENA_SIZE - (uint32) sizeof(JSGCArenaInfo)) / ((thingSize) + 1U))

#define THING_TO_ARENA(thing)                                                 \
    (JS_ASSERT(!JSString::isStatic(thing)),                                   \
     (JSGCArenaInfo *)(((jsuword) (thing) | GC_ARENA_MASK)                    \
                       + 1 - sizeof(JSGCArenaInfo)))

#define THING_TO_INDEX(thing, thingSize)                                      \
    ((uint32) ((jsuword) (thing) & GC_ARENA_MASK) / (uint32) (thingSize))

#define THING_FLAGS_END(arena) ((uint8 *)(arena))

#define THING_FLAGP(arena, thingIndex)                                        \
    (JS_ASSERT((jsuword) (thingIndex)                                         \
               < (jsuword) THINGS_PER_ARENA((arena)->list->thingSize)),       \
     (uint8 *)(arena) - 1 - (thingIndex))

#define THING_TO_FLAGP(thing, thingSize)                                      \
    THING_FLAGP(THING_TO_ARENA(thing), THING_TO_INDEX(thing, thingSize))

#define FLAGP_TO_ARENA(flagp) THING_TO_ARENA(flagp)

#define FLAGP_TO_INDEX(flagp)                                                 \
    (JS_ASSERT(((jsuword) (flagp) & GC_ARENA_MASK) < ARENA_INFO_OFFSET),      \
     (ARENA_INFO_OFFSET - 1 - (uint32) ((jsuword) (flagp) & GC_ARENA_MASK)))

#define FLAGP_TO_THING(flagp, thingSize)                                      \
    (JS_ASSERT(((jsuword) (flagp) & GC_ARENA_MASK) >=                         \
               (ARENA_INFO_OFFSET - THINGS_PER_ARENA(thingSize))),            \
     (JSGCThing *)(((jsuword) (flagp) & ~GC_ARENA_MASK) +                     \
                   (thingSize) * FLAGP_TO_INDEX(flagp)))

/*
 * Macros for the specialized arena for doubles.
 *
 * DOUBLES_PER_ARENA defines the maximum number of doubles that the arena can
 * hold. We find it as the following. Let n be the number of doubles in the
 * arena. Together with the bitmap of flags and JSGCArenaInfo they should fit
 * the arena. Hence DOUBLES_PER_ARENA or n_max is the maximum value of n for
 * which the following holds:
 *
 *   n*s + ceil(n/B) <= M                                               (1)
 *
 * where "/" denotes normal real division,
 *       ceil(r) gives the least integer not smaller than the number r,
 *       s is the number of words in jsdouble,
 *       B is number of bits per word or B == JS_BITS_PER_WORD
 *       M is the number of words in the arena before JSGCArenaInfo or
 *       M == (GC_ARENA_SIZE - sizeof(JSGCArenaInfo)) / sizeof(jsuword).
 *       M == ARENA_INFO_OFFSET / sizeof(jsuword)
 *
 * We rewrite the inequality as
 *
 *   n*B*s/B + ceil(n/B) <= M,
 *   ceil(n*B*s/B + n/B) <= M,
 *   ceil(n*(B*s + 1)/B) <= M                                           (2)
 *
 * We define a helper function e(n, s, B),
 *
 *   e(n, s, B) := ceil(n*(B*s + 1)/B) - n*(B*s + 1)/B, 0 <= e(n, s, B) < 1.
 *
 * It gives:
 *
 *   n*(B*s + 1)/B + e(n, s, B) <= M,
 *   n + e*B/(B*s + 1) <= M*B/(B*s + 1)
 *
 * We apply the floor function to both sides of the last equation, where
 * floor(r) gives the biggest integer not greater than r. As a consequence we
 * have:
 *
 *   floor(n + e*B/(B*s + 1)) <= floor(M*B/(B*s + 1)),
 *   n + floor(e*B/(B*s + 1)) <= floor(M*B/(B*s + 1)),
 *   n <= floor(M*B/(B*s + 1)),                                         (3)
 *
 * where floor(e*B/(B*s + 1)) is zero as e*B/(B*s + 1) < B/(B*s + 1) < 1.
 * Thus any n that satisfies the original constraint (1) or its equivalent (2),
 * must also satisfy (3). That is, we got an upper estimate for the maximum
 * value of n. Lets show that this upper estimate,
 *
 *   floor(M*B/(B*s + 1)),                                              (4)
 *
 * also satisfies (1) and, as such, gives the required maximum value.
 * Substituting it into (2) gives:
 *
 *   ceil(floor(M*B/(B*s + 1))*(B*s + 1)/B) == ceil(floor(M/X)*X)
 *
 * where X == (B*s + 1)/B > 1. But then floor(M/X)*X <= M/X*X == M and
 *
 *   ceil(floor(M/X)*X) <= ceil(M) == M.
 *
 * Thus the value of (4) gives the maximum n satisfying (1).
 *
 * For the final result we observe that in (4)
 *
 *    M*B == ARENA_INFO_OFFSET / sizeof(jsuword) * JS_BITS_PER_WORD
 *        == ARENA_INFO_OFFSET * JS_BITS_PER_BYTE
 *
 *  and
 *
 *    B*s == JS_BITS_PER_WORD * sizeof(jsdouble) / sizeof(jsuword)
 *        == JS_BITS_PER_DOUBLE.
 */
#define DOUBLES_PER_ARENA                                                     \
    ((ARENA_INFO_OFFSET * JS_BITS_PER_BYTE) / (JS_BITS_PER_DOUBLE + 1))

/*
 * Check that  ARENA_INFO_OFFSET and sizeof(jsdouble) divides sizeof(jsuword).
 */
JS_STATIC_ASSERT(ARENA_INFO_OFFSET % sizeof(jsuword) == 0);
JS_STATIC_ASSERT(sizeof(jsdouble) % sizeof(jsuword) == 0);
JS_STATIC_ASSERT(sizeof(jsbitmap) == sizeof(jsuword));

#define DOUBLES_ARENA_BITMAP_WORDS                                            \
    (JS_HOWMANY(DOUBLES_PER_ARENA, JS_BITS_PER_WORD))

/* Check that DOUBLES_PER_ARENA indeed maximises (1). */
JS_STATIC_ASSERT(DOUBLES_PER_ARENA * sizeof(jsdouble) +
                 DOUBLES_ARENA_BITMAP_WORDS * sizeof(jsuword) <=
                 ARENA_INFO_OFFSET);

JS_STATIC_ASSERT((DOUBLES_PER_ARENA + 1) * sizeof(jsdouble) +
                 sizeof(jsuword) *
                 JS_HOWMANY((DOUBLES_PER_ARENA + 1), JS_BITS_PER_WORD) >
                 ARENA_INFO_OFFSET);

/*
 * When DOUBLES_PER_ARENA % BITS_PER_DOUBLE_FLAG_UNIT != 0, some bits in the
 * last byte of the occupation bitmap are unused.
 */
#define UNUSED_DOUBLE_BITMAP_BITS                                             \
    (DOUBLES_ARENA_BITMAP_WORDS * JS_BITS_PER_WORD - DOUBLES_PER_ARENA)

JS_STATIC_ASSERT(UNUSED_DOUBLE_BITMAP_BITS < JS_BITS_PER_WORD);

#define DOUBLES_ARENA_BITMAP_OFFSET                                           \
    (ARENA_INFO_OFFSET - DOUBLES_ARENA_BITMAP_WORDS * sizeof(jsuword))

#define CHECK_DOUBLE_ARENA_INFO(arenaInfo)                                    \
    (JS_ASSERT(IS_ARENA_INFO_ADDRESS(arenaInfo)),                             \
     JS_ASSERT(!(arenaInfo)->list))                                           \

/*
 * Get the start of the bitmap area containing double mark flags in the arena.
 * To access the flag the code uses
 *
 *   JS_TEST_BIT(bitmapStart, index)
 *
 * That is, compared with the case of arenas with non-double things, we count
 * flags from the start of the bitmap area, not from the end.
 */
#define DOUBLE_ARENA_BITMAP(arenaInfo)                                        \
    (CHECK_DOUBLE_ARENA_INFO(arenaInfo),                                      \
     (jsbitmap *) arenaInfo - DOUBLES_ARENA_BITMAP_WORDS)

#define DOUBLE_THING_TO_INDEX(thing)                                          \
    (CHECK_DOUBLE_ARENA_INFO(THING_TO_ARENA(thing)),                          \
     JS_ASSERT(((jsuword) (thing) & GC_ARENA_MASK) <                          \
               DOUBLES_ARENA_BITMAP_OFFSET),                                  \
     ((uint32) (((jsuword) (thing) & GC_ARENA_MASK) / sizeof(jsdouble))))

static void
ClearDoubleArenaFlags(JSGCArenaInfo *a)
{
    jsbitmap *bitmap, mask;
    uintN nused;

    /*
     * When some high bits in the last byte of the double occupation bitmap
     * are unused, we must set them. Otherwise RefillDoubleFreeList will
     * assume that they corresponds to some free cells and tries to allocate
     * them.
     *
     * Note that the code works correctly with UNUSED_DOUBLE_BITMAP_BITS == 0.
     */
    bitmap = DOUBLE_ARENA_BITMAP(a);
    memset(bitmap, 0, (DOUBLES_ARENA_BITMAP_WORDS - 1) * sizeof *bitmap);
    mask = ((jsbitmap) 1 << UNUSED_DOUBLE_BITMAP_BITS) - 1;
    nused = JS_BITS_PER_WORD - UNUSED_DOUBLE_BITMAP_BITS;
    bitmap[DOUBLES_ARENA_BITMAP_WORDS - 1] = mask << nused;
}

static JS_ALWAYS_INLINE JSBool
IsMarkedDouble(JSGCArenaInfo *a, uint32 index)
{
    jsbitmap *bitmap;

    JS_ASSERT(a->u.hasMarkedDoubles);
    bitmap = DOUBLE_ARENA_BITMAP(a);
    return JS_TEST_BIT(bitmap, index);
}

/*
 * JSRuntime.gcDoubleArenaList.nextDoubleFlags points either to:
 *
 *   1. The next byte in the bitmap area for doubles to check for unmarked
 *      (or free) doubles.
 *   2. Or to the end of the bitmap area when all GC cells of the arena are
 *      allocated.
 *   3. Or to a special sentinel value indicating that there are no arenas
 *      to check for unmarked doubles.
 *
 * We set the sentinel to ARENA_INFO_OFFSET so the single check
 *
 *   ((jsuword) nextDoubleFlags & GC_ARENA_MASK) == ARENA_INFO_OFFSET
 *
 * will cover both the second and the third cases.
 */
#define DOUBLE_BITMAP_SENTINEL  ((jsbitmap *) ARENA_INFO_OFFSET)

#ifdef JS_THREADSAFE
/*
 * The maximum number of things to put on the local free list by taking
 * several things from the global free list or from the tail of the last
 * allocated arena to amortize the cost of rt->gcLock.
 */
#define MAX_THREAD_LOCAL_THINGS 64

#endif

JS_STATIC_ASSERT(sizeof(JSStackHeader) >= 2 * sizeof(jsval));

JS_STATIC_ASSERT(sizeof(JSGCThing) >= sizeof(JSString));
JS_STATIC_ASSERT(sizeof(JSGCThing) >= sizeof(jsdouble));

/* We want to use all the available GC thing space for object's slots. */
JS_STATIC_ASSERT(sizeof(JSObject) % sizeof(JSGCThing) == 0);

/*
 * Ensure that JSObject is allocated from a different GC-list rather than
 * jsdouble and JSString so we can easily finalize JSObject before these 2
 * types of GC things. See comments in js_GC.
 */
JS_STATIC_ASSERT(GC_FREELIST_INDEX(sizeof(JSString)) !=
                 GC_FREELIST_INDEX(sizeof(JSObject)));
JS_STATIC_ASSERT(GC_FREELIST_INDEX(sizeof(jsdouble)) !=
                 GC_FREELIST_INDEX(sizeof(JSObject)));

/*
 * JSPtrTable capacity growth descriptor. The table grows by powers of two
 * starting from capacity JSPtrTableInfo.minCapacity, but switching to linear
 * growth when capacity reaches JSPtrTableInfo.linearGrowthThreshold.
 */
typedef struct JSPtrTableInfo {
    uint16      minCapacity;
    uint16      linearGrowthThreshold;
} JSPtrTableInfo;

#define GC_ITERATOR_TABLE_MIN     4
#define GC_ITERATOR_TABLE_LINEAR  1024

static const JSPtrTableInfo iteratorTableInfo = {
    GC_ITERATOR_TABLE_MIN,
    GC_ITERATOR_TABLE_LINEAR
};

/* Calculate table capacity based on the current value of JSPtrTable.count. */
static size_t
PtrTableCapacity(size_t count, const JSPtrTableInfo *info)
{
    size_t linear, log, capacity;

    linear = info->linearGrowthThreshold;
    JS_ASSERT(info->minCapacity <= linear);

    if (count == 0) {
        capacity = 0;
    } else if (count < linear) {
        log = JS_CEILING_LOG2W(count);
        JS_ASSERT(log != JS_BITS_PER_WORD);
        capacity = (size_t)1 << log;
        if (capacity < info->minCapacity)
            capacity = info->minCapacity;
    } else {
        capacity = JS_ROUNDUP(count, linear);
    }

    JS_ASSERT(capacity >= count);
    return capacity;
}

static void
FreePtrTable(JSPtrTable *table, const JSPtrTableInfo *info)
{
    if (table->array) {
        JS_ASSERT(table->count > 0);
        js_free(table->array);
        table->array = NULL;
        table->count = 0;
    }
    JS_ASSERT(table->count == 0);
}

static JSBool
AddToPtrTable(JSContext *cx, JSPtrTable *table, const JSPtrTableInfo *info,
              void *ptr)
{
    size_t count, capacity;
    void **array;

    count = table->count;
    capacity = PtrTableCapacity(count, info);

    if (count == capacity) {
        if (capacity < info->minCapacity) {
            JS_ASSERT(capacity == 0);
            JS_ASSERT(!table->array);
            capacity = info->minCapacity;
        } else {
            /*
             * Simplify the overflow detection assuming pointer is bigger
             * than byte.
             */
            JS_STATIC_ASSERT(2 <= sizeof table->array[0]);
            capacity = (capacity < info->linearGrowthThreshold)
                       ? 2 * capacity
                       : capacity + info->linearGrowthThreshold;
            if (capacity > (size_t)-1 / sizeof table->array[0])
                goto bad;
        }
        array = (void **) js_realloc(table->array,
                                     capacity * sizeof table->array[0]);
        if (!array)
            goto bad;
#ifdef DEBUG
        memset(array + count, JS_FREE_PATTERN,
               (capacity - count) * sizeof table->array[0]);
#endif
        table->array = array;
    }

    table->array[count] = ptr;
    table->count = count + 1;

    return JS_TRUE;

  bad:
    JS_ReportOutOfMemory(cx);
    return JS_FALSE;
}

static void
ShrinkPtrTable(JSPtrTable *table, const JSPtrTableInfo *info,
               size_t newCount)
{
    size_t oldCapacity, capacity;
    void **array;

    JS_ASSERT(newCount <= table->count);
    if (newCount == table->count)
        return;

    oldCapacity = PtrTableCapacity(table->count, info);
    table->count = newCount;
    capacity = PtrTableCapacity(newCount, info);

    if (oldCapacity != capacity) {
        array = table->array;
        JS_ASSERT(array);
        if (capacity == 0) {
            js_free(array);
            table->array = NULL;
            return;
        }
        array = (void **) js_realloc(array, capacity * sizeof array[0]);
        if (array)
            table->array = array;
    }
#ifdef DEBUG
    memset(table->array + newCount, JS_FREE_PATTERN,
           (capacity - newCount) * sizeof table->array[0]);
#endif
}

#ifdef JS_GCMETER
# define METER(x)               ((void) (x))
# define METER_IF(condition, x) ((void) ((condition) && (x)))
#else
# define METER(x)               ((void) 0)
# define METER_IF(condition, x) ((void) 0)
#endif

#define METER_UPDATE_MAX(maxLval, rval)                                       \
    METER_IF((maxLval) < (rval), (maxLval) = (rval))

#if JS_GC_USE_MMAP || !HAS_POSIX_MEMALIGN

/*
 * For chunks allocated via over-sized malloc, get a pointer to store the gap
 * between the malloc's result and the first arena in the chunk.
 */
static uint32 *
GetMallocedChunkGapPtr(jsuword chunk)
{
    JS_ASSERT((chunk & GC_ARENA_MASK) == 0);

    /* Use the memory after the chunk, see NewGCChunk for details. */
    return (uint32 *) (chunk + (js_gcArenasPerChunk << GC_ARENA_SHIFT));
}

#endif

static jsuword
NewGCChunk(void)
{
    void *p;

#if JS_GC_USE_MMAP
    if (js_gcUseMmap) {
# if defined(XP_WIN)
        p = VirtualAlloc(NULL, js_gcArenasPerChunk << GC_ARENA_SHIFT,
                         MEM_COMMIT | MEM_RESERVE, PAGE_READWRITE);
        return (jsuword) p;
# else
        p = mmap(NULL, js_gcArenasPerChunk << GC_ARENA_SHIFT,
                 PROT_READ | PROT_WRITE, MAP_PRIVATE | MAP_ANONYMOUS, -1, 0);
        return (p == MAP_FAILED) ? 0 : (jsuword) p;
# endif
    }
#endif

#if HAS_POSIX_MEMALIGN
    if (0 != posix_memalign(&p, GC_ARENA_SIZE,
                            GC_ARENA_SIZE * js_gcArenasPerChunk -
                            JS_GC_ARENA_PAD)) {
        return 0;
    }
    return (jsuword) p;
#else
    /*
     * Implement chunk allocation using oversized malloc if mmap and
     * posix_memalign are not available.
     *
     * Since malloc allocates pointers aligned on the word boundary, to get
     * js_gcArenasPerChunk aligned arenas, we need to malloc only
     *
     *   ((js_gcArenasPerChunk + 1) << GC_ARENA_SHIFT) - sizeof(size_t)
     *
     * bytes. But since we stores the gap between the malloced pointer and the
     * first arena in the chunk after the chunk, we need to ask for
     *
     *   ((js_gcArenasPerChunk + 1) << GC_ARENA_SHIFT)
     *
     * bytes to ensure that we always have room to store the gap.
     */
    p = js_malloc((js_gcArenasPerChunk + 1) << GC_ARENA_SHIFT);
    if (!p)
        return 0;

    {
        jsuword chunk;

        chunk = ((jsuword) p + GC_ARENA_MASK) & ~GC_ARENA_MASK;
        *GetMallocedChunkGapPtr(chunk) = (uint32) (chunk - (jsuword) p);
        return chunk;
    }
#endif
}

static void
DestroyGCChunk(jsuword chunk)
{
    JS_ASSERT((chunk & GC_ARENA_MASK) == 0);
#if JS_GC_USE_MMAP
    if (js_gcUseMmap) {
# if defined(XP_WIN)
        VirtualFree((void *) chunk, 0, MEM_RELEASE);
# elif defined(SOLARIS)
        munmap((char *) chunk, js_gcArenasPerChunk << GC_ARENA_SHIFT);
# else
        munmap((void *) chunk, js_gcArenasPerChunk << GC_ARENA_SHIFT);
# endif
        return;
    }
#endif

#if HAS_POSIX_MEMALIGN
    js_free((void *) chunk);
#else
    /* See comments in NewGCChunk. */
    JS_ASSERT(*GetMallocedChunkGapPtr(chunk) < GC_ARENA_SIZE);
    js_free((void *) (chunk - *GetMallocedChunkGapPtr(chunk)));
#endif
}

#if CHUNKED_ARENA_ALLOCATION

static void
AddChunkToList(JSRuntime *rt, JSGCChunkInfo *ci)
{
    ci->prevp = &rt->gcChunkList;
    ci->next = rt->gcChunkList;
    if (rt->gcChunkList) {
        JS_ASSERT(rt->gcChunkList->prevp == &rt->gcChunkList);
        rt->gcChunkList->prevp = &ci->next;
    }
    rt->gcChunkList = ci;
}

static void
RemoveChunkFromList(JSRuntime *rt, JSGCChunkInfo *ci)
{
    *ci->prevp = ci->next;
    if (ci->next) {
        JS_ASSERT(ci->next->prevp == &ci->next);
        ci->next->prevp = ci->prevp;
    }
}

#endif

static JSGCArenaInfo *
NewGCArena(JSRuntime *rt)
{
    jsuword chunk;
    JSGCArenaInfo *a;

    if (rt->gcBytes >= rt->gcMaxBytes)
        return NULL;

#if CHUNKED_ARENA_ALLOCATION
    if (js_gcArenasPerChunk == 1) {
#endif
        chunk = NewGCChunk();
        if (chunk == 0)
            return NULL;
        a = ARENA_START_TO_INFO(chunk);
#if CHUNKED_ARENA_ALLOCATION
    } else {
        JSGCChunkInfo *ci;
        uint32 i;
        JSGCArenaInfo *aprev;

        ci = rt->gcChunkList;
        if (!ci) {
            chunk = NewGCChunk();
            if (chunk == 0)
                return NULL;
            JS_ASSERT((chunk & GC_ARENA_MASK) == 0);
            a = GET_ARENA_INFO(chunk, 0);
            a->firstArena = JS_TRUE;
            a->arenaIndex = 0;
            aprev = NULL;
            i = 0;
            do {
                a->prev = aprev;
                aprev = a;
                ++i;
                a = GET_ARENA_INFO(chunk, i);
                a->firstArena = JS_FALSE;
                a->arenaIndex = i;
            } while (i != js_gcArenasPerChunk - 1);
            ci = GET_CHUNK_INFO(chunk, 0);
            ci->lastFreeArena = aprev;
            ci->numFreeArenas = js_gcArenasPerChunk - 1;
            AddChunkToList(rt, ci);
        } else {
            JS_ASSERT(ci->prevp == &rt->gcChunkList);
            a = ci->lastFreeArena;
            aprev = a->prev;
            if (!aprev) {
                JS_ASSERT(ci->numFreeArenas == 1);
                JS_ASSERT(ARENA_INFO_TO_START(a) == (jsuword) ci);
                RemoveChunkFromList(rt, ci);
                chunk = GET_ARENA_CHUNK(a, GET_ARENA_INDEX(a));
                SET_CHUNK_INFO_INDEX(chunk, NO_FREE_ARENAS);
            } else {
                JS_ASSERT(ci->numFreeArenas >= 2);
                JS_ASSERT(ARENA_INFO_TO_START(a) != (jsuword) ci);
                ci->lastFreeArena = aprev;
                ci->numFreeArenas--;
            }
        }
    }
#endif

    rt->gcBytes += GC_ARENA_SIZE;
    a->prevUntracedPage = 0;
    memset(&a->u, 0, sizeof(a->u));

    return a;
}

static void
DestroyGCArenas(JSRuntime *rt, JSGCArenaInfo *last)
{
    JSGCArenaInfo *a;

    while (last) {
        a = last;
        last = last->prev;

        METER(rt->gcStats.afree++);
        JS_ASSERT(rt->gcBytes >= GC_ARENA_SIZE);
        rt->gcBytes -= GC_ARENA_SIZE;

#if CHUNKED_ARENA_ALLOCATION
        if (js_gcArenasPerChunk == 1) {
#endif
            DestroyGCChunk(ARENA_INFO_TO_START(a));
#if CHUNKED_ARENA_ALLOCATION
        } else {
            uint32 arenaIndex;
            jsuword chunk;
            uint32 chunkInfoIndex;
            JSGCChunkInfo *ci;
# ifdef DEBUG
            jsuword firstArena;

            firstArena = a->firstArena;
            arenaIndex = a->arenaIndex;
            memset((void *) ARENA_INFO_TO_START(a), JS_FREE_PATTERN,
                   GC_ARENA_SIZE - JS_GC_ARENA_PAD);
            a->firstArena = firstArena;
            a->arenaIndex = arenaIndex;
# endif
            arenaIndex = GET_ARENA_INDEX(a);
            chunk = GET_ARENA_CHUNK(a, arenaIndex);
            chunkInfoIndex = GET_CHUNK_INFO_INDEX(chunk);
            if (chunkInfoIndex == NO_FREE_ARENAS) {
                chunkInfoIndex = arenaIndex;
                SET_CHUNK_INFO_INDEX(chunk, arenaIndex);
                ci = GET_CHUNK_INFO(chunk, chunkInfoIndex);
                a->prev = NULL;
                ci->lastFreeArena = a;
                ci->numFreeArenas = 1;
                AddChunkToList(rt, ci);
            } else {
                JS_ASSERT(chunkInfoIndex != arenaIndex);
                ci = GET_CHUNK_INFO(chunk, chunkInfoIndex);
                JS_ASSERT(ci->numFreeArenas != 0);
                JS_ASSERT(ci->lastFreeArena);
                JS_ASSERT(a != ci->lastFreeArena);
                if (ci->numFreeArenas == js_gcArenasPerChunk - 1) {
                    RemoveChunkFromList(rt, ci);
                    DestroyGCChunk(chunk);
                } else {
                    ++ci->numFreeArenas;
                    a->prev = ci->lastFreeArena;
                    ci->lastFreeArena = a;
                }
            }
        }
# endif
    }
}

static void
InitGCArenaLists(JSRuntime *rt)
{
    uintN i, thingSize;
    JSGCArenaList *arenaList;

    for (i = 0; i < GC_NUM_FREELISTS; i++) {
        arenaList = &rt->gcArenaList[i];
        thingSize = GC_FREELIST_NBYTES(i);
        arenaList->last = NULL;
        arenaList->lastCount = THINGS_PER_ARENA(thingSize);
        arenaList->thingSize = thingSize;
        arenaList->freeList = NULL;
    }
    rt->gcDoubleArenaList.first = NULL;
    rt->gcDoubleArenaList.nextDoubleFlags = DOUBLE_BITMAP_SENTINEL;
}

static void
FinishGCArenaLists(JSRuntime *rt)
{
    uintN i;
    JSGCArenaList *arenaList;

    for (i = 0; i < GC_NUM_FREELISTS; i++) {
        arenaList = &rt->gcArenaList[i];
        DestroyGCArenas(rt, arenaList->last);
        arenaList->last = NULL;
        arenaList->lastCount = THINGS_PER_ARENA(arenaList->thingSize);
        arenaList->freeList = NULL;
    }
    DestroyGCArenas(rt, rt->gcDoubleArenaList.first);
    rt->gcDoubleArenaList.first = NULL;
    rt->gcDoubleArenaList.nextDoubleFlags = DOUBLE_BITMAP_SENTINEL;

    rt->gcBytes = 0;
    JS_ASSERT(rt->gcChunkList == 0);
}

/*
 * This function must not be called when thing is jsdouble.
 */
static uint8 *
GetGCThingFlags(void *thing)
{
    JSGCArenaInfo *a;
    uint32 index;

    a = THING_TO_ARENA(thing);
    index = THING_TO_INDEX(thing, a->list->thingSize);
    return THING_FLAGP(a, index);
}

/*
 * This function returns null when thing is jsdouble.
 */
static uint8 *
GetGCThingFlagsOrNull(void *thing)
{
    JSGCArenaInfo *a;
    uint32 index;

    if (JSString::isStatic(thing))
        return NULL;
    a = THING_TO_ARENA(thing);
    if (!a->list)
        return NULL;
    index = THING_TO_INDEX(thing, a->list->thingSize);
    return THING_FLAGP(a, index);
}

intN
js_GetExternalStringGCType(JSString *str)
{
    JS_ASSERT(!JSString::isStatic(str));

    uintN type = (uintN) *GetGCThingFlags(str) & GCF_TYPEMASK;
    JS_ASSERT(type == GCX_STRING || type >= GCX_EXTERNAL_STRING);
    return (type == GCX_STRING) ? -1 : (intN) (type - GCX_EXTERNAL_STRING);
}

static uint32
MapGCFlagsToTraceKind(uintN flags)
{
    uint32 type;

    type = flags & GCF_TYPEMASK;
    JS_ASSERT(type != GCX_DOUBLE);
    JS_ASSERT(type < GCX_NTYPES);
    return (type < GCX_EXTERNAL_STRING) ? type : JSTRACE_STRING;
}

JS_FRIEND_API(uint32)
js_GetGCThingTraceKind(void *thing)
{
    JSGCArenaInfo *a;
    uint32 index;

    if (JSString::isStatic(thing))
        return JSTRACE_STRING;

    a = THING_TO_ARENA(thing);
    if (!a->list)
        return JSTRACE_DOUBLE;

    index = THING_TO_INDEX(thing, a->list->thingSize);
    return MapGCFlagsToTraceKind(*THING_FLAGP(a, index));
}

JSRuntime*
js_GetGCStringRuntime(JSString *str)
{
    JSGCArenaList *list;

    list = THING_TO_ARENA(str)->list;

    JS_ASSERT(list->thingSize == sizeof(JSGCThing));
    JS_ASSERT(GC_FREELIST_INDEX(sizeof(JSGCThing)) == 0);

    return (JSRuntime *)((uint8 *)list - offsetof(JSRuntime, gcArenaList));
}

JSBool
js_IsAboutToBeFinalized(JSContext *cx, void *thing)
{
    JSGCArenaInfo *a;
    uint32 index, flags;

    a = THING_TO_ARENA(thing);
    if (!a->list) {
        /*
         * Check if arena has no marked doubles. In that case the bitmap with
         * the mark flags contains all garbage as it is initialized only when
         * marking the first double in the arena.
         */
        if (!a->u.hasMarkedDoubles)
            return JS_TRUE;
        index = DOUBLE_THING_TO_INDEX(thing);
        return !IsMarkedDouble(a, index);
    }
    index = THING_TO_INDEX(thing, a->list->thingSize);
    flags = *THING_FLAGP(a, index);
    return !(flags & (GCF_MARK | GCF_LOCK | GCF_FINAL));
}

/* This is compatible with JSDHashEntryStub. */
typedef struct JSGCRootHashEntry {
    JSDHashEntryHdr hdr;
    void            *root;
    const char      *name;
} JSGCRootHashEntry;

/* Initial size of the gcRootsHash table (SWAG, small enough to amortize). */
#define GC_ROOTS_SIZE   256

<<<<<<< HEAD
#if JS_BYTES_PER_WORD == 4   /* 32 bit */
#define GC_MAXBYTES_LIMIT    ((size_t) (2 << 30))
#else  /* 64 bit */
#define GC_MAXBYTES_LIMIT    (2LL << 40)
#endif

JSBool
js_InitGC(JSRuntime *rt, size_t maxbytes)
{
    if (maxbytes > GC_MAXBYTES_LIMIT)
        maxbytes = GC_MAXBYTES_LIMIT;
    /* Overallocate so we can make sure our heap is aligned. */
    size_t bytes = maxbytes + GC_ARENA_SIZE - 1;
    void *base = malloc(bytes);
    if (!base)
        return false;
    rt->gcBase = jsuword(base);
    rt->gcLimit = rt->gcBase + bytes;
    rt->gcCursor = jsuword((rt->gcBase + GC_ARENA_MASK) & ~GC_ARENA_MASK);
=======
#if CHUNKED_ARENA_ALLOCATION

/*
 * For a CPU with extremely large pages using them for GC things wastes
 * too much memory.
 */
# define GC_ARENAS_PER_CPU_PAGE_LIMIT JS_BIT(18 - GC_ARENA_SHIFT)

JS_STATIC_ASSERT(GC_ARENAS_PER_CPU_PAGE_LIMIT <= NO_FREE_ARENAS);

#endif

JSBool
js_InitGC(JSRuntime *rt, uint32 maxbytes)
{
#if JS_GC_USE_MMAP
    if (js_gcArenasPerChunk == 0) {
        size_t cpuPageSize, arenasPerPage;
# if defined(XP_WIN)
        SYSTEM_INFO si;

        GetSystemInfo(&si);
        cpuPageSize = si.dwPageSize;

# elif defined(XP_UNIX) || defined(XP_BEOS)
        cpuPageSize = (size_t) sysconf(_SC_PAGESIZE);
# else
#  error "Not implemented"
# endif
        /* cpuPageSize is a power of 2. */
        JS_ASSERT((cpuPageSize & (cpuPageSize - 1)) == 0);
        arenasPerPage = cpuPageSize >> GC_ARENA_SHIFT;
#ifdef DEBUG
        if (arenasPerPage == 0) {
            fprintf(stderr,
"JS engine warning: the size of the CPU page, %u bytes, is too low to use\n"
"paged allocation for the garbage collector. Please report this.\n",
                    (unsigned) cpuPageSize);
        }
#endif
        if (arenasPerPage - 1 <= (size_t) (GC_ARENAS_PER_CPU_PAGE_LIMIT - 1)) {
            /*
             * Use at least 4 GC arenas per paged allocation chunk to minimize
             * the overhead of mmap/VirtualAlloc.
             */
            js_gcUseMmap = JS_TRUE;
            js_gcArenasPerChunk = JS_MAX((uint32) arenasPerPage, 4);
        } else {
            js_gcUseMmap = JS_FALSE;
            js_gcArenasPerChunk = 7;
        }
    }
    JS_ASSERT(1 <= js_gcArenasPerChunk &&
              js_gcArenasPerChunk <= NO_FREE_ARENAS);
#endif
>>>>>>> 6e6ffe4d

    InitGCArenaLists(rt);
    if (!JS_DHashTableInit(&rt->gcRootsHash, JS_DHashGetStubOps(), NULL,
                           sizeof(JSGCRootHashEntry), GC_ROOTS_SIZE)) {
        rt->gcRootsHash.ops = NULL;
        return JS_FALSE;
    }
    rt->gcLocksHash = NULL;     /* create lazily */

    /*
     * Separate gcMaxMallocBytes from gcMaxBytes but initialize to maxbytes
     * for default backward API compatibility.
     */
    rt->gcMaxBytes = rt->gcMaxMallocBytes = maxbytes;
    rt->gcEmptyArenaPoolLifespan = 30000;

    /*
     * By default the trigger factor gets maximum possible value. This
     * means that GC will not be triggered by growth of GC memory (gcBytes).
     */
    rt->setGCTriggerFactor((uint32) -1);

    /*
     * The assigned value prevents GC from running when GC memory is too low
     * (during JS engine start).
     */
    rt->setGCLastBytes(8192);

    METER(memset(&rt->gcStats, 0, sizeof rt->gcStats));
    return JS_TRUE;
}

#ifdef JS_GCMETER

static void
UpdateArenaStats(JSGCArenaStats *st, uint32 nlivearenas, uint32 nkilledArenas,
                 uint32 nthings)
{
    size_t narenas;

    narenas = nlivearenas + nkilledArenas;
    JS_ASSERT(narenas >= st->livearenas);

    st->newarenas = narenas - st->livearenas;
    st->narenas = narenas;
    st->livearenas = nlivearenas;
    if (st->maxarenas < narenas)
        st->maxarenas = narenas;
    st->totalarenas += narenas;

    st->nthings = nthings;
    if (st->maxthings < nthings)
        st->maxthings = nthings;
    st->totalthings += nthings;
}

JS_FRIEND_API(void)
js_DumpGCStats(JSRuntime *rt, FILE *fp)
{
    int i;
    size_t sumArenas, sumTotalArenas;
    size_t sumThings, sumMaxThings;
    size_t sumThingSize, sumTotalThingSize;
    size_t sumArenaCapacity, sumTotalArenaCapacity;
    JSGCArenaStats *st;
    size_t thingSize, thingsPerArena;
    size_t sumAlloc, sumLocalAlloc, sumFail, sumRetry;

    fprintf(fp, "\nGC allocation statistics:\n");

#define UL(x)       ((unsigned long)(x))
#define ULSTAT(x)   UL(rt->gcStats.x)
#define PERCENT(x,y)  (100.0 * (double) (x) / (double) (y))

    sumArenas = 0;
    sumTotalArenas = 0;
    sumThings = 0;
    sumMaxThings = 0;
    sumThingSize = 0;
    sumTotalThingSize = 0;
    sumArenaCapacity = 0;
    sumTotalArenaCapacity = 0;
    sumAlloc = 0;
    sumLocalAlloc = 0;
    sumFail = 0;
    sumRetry = 0;
    for (i = -1; i < (int) GC_NUM_FREELISTS; i++) {
        if (i == -1) {
            thingSize = sizeof(jsdouble);
            thingsPerArena = DOUBLES_PER_ARENA;
            st = &rt->gcStats.doubleArenaStats;
            fprintf(fp,
                    "Arena list for double values (%lu doubles per arena):",
                    UL(thingsPerArena));
        } else {
            thingSize = rt->gcArenaList[i].thingSize;
            thingsPerArena = THINGS_PER_ARENA(thingSize);
            st = &rt->gcStats.arenaStats[i];
            fprintf(fp,
                    "Arena list %d (thing size %lu, %lu things per arena):",
                    i, UL(GC_FREELIST_NBYTES(i)), UL(thingsPerArena));
        }
        if (st->maxarenas == 0) {
            fputs(" NEVER USED\n", fp);
            continue;
        }
        putc('\n', fp);
        fprintf(fp, "           arenas before GC: %lu\n", UL(st->narenas));
        fprintf(fp, "       new arenas before GC: %lu (%.1f%%)\n",
                UL(st->newarenas), PERCENT(st->newarenas, st->narenas));
        fprintf(fp, "            arenas after GC: %lu (%.1f%%)\n",
                UL(st->livearenas), PERCENT(st->livearenas, st->narenas));
        fprintf(fp, "                 max arenas: %lu\n", UL(st->maxarenas));
        fprintf(fp, "                     things: %lu\n", UL(st->nthings));
        fprintf(fp, "        GC cell utilization: %.1f%%\n",
                PERCENT(st->nthings, thingsPerArena * st->narenas));
        fprintf(fp, "   average cell utilization: %.1f%%\n",
                PERCENT(st->totalthings, thingsPerArena * st->totalarenas));
        fprintf(fp, "                 max things: %lu\n", UL(st->maxthings));
        fprintf(fp, "             alloc attempts: %lu\n", UL(st->alloc));
        fprintf(fp, "        alloc without locks: %1u  (%.1f%%)\n",
                UL(st->localalloc), PERCENT(st->localalloc, st->alloc));
        sumArenas += st->narenas;
        sumTotalArenas += st->totalarenas;
        sumThings += st->nthings;
        sumMaxThings += st->maxthings;
        sumThingSize += thingSize * st->nthings;
        sumTotalThingSize += thingSize * st->totalthings;
        sumArenaCapacity += thingSize * thingsPerArena * st->narenas;
        sumTotalArenaCapacity += thingSize * thingsPerArena * st->totalarenas;
        sumAlloc += st->alloc;
        sumLocalAlloc += st->localalloc;
        sumFail += st->fail;
        sumRetry += st->retry;
    }
    fprintf(fp, "TOTAL STATS:\n");
    fprintf(fp, "            bytes allocated: %lu\n", UL(rt->gcBytes));
    fprintf(fp, "            total GC arenas: %lu\n", UL(sumArenas));
    fprintf(fp, "            total GC things: %lu\n", UL(sumThings));
    fprintf(fp, "        max total GC things: %lu\n", UL(sumMaxThings));
    fprintf(fp, "        GC cell utilization: %.1f%%\n",
            PERCENT(sumThingSize, sumArenaCapacity));
    fprintf(fp, "   average cell utilization: %.1f%%\n",
            PERCENT(sumTotalThingSize, sumTotalArenaCapacity));
    fprintf(fp, "allocation retries after GC: %lu\n", UL(sumRetry));
    fprintf(fp, "             alloc attempts: %lu\n", UL(sumAlloc));
    fprintf(fp, "        alloc without locks: %1u  (%.1f%%)\n",
            UL(sumLocalAlloc), PERCENT(sumLocalAlloc, sumAlloc));
    fprintf(fp, "        allocation failures: %lu\n", UL(sumFail));
    fprintf(fp, "         things born locked: %lu\n", ULSTAT(lockborn));
    fprintf(fp, "           valid lock calls: %lu\n", ULSTAT(lock));
    fprintf(fp, "         valid unlock calls: %lu\n", ULSTAT(unlock));
    fprintf(fp, "       mark recursion depth: %lu\n", ULSTAT(depth));
    fprintf(fp, "     maximum mark recursion: %lu\n", ULSTAT(maxdepth));
    fprintf(fp, "     mark C recursion depth: %lu\n", ULSTAT(cdepth));
    fprintf(fp, "   maximum mark C recursion: %lu\n", ULSTAT(maxcdepth));
    fprintf(fp, "      delayed tracing calls: %lu\n", ULSTAT(untraced));
#ifdef DEBUG
    fprintf(fp, "      max trace later count: %lu\n", ULSTAT(maxuntraced));
#endif
    fprintf(fp, "   maximum GC nesting level: %lu\n", ULSTAT(maxlevel));
    fprintf(fp, "potentially useful GC calls: %lu\n", ULSTAT(poke));
    fprintf(fp, "  thing arenas freed so far: %lu\n", ULSTAT(afree));
    fprintf(fp, "     stack segments scanned: %lu\n", ULSTAT(stackseg));
    fprintf(fp, "stack segment slots scanned: %lu\n", ULSTAT(segslots));
    fprintf(fp, "reachable closeable objects: %lu\n", ULSTAT(nclose));
    fprintf(fp, "    max reachable closeable: %lu\n", ULSTAT(maxnclose));
    fprintf(fp, "      scheduled close hooks: %lu\n", ULSTAT(closelater));
    fprintf(fp, "  max scheduled close hooks: %lu\n", ULSTAT(maxcloselater));

#undef UL
#undef ULSTAT
#undef PERCENT

#ifdef JS_ARENAMETER
    JS_DumpArenaStats(fp);
#endif
}
#endif

#ifdef DEBUG
static void
CheckLeakedRoots(JSRuntime *rt);
#endif

void
js_FinishGC(JSRuntime *rt)
{
#ifdef JS_ARENAMETER
    JS_DumpArenaStats(stdout);
#endif
#ifdef JS_GCMETER
    js_DumpGCStats(rt, stdout);
#endif

    FreePtrTable(&rt->gcIteratorTable, &iteratorTableInfo);
    FinishGCArenaLists(rt);

    if (rt->gcRootsHash.ops) {
#ifdef DEBUG
        CheckLeakedRoots(rt);
#endif
        JS_DHashTableFinish(&rt->gcRootsHash);
        rt->gcRootsHash.ops = NULL;
    }
    if (rt->gcLocksHash) {
        JS_DHashTableDestroy(rt->gcLocksHash);
        rt->gcLocksHash = NULL;
    }
}

JSBool
js_AddRoot(JSContext *cx, void *rp, const char *name)
{
    JSBool ok = js_AddRootRT(cx->runtime, rp, name);
    if (!ok)
        JS_ReportOutOfMemory(cx);
    return ok;
}

JSBool
js_AddRootRT(JSRuntime *rt, void *rp, const char *name)
{
    JSBool ok;
    JSGCRootHashEntry *rhe;

    /*
     * Due to the long-standing, but now removed, use of rt->gcLock across the
     * bulk of js_GC, API users have come to depend on JS_AddRoot etc. locking
     * properly with a racing GC, without calling JS_AddRoot from a request.
     * We have to preserve API compatibility here, now that we avoid holding
     * rt->gcLock across the mark phase (including the root hashtable mark).
     */
    JS_LOCK_GC(rt);
    js_WaitForGC(rt);
    rhe = (JSGCRootHashEntry *)
          JS_DHashTableOperate(&rt->gcRootsHash, rp, JS_DHASH_ADD);
    if (rhe) {
        rhe->root = rp;
        rhe->name = name;
        ok = JS_TRUE;
    } else {
        ok = JS_FALSE;
    }
    JS_UNLOCK_GC(rt);
    return ok;
}

JSBool
js_RemoveRoot(JSRuntime *rt, void *rp)
{
    /*
     * Due to the JS_RemoveRootRT API, we may be called outside of a request.
     * Same synchronization drill as above in js_AddRoot.
     */
    JS_LOCK_GC(rt);
    js_WaitForGC(rt);
    (void) JS_DHashTableOperate(&rt->gcRootsHash, rp, JS_DHASH_REMOVE);
    rt->gcPoke = JS_TRUE;
    JS_UNLOCK_GC(rt);
    return JS_TRUE;
}

#ifdef DEBUG

static JSDHashOperator
js_root_printer(JSDHashTable *table, JSDHashEntryHdr *hdr, uint32 i, void *arg)
{
    uint32 *leakedroots = (uint32 *)arg;
    JSGCRootHashEntry *rhe = (JSGCRootHashEntry *)hdr;

    (*leakedroots)++;
    fprintf(stderr,
            "JS engine warning: leaking GC root \'%s\' at %p\n",
            rhe->name ? (char *)rhe->name : "", rhe->root);

    return JS_DHASH_NEXT;
}

static void
CheckLeakedRoots(JSRuntime *rt)
{
    uint32 leakedroots = 0;

    /* Warn (but don't assert) debug builds of any remaining roots. */
    JS_DHashTableEnumerate(&rt->gcRootsHash, js_root_printer,
                           &leakedroots);
    if (leakedroots > 0) {
        if (leakedroots == 1) {
            fprintf(stderr,
"JS engine warning: 1 GC root remains after destroying the JSRuntime at %p.\n"
"                   This root may point to freed memory. Objects reachable\n"
"                   through it have not been finalized.\n",
                    (void *) rt);
        } else {
            fprintf(stderr,
"JS engine warning: %lu GC roots remain after destroying the JSRuntime at %p.\n"
"                   These roots may point to freed memory. Objects reachable\n"
"                   through them have not been finalized.\n",
                    (unsigned long) leakedroots, (void *) rt);
        }
    }
}

typedef struct NamedRootDumpArgs {
    void (*dump)(const char *name, void *rp, void *data);
    void *data;
} NamedRootDumpArgs;

static JSDHashOperator
js_named_root_dumper(JSDHashTable *table, JSDHashEntryHdr *hdr, uint32 number,
                     void *arg)
{
    NamedRootDumpArgs *args = (NamedRootDumpArgs *) arg;
    JSGCRootHashEntry *rhe = (JSGCRootHashEntry *)hdr;

    if (rhe->name)
        args->dump(rhe->name, rhe->root, args->data);
    return JS_DHASH_NEXT;
}

JS_BEGIN_EXTERN_C
void
js_DumpNamedRoots(JSRuntime *rt,
                  void (*dump)(const char *name, void *rp, void *data),
                  void *data)
{
    NamedRootDumpArgs args;

    args.dump = dump;
    args.data = data;
    JS_DHashTableEnumerate(&rt->gcRootsHash, js_named_root_dumper, &args);
}
JS_END_EXTERN_C

#endif /* DEBUG */

typedef struct GCRootMapArgs {
    JSGCRootMapFun map;
    void *data;
} GCRootMapArgs;

static JSDHashOperator
js_gcroot_mapper(JSDHashTable *table, JSDHashEntryHdr *hdr, uint32 number,
                 void *arg)
{
    GCRootMapArgs *args = (GCRootMapArgs *) arg;
    JSGCRootHashEntry *rhe = (JSGCRootHashEntry *)hdr;
    intN mapflags;
    int op;

    mapflags = args->map(rhe->root, rhe->name, args->data);

#if JS_MAP_GCROOT_NEXT == JS_DHASH_NEXT &&                                     \
    JS_MAP_GCROOT_STOP == JS_DHASH_STOP &&                                     \
    JS_MAP_GCROOT_REMOVE == JS_DHASH_REMOVE
    op = (JSDHashOperator)mapflags;
#else
    op = JS_DHASH_NEXT;
    if (mapflags & JS_MAP_GCROOT_STOP)
        op |= JS_DHASH_STOP;
    if (mapflags & JS_MAP_GCROOT_REMOVE)
        op |= JS_DHASH_REMOVE;
#endif

    return (JSDHashOperator) op;
}

uint32
js_MapGCRoots(JSRuntime *rt, JSGCRootMapFun map, void *data)
{
    GCRootMapArgs args;
    uint32 rv;

    args.map = map;
    args.data = data;
    JS_LOCK_GC(rt);
    rv = JS_DHashTableEnumerate(&rt->gcRootsHash, js_gcroot_mapper, &args);
    JS_UNLOCK_GC(rt);
    return rv;
}

JSBool
js_RegisterCloseableIterator(JSContext *cx, JSObject *obj)
{
    JSRuntime *rt;
    JSBool ok;

    rt = cx->runtime;
    JS_ASSERT(!rt->gcRunning);

    JS_LOCK_GC(rt);
    ok = AddToPtrTable(cx, &rt->gcIteratorTable, &iteratorTableInfo, obj);
    JS_UNLOCK_GC(rt);
    return ok;
}

static void
CloseNativeIterators(JSContext *cx)
{
    JSRuntime *rt;
    size_t count, newCount, i;
    void **array;
    JSObject *obj;

    rt = cx->runtime;
    count = rt->gcIteratorTable.count;
    array = rt->gcIteratorTable.array;

    newCount = 0;
    for (i = 0; i != count; ++i) {
        obj = (JSObject *)array[i];
        if (js_IsAboutToBeFinalized(cx, obj))
            js_CloseNativeIterator(cx, obj);
        else
            array[newCount++] = obj;
    }
    ShrinkPtrTable(&rt->gcIteratorTable, &iteratorTableInfo, newCount);
}

#if defined(DEBUG_brendan) || defined(DEBUG_timeless)
#define DEBUG_gchist
#endif

#ifdef DEBUG_gchist
#define NGCHIST 64

static struct GCHist {
    bool        lastDitch;
    JSGCThing   *freeList;
} gchist[NGCHIST];

unsigned gchpos = 0;
#endif

void
JSRuntime::setGCTriggerFactor(uint32 factor)
{
    JS_ASSERT(factor >= 100);

    gcTriggerFactor = factor;
    setGCLastBytes(gcLastBytes);
}

void
JSRuntime::setGCLastBytes(size_t lastBytes)
{
    gcLastBytes = lastBytes;
    uint64 triggerBytes = uint64(lastBytes) * uint64(gcTriggerFactor / 100);
    if (triggerBytes != size_t(triggerBytes))
        triggerBytes = size_t(-1);
    gcTriggerBytes = size_t(triggerBytes);
}

static JS_INLINE bool
IsGCThresholdReached(JSRuntime *rt)
{
#ifdef JS_GC_ZEAL
    if (rt->gcZeal >= 1)
        return true;
#endif

    /*
     * Since the initial value of the gcLastBytes parameter is not equal to
     * zero (see the js_InitGC function) the return value is false when
     * the gcBytes value is close to zero at the JS engine start.
     */
    return rt->gcMallocBytes >= rt->gcMaxMallocBytes ||
           rt->gcBytes >= rt->gcTriggerBytes;
}

template <class T> static JS_INLINE T*
NewGCThing(JSContext *cx, uintN flags)
{
    JSRuntime *rt;
    bool doGC;
    JSGCThing *thing;
    uint8 *flagp;
    JSGCArenaList *arenaList;
    JSGCArenaInfo *a;
    uintN thingsLimit;
    JSLocalRootStack *lrs;
#ifdef JS_GCMETER
    JSGCArenaStats *astats;
#endif
#ifdef JS_THREADSAFE
    JSBool gcLocked;
    uintN localMallocBytes;
    JSGCThing **lastptr;
    JSGCThing *tmpthing;
    uint8 *tmpflagp;
    uintN maxFreeThings;         /* max to take from the global free list */
#endif

    JS_ASSERT((flags & GCF_TYPEMASK) != GCX_DOUBLE);
    rt = cx->runtime;
    size_t nbytes = sizeof(T);
    JS_ASSERT(JS_ROUNDUP(nbytes, sizeof(JSGCThing)) == nbytes);
    uintN flindex = GC_FREELIST_INDEX(nbytes);

    /* Updates of metering counters here may not be thread-safe. */
    METER(astats = &cx->runtime->gcStats.arenaStats[flindex]);
    METER(astats->alloc++);

#ifdef JS_THREADSAFE
    gcLocked = JS_FALSE;
    JS_ASSERT(cx->thread);

    JSGCThing *&freeList = cx->thread->gcFreeLists[flindex];
    thing = freeList;
    localMallocBytes = JS_THREAD_DATA(cx)->gcMallocBytes;
    if (thing && rt->gcMaxMallocBytes - rt->gcMallocBytes > localMallocBytes) {
        flagp = thing->flagp;
        freeList = thing->next;
        METER(astats->localalloc++);
        goto success;
    }

    JS_LOCK_GC(rt);
    gcLocked = JS_TRUE;

    /* Transfer thread-local counter to global one. */
    if (localMallocBytes != 0) {
        JS_THREAD_DATA(cx)->gcMallocBytes = 0;
        if (rt->gcMaxMallocBytes - rt->gcMallocBytes < localMallocBytes)
            rt->gcMallocBytes = rt->gcMaxMallocBytes;
        else
            rt->gcMallocBytes += localMallocBytes;
    }
#endif
    JS_ASSERT(!rt->gcRunning);
    if (rt->gcRunning) {
        METER(rt->gcStats.finalfail++);
        JS_UNLOCK_GC(rt);
        return NULL;
    }

#if defined JS_GC_ZEAL && defined JS_TRACER
    if (rt->gcZeal >= 1 && JS_TRACE_MONITOR(cx).useReservedObjects)
        goto testReservedObjects;
#endif

    arenaList = &rt->gcArenaList[flindex];
    doGC = IsGCThresholdReached(rt);
    for (;;) {
        if (doGC
#ifdef JS_TRACER
            && !JS_ON_TRACE(cx) && !JS_TRACE_MONITOR(cx).useReservedObjects
#endif
            ) {
            /*
             * Keep rt->gcLock across the call into js_GC so we don't starve
             * and lose to racing threads who deplete the heap just after
             * js_GC has replenished it (or has synchronized with a racing
             * GC that collected a bunch of garbage).  This unfair scheduling
             * can happen on certain operating systems. For the gory details,
             * see bug 162779 at https://bugzilla.mozilla.org/.
             */
            js_GC(cx, GC_LAST_DITCH);
            METER(astats->retry++);
        }

        /* Try to get thing from the free list. */
        thing = arenaList->freeList;
        if (thing) {
            arenaList->freeList = thing->next;
            flagp = thing->flagp;
            JS_ASSERT(*flagp & GCF_FINAL);

#ifdef JS_THREADSAFE
            /*
             * Refill the local free list by taking several things from the
             * global free list unless the free list is already populated or
             * we are still at rt->gcMaxMallocBytes barrier. The former is
             * caused via allocating new things in gcCallback(cx, JSGC_END).
             * The latter happens when GC is canceled due to
             * gcCallback(cx, JSGC_BEGIN) returning false.
             */
            if (freeList || rt->gcMallocBytes >= rt->gcMaxMallocBytes)
                break;

            tmpthing = arenaList->freeList;
            if (tmpthing) {
                maxFreeThings = MAX_THREAD_LOCAL_THINGS;
                do {
                    if (!tmpthing->next)
                        break;
                    tmpthing = tmpthing->next;
                } while (--maxFreeThings != 0);

                freeList = arenaList->freeList;
                arenaList->freeList = tmpthing->next;
                tmpthing->next = NULL;
            }
#endif
            break;
        }

        /*
         * Try to allocate things from the last arena. If it is fully used,
         * check if we can allocate a new one and, if we cannot, consider
         * doing a "last ditch" GC unless already tried.
         */
        thingsLimit = THINGS_PER_ARENA(nbytes);
        if (arenaList->lastCount != thingsLimit) {
            JS_ASSERT(arenaList->lastCount < thingsLimit);
            a = arenaList->last;
        } else {
#ifdef JS_TRACER
            if (JS_TRACE_MONITOR(cx).useReservedObjects) {
#ifdef JS_GC_ZEAL
testReservedObjects:
#endif
                JSTraceMonitor *tm = &JS_TRACE_MONITOR(cx);

                thing = (JSGCThing *) tm->reservedObjects;
                flagp = GetGCThingFlags(thing);
                JS_ASSERT(thing);
                tm->reservedObjects = JSVAL_TO_OBJECT(tm->reservedObjects->fslots[0]);
                break;
            }
#endif

            a = NewGCArena(rt);
            if (!a) {
                if (doGC || JS_ON_TRACE(cx))
                    goto fail;
                doGC = true;
                continue;
            }
            a->list = arenaList;
            a->prev = arenaList->last;
            a->prevUntracedPage = 0;
            a->u.untracedThings = 0;
            arenaList->last = a;
            arenaList->lastCount = 0;
        }

        flagp = THING_FLAGP(a, arenaList->lastCount);
        thing = FLAGP_TO_THING(flagp, nbytes);
        arenaList->lastCount++;

#ifdef JS_THREADSAFE
        /*
         * Refill the local free list by taking free things from the last
         * arena. Prefer to order free things by ascending address in the
         * (unscientific) hope of better cache locality.
         */
        if (freeList || rt->gcMallocBytes >= rt->gcMaxMallocBytes)
            break;
        lastptr = &freeList;
        maxFreeThings = thingsLimit - arenaList->lastCount;
        if (maxFreeThings > MAX_THREAD_LOCAL_THINGS)
            maxFreeThings = MAX_THREAD_LOCAL_THINGS;
        uint32 lastCount = arenaList->lastCount;
        while (maxFreeThings != 0) {
            --maxFreeThings;

            tmpflagp = THING_FLAGP(a, lastCount);
            tmpthing = FLAGP_TO_THING(tmpflagp, nbytes);
            lastCount++;
            tmpthing->flagp = tmpflagp;
            *tmpflagp = GCF_FINAL;    /* signifying that thing is free */

            *lastptr = tmpthing;
            lastptr = &tmpthing->next;
        }
        *lastptr = NULL;
        arenaList->lastCount = lastCount;
#endif
        break;
    }

    /* We successfully allocated the thing. */
#ifdef JS_THREADSAFE
  success:
#endif
    lrs = cx->localRootStack;
    if (lrs) {
        /*
         * If we're in a local root scope, don't set newborn[type] at all, to
         * avoid entraining garbage from it for an unbounded amount of time
         * on this context.  A caller will leave the local root scope and pop
         * this reference, allowing thing to be GC'd if it has no other refs.
         * See JS_EnterLocalRootScope and related APIs.
         */
        if (js_PushLocalRoot(cx, lrs, (jsval) thing) < 0) {
            /*
             * When we fail for a thing allocated through the tail of the last
             * arena, thing's flag byte is not initialized. So to prevent GC
             * accessing the uninitialized flags during the finalization, we
             * always mark the thing as final. See bug 337407.
             */
            *flagp = GCF_FINAL;
            goto fail;
        }
    } else {
        /*
         * No local root scope, so we're stuck with the old, fragile model of
         * depending on a pigeon-hole newborn per type per context.
         */
        cx->weakRoots.newborn[flags & GCF_TYPEMASK] = thing;
    }

    /* We can't fail now, so update flags. */
    *flagp = (uint8)flags;

#ifdef DEBUG_gchist
    gchist[gchpos].lastDitch = doGC;
    gchist[gchpos].freeList = rt->gcArenaList[flindex].freeList;
    if (++gchpos == NGCHIST)
        gchpos = 0;
#endif

    /* This is not thread-safe for thread-local allocations. */
    METER_IF(flags & GCF_LOCK, rt->gcStats.lockborn++);

#ifdef JS_THREADSAFE
    if (gcLocked)
        JS_UNLOCK_GC(rt);
#endif
    return (T*)thing;

fail:
#ifdef JS_THREADSAFE
    if (gcLocked)
        JS_UNLOCK_GC(rt);
#endif
    METER(astats->fail++);
    js_ReportOutOfMemory(cx);
    return NULL;
}

extern JSObject* js_NewGCObject(JSContext *cx, uintN flags)
{
    return NewGCThing<JSObject>(cx, flags);
}

extern JSString* js_NewGCString(JSContext *cx, uintN flags)
{
    return NewGCThing<JSString>(cx, flags);
}

extern JSFunction* js_NewGCFunction(JSContext *cx, uintN flags)
{
    return NewGCThing<JSFunction>(cx, flags);
}

extern JSXML* js_NewGCXML(JSContext *cx, uintN flags)
{
    return NewGCThing<JSXML>(cx, flags);
}

static JSGCDoubleCell *
RefillDoubleFreeList(JSContext *cx)
{
    JSRuntime *rt;
    jsbitmap *doubleFlags, usedBits;
    JSBool didGC = JS_FALSE;
    JSGCArenaInfo *a;
    uintN bit, index;
    JSGCDoubleCell *cell, *list, *lastcell;

    JS_ASSERT(!cx->doubleFreeList);

    rt = cx->runtime;
    JS_LOCK_GC(rt);

    JS_ASSERT(!rt->gcRunning);
    if (rt->gcRunning) {
        METER(rt->gcStats.finalfail++);
        JS_UNLOCK_GC(rt);
        return NULL;
    }

    if (IsGCThresholdReached(rt))
        goto do_gc;

    /*
     * Loop until we find a flag bitmap byte with unset bits indicating free
     * double cells, then set all bits as used and put the cells to the free
     * list for the current context.
     */
    doubleFlags = rt->gcDoubleArenaList.nextDoubleFlags;
    for (;;) {
        if (((jsuword) doubleFlags & GC_ARENA_MASK) ==
            ARENA_INFO_OFFSET) {
            if (doubleFlags == DOUBLE_BITMAP_SENTINEL ||
                !((JSGCArenaInfo *) doubleFlags)->prev) {
                a = NewGCArena(rt);
                if (!a) {
                  do_gc:
                    if (didGC || JS_ON_TRACE(cx)) {
                        METER(rt->gcStats.doubleArenaStats.fail++);
                        JS_UNLOCK_GC(rt);
                        js_ReportOutOfMemory(cx);
                        return NULL;
                    }
                    js_GC(cx, GC_LAST_DITCH);
                    METER(rt->gcStats.doubleArenaStats.retry++);
                    doubleFlags = rt->gcDoubleArenaList.nextDoubleFlags;
                    didGC = JS_TRUE;
                    continue;
                }
                a->list = NULL;
                a->prev = NULL;
                if (doubleFlags == DOUBLE_BITMAP_SENTINEL) {
                    JS_ASSERT(!rt->gcDoubleArenaList.first);
                    rt->gcDoubleArenaList.first = a;
                } else {
                    JS_ASSERT(rt->gcDoubleArenaList.first);
                    ((JSGCArenaInfo *) doubleFlags)->prev = a;
                }
                ClearDoubleArenaFlags(a);
                doubleFlags = DOUBLE_ARENA_BITMAP(a);
                break;
            }
            doubleFlags =
                DOUBLE_ARENA_BITMAP(((JSGCArenaInfo *) doubleFlags)->prev);
        }

        /*
         * When doubleFlags points the last bitmap's word in the arena, its
         * high bits corresponds to non-existing cells. ClearDoubleArenaFlags
         * sets such bits to 1. Thus even for this last word its bit is unset
         * iff the corresponding cell exists and free.
         */
        if (*doubleFlags != (jsbitmap) -1)
            break;
        ++doubleFlags;
    }

    rt->gcDoubleArenaList.nextDoubleFlags = doubleFlags + 1;
    usedBits = *doubleFlags;
    JS_ASSERT(usedBits != (jsbitmap) -1);
    *doubleFlags = (jsbitmap) -1;
    JS_UNLOCK_GC(rt);

    /*
     * Find the index corresponding to the first bit in *doubleFlags. The last
     * bit will have "index + JS_BITS_PER_WORD - 1".
     */
    index = ((uintN) ((jsuword) doubleFlags & GC_ARENA_MASK) -
             DOUBLES_ARENA_BITMAP_OFFSET) * JS_BITS_PER_BYTE;
    cell = (JSGCDoubleCell *) ((jsuword) doubleFlags & ~GC_ARENA_MASK) + index;

    if (usedBits == 0) {
        /* The common case when all doubles from *doubleFlags are free. */
        JS_ASSERT(index + JS_BITS_PER_WORD <= DOUBLES_PER_ARENA);
        list = cell;
        for (lastcell = cell + JS_BITS_PER_WORD - 1; cell != lastcell; ++cell)
            cell->link = cell + 1;
        lastcell->link = NULL;
    } else {
        /*
         * Assemble the free list from free cells from *doubleFlags starting
         * from the tail. In the loop
         *
         *   index + bit >= DOUBLES_PER_ARENA
         *
         * when bit is one of the unused bits. We do not check for such bits
         * explicitly as they must be set and the "if" check filters them out.
         */
        JS_ASSERT(index + JS_BITS_PER_WORD <=
                  DOUBLES_PER_ARENA + UNUSED_DOUBLE_BITMAP_BITS);
        bit = JS_BITS_PER_WORD;
        cell += bit;
        list = NULL;
        do {
            --bit;
            --cell;
            if (!(((jsbitmap) 1 << bit) & usedBits)) {
                JS_ASSERT(index + bit < DOUBLES_PER_ARENA);
                JS_ASSERT_IF(index + bit == DOUBLES_PER_ARENA - 1, !list);
                cell->link = list;
                list = cell;
            }
        } while (bit != 0);
    }
    JS_ASSERT(list);

    /*
     * We delegate assigning cx->doubleFreeList to js_NewDoubleInRootedValue as
     * it immediately consumes the head of the list.
     */
    return list;
}

JSBool
js_NewDoubleInRootedValue(JSContext *cx, jsdouble d, jsval *vp)
{
#ifdef JS_GCMETER
    JSGCArenaStats *astats;
#endif
    JSGCDoubleCell *cell;

    /* Updates of metering counters here are not thread-safe. */
    METER(astats = &cx->runtime->gcStats.doubleArenaStats);
    METER(astats->alloc++);
    cell = cx->doubleFreeList;
    if (!cell) {
        cell = RefillDoubleFreeList(cx);
        if (!cell) {
            METER(astats->fail++);
            return JS_FALSE;
        }
    } else {
        METER(astats->localalloc++);
    }
    cx->doubleFreeList = cell->link;
    cell->number = d;
    *vp = DOUBLE_TO_JSVAL(&cell->number);
    return JS_TRUE;
}

jsdouble *
js_NewWeaklyRootedDouble(JSContext *cx, jsdouble d)
{
    jsval v;
    jsdouble *dp;

    if (!js_NewDoubleInRootedValue(cx, d, &v))
        return NULL;

    JS_ASSERT(JSVAL_IS_DOUBLE(v));
    dp = JSVAL_TO_DOUBLE(v);
    if (cx->localRootStack) {
        if (js_PushLocalRoot(cx, cx->localRootStack, v) < 0)
            return NULL;
    } else {
        cx->weakRoots.newborn[GCX_DOUBLE] = dp;
    }
    return dp;
}

#ifdef JS_TRACER
JSBool
js_ReserveObjects(JSContext *cx, size_t nobjects)
{
    /*
     * Ensure at least nobjects objects are in the list. fslots[1] of each
     * object on the reservedObjects list is the length of the list from there.
     */
    JSObject *&head = JS_TRACE_MONITOR(cx).reservedObjects;
    size_t i = head ? JSVAL_TO_INT(head->fslots[1]) : 0;
    while (i < nobjects) {
        JSObject *obj = js_NewGCObject(cx, GCX_OBJECT);
        if (!obj)
            return JS_FALSE;
        memset(obj, 0, sizeof(JSObject));
        /* The class must be set to something for finalization. */
        obj->classword = (jsuword) &js_ObjectClass;
        obj->fslots[0] = OBJECT_TO_JSVAL(head);
        i++;
        obj->fslots[1] = INT_TO_JSVAL(i);
        head = obj;
    }

    return JS_TRUE;
}
#endif

JSBool
js_AddAsGCBytes(JSContext *cx, size_t sz)
{
    JSRuntime *rt;

    rt = cx->runtime;
    if (rt->gcBytes >= rt->gcMaxBytes ||
        sz > (size_t) (rt->gcMaxBytes - rt->gcBytes) ||
        IsGCThresholdReached(rt)) {
        if (JS_ON_TRACE(cx)) {
            /*
             * If we can't leave the trace, signal OOM condition, otherwise
             * exit from trace and proceed with GC.
             */
            if (!js_CanLeaveTrace(cx)) {
                JS_UNLOCK_GC(rt);
                return JS_FALSE;
            }
            js_LeaveTrace(cx);
        }
        js_GC(cx, GC_LAST_DITCH);
        if (rt->gcBytes >= rt->gcMaxBytes ||
            sz > (size_t) (rt->gcMaxBytes - rt->gcBytes)) {
            JS_UNLOCK_GC(rt);
            JS_ReportOutOfMemory(cx);
            return JS_FALSE;
        }
    }
    rt->gcBytes += (uint32) sz;
    return JS_TRUE;
}

void
js_RemoveAsGCBytes(JSRuntime *rt, size_t sz)
{
    JS_ASSERT((size_t) rt->gcBytes >= sz);
    rt->gcBytes -= (uint32) sz;
}

/*
 * Shallow GC-things can be locked just by setting the GCF_LOCK bit, because
 * they have no descendants to mark during the GC. Currently the optimization
 * is only used for non-dependant strings.
 */
#define GC_THING_IS_SHALLOW(flagp, thing)                                     \
    ((flagp) &&                                                               \
     ((*(flagp) & GCF_TYPEMASK) >= GCX_EXTERNAL_STRING ||                     \
      ((*(flagp) & GCF_TYPEMASK) == GCX_STRING &&                             \
       !((JSString *) (thing))->isDependent())))

/* This is compatible with JSDHashEntryStub. */
typedef struct JSGCLockHashEntry {
    JSDHashEntryHdr hdr;
    const void      *thing;
    uint32          count;
} JSGCLockHashEntry;

JSBool
js_LockGCThingRT(JSRuntime *rt, void *thing)
{
    JSBool shallow, ok;
    uint8 *flagp;
    JSGCLockHashEntry *lhe;

    if (!thing)
        return JS_TRUE;

    flagp = GetGCThingFlagsOrNull(thing);
    JS_LOCK_GC(rt);
    shallow = GC_THING_IS_SHALLOW(flagp, thing);

    /*
     * Avoid adding a rt->gcLocksHash entry for shallow things until someone
     * nests a lock.
     */
    if (shallow && !(*flagp & GCF_LOCK)) {
        *flagp |= GCF_LOCK;
        METER(rt->gcStats.lock++);
        ok = JS_TRUE;
        goto out;
    }

    if (!rt->gcLocksHash) {
        rt->gcLocksHash = JS_NewDHashTable(JS_DHashGetStubOps(), NULL,
                                           sizeof(JSGCLockHashEntry),
                                           GC_ROOTS_SIZE);
        if (!rt->gcLocksHash) {
            ok = JS_FALSE;
            goto out;
        }
    }

    lhe = (JSGCLockHashEntry *)
          JS_DHashTableOperate(rt->gcLocksHash, thing, JS_DHASH_ADD);
    if (!lhe) {
        ok = JS_FALSE;
        goto out;
    }
    if (!lhe->thing) {
        lhe->thing = thing;
        lhe->count = 1;
    } else {
        JS_ASSERT(lhe->count >= 1);
        lhe->count++;
    }

    METER(rt->gcStats.lock++);
    ok = JS_TRUE;
  out:
    JS_UNLOCK_GC(rt);
    return ok;
}

JSBool
js_UnlockGCThingRT(JSRuntime *rt, void *thing)
{
    uint8 *flagp;
    JSBool shallow;
    JSGCLockHashEntry *lhe;

    if (!thing)
        return JS_TRUE;

    flagp = GetGCThingFlagsOrNull(thing);
    JS_LOCK_GC(rt);
    shallow = GC_THING_IS_SHALLOW(flagp, thing);

    if (shallow && !(*flagp & GCF_LOCK))
        goto out;
    if (!rt->gcLocksHash ||
        (lhe = (JSGCLockHashEntry *)
         JS_DHashTableOperate(rt->gcLocksHash, thing,
                              JS_DHASH_LOOKUP),
             JS_DHASH_ENTRY_IS_FREE(&lhe->hdr))) {
        /* Shallow entry is not in the hash -> clear its lock bit. */
        if (shallow)
            *flagp &= ~GCF_LOCK;
        else
            goto out;
    } else {
        if (--lhe->count != 0)
            goto out;
        JS_DHashTableOperate(rt->gcLocksHash, thing, JS_DHASH_REMOVE);
    }

    rt->gcPoke = JS_TRUE;
    METER(rt->gcStats.unlock++);
  out:
    JS_UNLOCK_GC(rt);
    return JS_TRUE;
}

JS_PUBLIC_API(void)
JS_TraceChildren(JSTracer *trc, void *thing, uint32 kind)
{
    switch (kind) {
      case JSTRACE_OBJECT: {
        /* If obj has no map, it must be a newborn. */
        JSObject *obj = (JSObject *) thing;
        if (!obj->map)
            break;
        obj->map->ops->trace(trc, obj);
        break;
      }

      case JSTRACE_STRING: {
        JSString *str = (JSString *) thing;
        if (str->isDependent())
            JS_CALL_STRING_TRACER(trc, str->dependentBase(), "base");
        break;
      }

#if JS_HAS_XML_SUPPORT
      case JSTRACE_XML:
        js_TraceXML(trc, (JSXML *)thing);
        break;
#endif
    }
}

/*
 * Number of things covered by a single bit of JSGCArenaInfo.u.untracedThings.
 */
#define THINGS_PER_UNTRACED_BIT(thingSize)                                    \
    JS_HOWMANY(THINGS_PER_ARENA(thingSize), JS_BITS_PER_WORD)

static void
DelayTracingChildren(JSRuntime *rt, uint8 *flagp)
{
    JSGCArenaInfo *a;
    uint32 untracedBitIndex;
    jsuword bit;

    /*
     * Things with children to be traced later are marked with
     * GCF_MARK | GCF_FINAL flags.
     */
    JS_ASSERT((*flagp & (GCF_MARK | GCF_FINAL)) == GCF_MARK);
    *flagp |= GCF_FINAL;

    METER(rt->gcStats.untraced++);
#ifdef DEBUG
    ++rt->gcTraceLaterCount;
    METER_UPDATE_MAX(rt->gcStats.maxuntraced, rt->gcTraceLaterCount);
#endif

    a = FLAGP_TO_ARENA(flagp);
    untracedBitIndex = FLAGP_TO_INDEX(flagp) /
                       THINGS_PER_UNTRACED_BIT(a->list->thingSize);
    JS_ASSERT(untracedBitIndex < JS_BITS_PER_WORD);
    bit = (jsuword)1 << untracedBitIndex;
    if (a->u.untracedThings != 0) {
        JS_ASSERT(rt->gcUntracedArenaStackTop);
        if (a->u.untracedThings & bit) {
            /* bit already covers things with children to trace later. */
            return;
        }
        a->u.untracedThings |= bit;
    } else {
        /*
         * The thing is the first thing with not yet traced children in the
         * whole arena, so push the arena on the stack of arenas with things
         * to be traced later unless the arena has already been pushed. We
         * detect that through checking prevUntracedPage as the field is 0
         * only for not yet pushed arenas. To ensure that
         *   prevUntracedPage != 0
         * even when the stack contains one element, we make prevUntracedPage
         * for the arena at the bottom to point to itself.
         *
         * See comments in TraceDelayedChildren.
         */
        a->u.untracedThings = bit;
        if (a->prevUntracedPage == 0) {
            if (!rt->gcUntracedArenaStackTop) {
                /* Stack was empty, mark the arena as the bottom element. */
                a->prevUntracedPage = ARENA_INFO_TO_PAGE(a);
            } else {
                JS_ASSERT(rt->gcUntracedArenaStackTop->prevUntracedPage != 0);
                a->prevUntracedPage =
                    ARENA_INFO_TO_PAGE(rt->gcUntracedArenaStackTop);
            }
            rt->gcUntracedArenaStackTop = a;
        }
    }
    JS_ASSERT(rt->gcUntracedArenaStackTop);
}

static void
TraceDelayedChildren(JSTracer *trc)
{
    JSRuntime *rt;
    JSGCArenaInfo *a, *aprev;
    uint32 thingSize;
    uint32 thingsPerUntracedBit;
    uint32 untracedBitIndex, thingIndex, indexLimit, endIndex;
    JSGCThing *thing;
    uint8 *flagp;

    rt = trc->context->runtime;
    a = rt->gcUntracedArenaStackTop;
    if (!a) {
        JS_ASSERT(rt->gcTraceLaterCount == 0);
        return;
    }

    for (;;) {
        /*
         * The following assert verifies that the current arena belongs to the
         * untraced stack, since DelayTracingChildren ensures that even for
         * stack's bottom prevUntracedPage != 0 but rather points to itself.
         */
        JS_ASSERT(a->prevUntracedPage != 0);
        JS_ASSERT(rt->gcUntracedArenaStackTop->prevUntracedPage != 0);
        thingSize = a->list->thingSize;
        indexLimit = (a == a->list->last)
                     ? a->list->lastCount
                     : THINGS_PER_ARENA(thingSize);
        thingsPerUntracedBit = THINGS_PER_UNTRACED_BIT(thingSize);

        /*
         * We cannot use do-while loop here as a->u.untracedThings can be zero
         * before the loop as a leftover from the previous iterations. See
         * comments after the loop.
         */
        while (a->u.untracedThings != 0) {
            untracedBitIndex = JS_FLOOR_LOG2W(a->u.untracedThings);
            a->u.untracedThings &= ~((jsuword)1 << untracedBitIndex);
            thingIndex = untracedBitIndex * thingsPerUntracedBit;
            endIndex = thingIndex + thingsPerUntracedBit;

            /*
             * endIndex can go beyond the last allocated thing as the real
             * limit can be "inside" the bit.
             */
            if (endIndex > indexLimit)
                endIndex = indexLimit;
            JS_ASSERT(thingIndex < indexLimit);

            do {
                /*
                 * Skip free or already traced things that share the bit
                 * with untraced ones.
                 */
                flagp = THING_FLAGP(a, thingIndex);
                if ((*flagp & (GCF_MARK|GCF_FINAL)) != (GCF_MARK|GCF_FINAL))
                    continue;
                *flagp &= ~GCF_FINAL;
#ifdef DEBUG
                JS_ASSERT(rt->gcTraceLaterCount != 0);
                --rt->gcTraceLaterCount;
#endif
                thing = FLAGP_TO_THING(flagp, thingSize);
                JS_TraceChildren(trc, thing, MapGCFlagsToTraceKind(*flagp));
            } while (++thingIndex != endIndex);
        }

        /*
         * We finished tracing of all things in the the arena but we can only
         * pop it from the stack if the arena is the stack's top.
         *
         * When JS_TraceChildren from the above calls JS_CallTracer that in
         * turn on low C stack calls DelayTracingChildren and the latter
         * pushes new arenas to the untraced stack, we have to skip popping
         * of this arena until it becomes the top of the stack again.
         */
        if (a == rt->gcUntracedArenaStackTop) {
            aprev = ARENA_PAGE_TO_INFO(a->prevUntracedPage);
            a->prevUntracedPage = 0;
            if (a == aprev) {
                /*
                 * prevUntracedPage points to itself and we reached the
                 * bottom of the stack.
                 */
                break;
            }
            rt->gcUntracedArenaStackTop = a = aprev;
        } else {
            a = rt->gcUntracedArenaStackTop;
        }
    }
    JS_ASSERT(rt->gcUntracedArenaStackTop);
    JS_ASSERT(rt->gcUntracedArenaStackTop->prevUntracedPage == 0);
    rt->gcUntracedArenaStackTop = NULL;
    JS_ASSERT(rt->gcTraceLaterCount == 0);
}

JS_PUBLIC_API(void)
JS_CallTracer(JSTracer *trc, void *thing, uint32 kind)
{
    JSContext *cx;
    JSRuntime *rt;
    JSGCArenaInfo *a;
    uintN index;
    uint8 *flagp;

    JS_ASSERT(thing);
    JS_ASSERT(JS_IS_VALID_TRACE_KIND(kind));
    JS_ASSERT(trc->debugPrinter || trc->debugPrintArg);

    if (!IS_GC_MARKING_TRACER(trc)) {
        trc->callback(trc, thing, kind);
        goto out;
    }

    cx = trc->context;
    rt = cx->runtime;
    JS_ASSERT(rt->gcMarkingTracer == trc);
    JS_ASSERT(rt->gcLevel > 0);

    /*
     * Optimize for string and double as their size is known and their tracing
     * is not recursive.
     */
    switch (kind) {
      case JSTRACE_DOUBLE:
        a = THING_TO_ARENA(thing);
        JS_ASSERT(!a->list);
        if (!a->u.hasMarkedDoubles) {
            ClearDoubleArenaFlags(a);
            a->u.hasMarkedDoubles = JS_TRUE;
        }
        index = DOUBLE_THING_TO_INDEX(thing);
        JS_SET_BIT(DOUBLE_ARENA_BITMAP(a), index);
        goto out;

      case JSTRACE_STRING:
        for (;;) {
            if (JSString::isStatic(thing))
                goto out;
            flagp = THING_TO_FLAGP(thing, sizeof(JSGCThing));
            JS_ASSERT((*flagp & GCF_FINAL) == 0);
            JS_ASSERT(kind == MapGCFlagsToTraceKind(*flagp));
            if (!((JSString *) thing)->isDependent()) {
                *flagp |= GCF_MARK;
                goto out;
            }
            if (*flagp & GCF_MARK)
                goto out;
            *flagp |= GCF_MARK;
            thing = ((JSString *) thing)->dependentBase();
        }
        /* NOTREACHED */
    }

    flagp = GetGCThingFlags(thing);
    JS_ASSERT(kind == MapGCFlagsToTraceKind(*flagp));
    if (*flagp & GCF_MARK)
        goto out;

    /*
     * We check for non-final flag only if mark is unset as
     * DelayTracingChildren uses the flag. See comments in the function.
     */
    JS_ASSERT(*flagp != GCF_FINAL);
    *flagp |= GCF_MARK;
    if (!cx->insideGCMarkCallback) {
        /*
         * With JS_GC_ASSUME_LOW_C_STACK defined the mark phase of GC always
         * uses the non-recursive code that otherwise would be called only on
         * a low C stack condition.
         */
#ifdef JS_GC_ASSUME_LOW_C_STACK
# define RECURSION_TOO_DEEP() JS_TRUE
#else
        int stackDummy;
# define RECURSION_TOO_DEEP() (!JS_CHECK_STACK_SIZE(cx, stackDummy))
#endif
        if (RECURSION_TOO_DEEP())
            DelayTracingChildren(rt, flagp);
        else
            JS_TraceChildren(trc, thing, kind);
    } else {
        /*
         * For API compatibility we allow for the callback to assume that
         * after it calls JS_MarkGCThing for the last time, the callback can
         * start to finalize its own objects that are only referenced by
         * unmarked GC things.
         *
         * Since we do not know which call from inside the callback is the
         * last, we ensure that children of all marked things are traced and
         * call TraceDelayedChildren(trc) after tracing the thing.
         *
         * As TraceDelayedChildren unconditionally invokes JS_TraceChildren
         * for the things with untraced children, calling DelayTracingChildren
         * is useless here. Hence we always trace thing's children even with a
         * low native stack.
         */
        cx->insideGCMarkCallback = JS_FALSE;
        JS_TraceChildren(trc, thing, kind);
        TraceDelayedChildren(trc);
        cx->insideGCMarkCallback = JS_TRUE;
    }

  out:
#ifdef DEBUG
    trc->debugPrinter = NULL;
    trc->debugPrintArg = NULL;
#endif
    return;     /* to avoid out: right_curl when DEBUG is not defined */
}

void
js_CallValueTracerIfGCThing(JSTracer *trc, jsval v)
{
    void *thing;
    uint32 kind;

    if (JSVAL_IS_DOUBLE(v) || JSVAL_IS_STRING(v)) {
        thing = JSVAL_TO_TRACEABLE(v);
        kind = JSVAL_TRACE_KIND(v);
        JS_ASSERT(kind == js_GetGCThingTraceKind(JSVAL_TO_GCTHING(v)));
    } else if (JSVAL_IS_OBJECT(v) && v != JSVAL_NULL) {
        /* v can be an arbitrary GC thing reinterpreted as an object. */
        thing = JSVAL_TO_OBJECT(v);
        kind = js_GetGCThingTraceKind(thing);
    } else {
        return;
    }
    JS_CallTracer(trc, thing, kind);
}

static JSDHashOperator
gc_root_traversal(JSDHashTable *table, JSDHashEntryHdr *hdr, uint32 num,
                  void *arg)
{
    JSGCRootHashEntry *rhe = (JSGCRootHashEntry *)hdr;
    JSTracer *trc = (JSTracer *)arg;
    jsval *rp = (jsval *)rhe->root;
    jsval v = *rp;

    /* Ignore null reference, scalar values, and static strings. */
    if (!JSVAL_IS_NULL(v) &&
        JSVAL_IS_GCTHING(v) &&
        !JSString::isStatic(JSVAL_TO_GCTHING(v))) {
#ifdef DEBUG
        JSBool root_points_to_gcArenaList = JS_FALSE;
        jsuword thing = (jsuword) JSVAL_TO_GCTHING(v);
        JSRuntime *rt;
        uintN i;
        JSGCArenaList *arenaList;
        uint32 thingSize;
        JSGCArenaInfo *a;
        size_t limit;

        rt = trc->context->runtime;
        for (i = 0; i < GC_NUM_FREELISTS; i++) {
            arenaList = &rt->gcArenaList[i];
            thingSize = arenaList->thingSize;
            limit = (size_t) arenaList->lastCount * thingSize;
            for (a = arenaList->last; a; a = a->prev) {
                if (thing - ARENA_INFO_TO_START(a) < limit) {
                    root_points_to_gcArenaList = JS_TRUE;
                    break;
                }
                limit = (size_t) THINGS_PER_ARENA(thingSize) * thingSize;
            }
        }
        if (!root_points_to_gcArenaList) {
            for (a = rt->gcDoubleArenaList.first; a; a = a->prev) {
                if (thing - ARENA_INFO_TO_START(a) <
                    DOUBLES_PER_ARENA * sizeof(jsdouble)) {
                    root_points_to_gcArenaList = JS_TRUE;
                    break;
                }
            }
        }
        if (!root_points_to_gcArenaList && rhe->name) {
            fprintf(stderr,
"JS API usage error: the address passed to JS_AddNamedRoot currently holds an\n"
"invalid jsval.  This is usually caused by a missing call to JS_RemoveRoot.\n"
"The root's name is \"%s\".\n",
                    rhe->name);
        }
        JS_ASSERT(root_points_to_gcArenaList);
#endif
        JS_SET_TRACING_NAME(trc, rhe->name ? rhe->name : "root");
        js_CallValueTracerIfGCThing(trc, v);
    }

    return JS_DHASH_NEXT;
}

static JSDHashOperator
gc_lock_traversal(JSDHashTable *table, JSDHashEntryHdr *hdr, uint32 num,
                  void *arg)
{
    JSGCLockHashEntry *lhe = (JSGCLockHashEntry *)hdr;
    void *thing = (void *)lhe->thing;
    JSTracer *trc = (JSTracer *)arg;
    uint32 traceKind;

    JS_ASSERT(lhe->count >= 1);
    traceKind = js_GetGCThingTraceKind(thing);
    JS_CALL_TRACER(trc, thing, traceKind, "locked object");
    return JS_DHASH_NEXT;
}

#define TRACE_JSVALS(trc, len, vec, name)                                     \
    JS_BEGIN_MACRO                                                            \
    jsval _v, *_vp, *_end;                                                    \
                                                                              \
        for (_vp = vec, _end = _vp + len; _vp < _end; _vp++) {                \
            _v = *_vp;                                                        \
            if (JSVAL_IS_TRACEABLE(_v)) {                                     \
                JS_SET_TRACING_INDEX(trc, name, _vp - (vec));                 \
                JS_CallTracer(trc, JSVAL_TO_TRACEABLE(_v),                    \
                              JSVAL_TRACE_KIND(_v));                          \
            }                                                                 \
        }                                                                     \
    JS_END_MACRO

void
js_TraceStackFrame(JSTracer *trc, JSStackFrame *fp)
{
    uintN nslots, minargs, skip;

    if (fp->callobj)
        JS_CALL_OBJECT_TRACER(trc, fp->callobj, "call");
    if (fp->argsobj)
        JS_CALL_OBJECT_TRACER(trc, JSVAL_TO_OBJECT(fp->argsobj), "arguments");
    if (fp->varobj)
        JS_CALL_OBJECT_TRACER(trc, fp->varobj, "variables");
    if (fp->script) {
        js_TraceScript(trc, fp->script);

        /* fp->slots is null for watch pseudo-frames, see js_watch_set. */
        if (fp->slots) {
            /*
             * Don't mark what has not been pushed yet, or what has been
             * popped already.
             */
            if (fp->regs && fp->regs->sp) {
                nslots = (uintN) (fp->regs->sp - fp->slots);
                JS_ASSERT(nslots >= fp->script->nfixed);
            } else {
                nslots = fp->script->nfixed;
                JS_ASSERT_IF(fp->regs && !fp->regs->sp, nslots == 0);
            }
            TRACE_JSVALS(trc, nslots, fp->slots, "slot");
        }
    } else {
        JS_ASSERT(!fp->slots);
        JS_ASSERT(!fp->regs);
    }

    /* Allow for primitive this parameter due to JSFUN_THISP_* flags. */
    JS_CALL_VALUE_TRACER(trc, fp->thisv, "this");

    if (fp->argv) {
        JS_CALL_VALUE_TRACER(trc, fp->argv[-2], "callee");
        nslots = fp->argc;
        skip = 0;
        if (fp->fun) {
            minargs = FUN_MINARGS(fp->fun);
            if (minargs > nslots)
                nslots = minargs;
            if (!FUN_INTERPRETED(fp->fun)) {
                JS_ASSERT(!(fp->fun->flags & JSFUN_FAST_NATIVE));
                nslots += fp->fun->u.n.extra;
            }
            if (fp->fun->flags & JSFRAME_ROOTED_ARGV)
                skip = 2 + fp->argc;
        }
        TRACE_JSVALS(trc, 2 + nslots - skip, fp->argv - 2 + skip, "operand");
    }

    JS_CALL_VALUE_TRACER(trc, fp->rval, "rval");
    if (fp->scopeChain)
        JS_CALL_OBJECT_TRACER(trc, fp->scopeChain, "scope chain");
}

static void
TraceWeakRoots(JSTracer *trc, JSWeakRoots *wr)
{
    uint32 i;
    void *thing;

#ifdef DEBUG
    static const char *weakRootNames[JSTRACE_LIMIT] = {
        "newborn object",
        "newborn double",
        "newborn string",
        "newborn xml"
    };
#endif

    for (i = 0; i != JSTRACE_LIMIT; i++) {
        thing = wr->newborn[i];
        if (thing)
            JS_CALL_TRACER(trc, thing, i, weakRootNames[i]);
    }
    JS_ASSERT(i == GCX_EXTERNAL_STRING);
    for (; i != GCX_NTYPES; ++i) {
        thing = wr->newborn[i];
        if (thing) {
            JS_SET_TRACING_INDEX(trc, "newborn external string",
                                 i - GCX_EXTERNAL_STRING);
            JS_CallTracer(trc, thing, JSTRACE_STRING);
        }
    }

    JS_CALL_VALUE_TRACER(trc, wr->lastAtom, "lastAtom");
    JS_SET_TRACING_NAME(trc, "lastInternalResult");
    js_CallValueTracerIfGCThing(trc, wr->lastInternalResult);
}

JS_REQUIRES_STACK JS_FRIEND_API(void)
js_TraceContext(JSTracer *trc, JSContext *acx)
{
    JSStackFrame *fp, *nextChain;
    JSStackHeader *sh;
    JSTempValueRooter *tvr;

    if (IS_GC_MARKING_TRACER(trc)) {

#define FREE_OLD_ARENAS(pool)                                                 \
        JS_BEGIN_MACRO                                                        \
            int64 _age;                                                       \
            JSArena * _a = (pool).current;                                    \
            if (_a == (pool).first.next &&                                    \
                _a->avail == _a->base + sizeof(int64)) {                      \
                _age = JS_Now() - *(int64 *) _a->base;                        \
                if (_age > (int64) acx->runtime->gcEmptyArenaPoolLifespan *   \
                           1000)                                              \
                    JS_FreeArenaPool(&(pool));                                \
            }                                                                 \
        JS_END_MACRO

        /*
         * Release the stackPool's arenas if the stackPool has existed for
         * longer than the limit specified by gcEmptyArenaPoolLifespan.
         */
        FREE_OLD_ARENAS(acx->stackPool);

        /*
         * Release the regexpPool's arenas based on the same criterion as for
         * the stackPool.
         */
        FREE_OLD_ARENAS(acx->regexpPool);

        /*
         * Clear the double free list to release all the pre-allocated doubles.
         */
        acx->doubleFreeList = NULL;
    }

    /*
     * Iterate frame chain and dormant chains.
     *
     * (NB: see comment on this whole "dormant" thing in js_Execute.)
     *
     * Since js_GetTopStackFrame needs to dereference cx->thread to check for
     * JIT frames, we check for non-null thread here and avoid null checks
     * there. See bug 471197.
     */
#ifdef JS_THREADSAFE
    if (acx->thread)
#endif
    {
        fp = js_GetTopStackFrame(acx);
        nextChain = acx->dormantFrameChain;
        if (!fp)
            goto next_chain;

        /* The top frame must not be dormant. */
        JS_ASSERT(!fp->dormantNext);
        for (;;) {
            do {
                js_TraceStackFrame(trc, fp);
            } while ((fp = fp->down) != NULL);

          next_chain:
            if (!nextChain)
                break;
            fp = nextChain;
            nextChain = nextChain->dormantNext;
        }
    }

    /* Mark other roots-by-definition in acx. */
    if (acx->globalObject && !JS_HAS_OPTION(acx, JSOPTION_UNROOTED_GLOBAL))
        JS_CALL_OBJECT_TRACER(trc, acx->globalObject, "global object");
    TraceWeakRoots(trc, &acx->weakRoots);
    if (acx->throwing) {
        JS_CALL_VALUE_TRACER(trc, acx->exception, "exception");
    } else {
        /* Avoid keeping GC-ed junk stored in JSContext.exception. */
        acx->exception = JSVAL_NULL;
    }

    for (sh = acx->stackHeaders; sh; sh = sh->down) {
        METER(trc->context->runtime->gcStats.stackseg++);
        METER(trc->context->runtime->gcStats.segslots += sh->nslots);
        TRACE_JSVALS(trc, sh->nslots, JS_STACK_SEGMENT(sh), "stack");
    }

    if (acx->localRootStack)
        js_TraceLocalRoots(trc, acx->localRootStack);

    for (tvr = acx->tempValueRooters; tvr; tvr = tvr->down) {
        switch (tvr->count) {
          case JSTVU_SINGLE:
            JS_SET_TRACING_NAME(trc, "tvr->u.value");
            js_CallValueTracerIfGCThing(trc, tvr->u.value);
            break;
          case JSTVU_TRACE:
            tvr->u.trace(trc, tvr);
            break;
          case JSTVU_SPROP:
            tvr->u.sprop->trace(trc);
            break;
          case JSTVU_WEAK_ROOTS:
            TraceWeakRoots(trc, tvr->u.weakRoots);
            break;
          case JSTVU_COMPILER:
            tvr->u.compiler->trace(trc);
            break;
          case JSTVU_SCRIPT:
            js_TraceScript(trc, tvr->u.script);
            break;
          default:
            JS_ASSERT(tvr->count >= 0);
            TRACE_JSVALS(trc, tvr->count, tvr->u.array, "tvr->u.array");
        }
    }

    if (acx->sharpObjectMap.depth > 0)
        js_TraceSharpMap(trc, &acx->sharpObjectMap);

    js_TraceRegExpStatics(trc, acx);

#ifdef JS_TRACER
    InterpState* state = acx->interpState;
    while (state) {
        if (state->nativeVp)
            TRACE_JSVALS(trc, state->nativeVpLen, state->nativeVp, "nativeVp");
        state = state->prev;
    }
#endif
}

#ifdef JS_TRACER

static void
MarkReservedObjects(JSTraceMonitor *tm)
{
    /* Keep the reserved objects. */
    for (JSObject *obj = tm->reservedObjects; obj; obj = JSVAL_TO_OBJECT(obj->fslots[0])) {
        uint8 *flagp = GetGCThingFlags(obj);
        JS_ASSERT((*flagp & GCF_TYPEMASK) == GCX_OBJECT);
        JS_ASSERT(*flagp != GCF_FINAL);
        *flagp |= GCF_MARK;
    }
}

#ifdef JS_THREADSAFE
static JSDHashOperator
reserved_objects_marker(JSDHashTable *table, JSDHashEntryHdr *hdr,
                        uint32, void *)
{
    JSThread *thread = ((JSThreadsHashEntry *) hdr)->thread;

    MarkReservedObjects(&thread->data.traceMonitor);
    return JS_DHASH_NEXT;
}
#endif

#endif

JS_REQUIRES_STACK void
js_TraceRuntime(JSTracer *trc, JSBool allAtoms)
{
    JSRuntime *rt = trc->context->runtime;
    JSContext *iter, *acx;

    JS_DHashTableEnumerate(&rt->gcRootsHash, gc_root_traversal, trc);
    if (rt->gcLocksHash)
        JS_DHashTableEnumerate(rt->gcLocksHash, gc_lock_traversal, trc);
    js_TraceAtomState(trc, allAtoms);
    js_TraceNativeEnumerators(trc);
    js_TraceRuntimeNumberState(trc);

    iter = NULL;
    while ((acx = js_ContextIterator(rt, JS_TRUE, &iter)) != NULL)
        js_TraceContext(trc, acx);

    js_TraceThreads(rt, trc);

    if (rt->gcExtraRootsTraceOp)
        rt->gcExtraRootsTraceOp(trc, rt->gcExtraRootsData);

#ifdef JS_TRACER
    for (int i = 0; i < JSBUILTIN_LIMIT; i++) {
        if (rt->builtinFunctions[i])
            JS_CALL_OBJECT_TRACER(trc, rt->builtinFunctions[i], "builtin function");
    }

    /* Mark the reserved objects unless we are shutting down. */
    if (IS_GC_MARKING_TRACER(trc) && rt->state != JSRTS_LANDING) {
#ifdef JS_THREADSAFE
        JS_DHashTableEnumerate(&rt->threads, reserved_objects_marker, NULL);
#else
        MarkReservedObjects(&rt->threadData.traceMonitor);
#endif
    }

#endif
}

void
js_TriggerGC(JSContext *cx, JSBool gcLocked)
{
    JSRuntime *rt = cx->runtime;

#ifdef JS_THREADSAFE
    JS_ASSERT(cx->requestDepth > 0);
#endif
    JS_ASSERT(!rt->gcRunning);
    if (rt->gcIsNeeded)
        return;

    /*
     * Trigger the GC when it is safe to call an operation callback on any
     * thread.
     */
    rt->gcIsNeeded = JS_TRUE;
    js_TriggerAllOperationCallbacks(rt, gcLocked);
}

static void
ProcessSetSlotRequest(JSContext *cx, JSSetSlotRequest *ssr)
{
    JSObject *obj = ssr->obj;
    JSObject *pobj = ssr->pobj;
    uint32 slot = ssr->slot;

    while (pobj) {
        pobj = js_GetWrappedObject(cx, pobj);
        if (pobj == obj) {
            ssr->cycle = true;
            return;
        }
        pobj = JSVAL_TO_OBJECT(STOBJ_GET_SLOT(pobj, slot));
    }

    pobj = ssr->pobj;
    if (slot == JSSLOT_PROTO) {
        obj->setProto(pobj);
    } else {
        JS_ASSERT(slot == JSSLOT_PARENT);
        obj->setParent(pobj);
    }
}

void
js_DestroyScriptsToGC(JSContext *cx, JSThreadData *data)
{
    JSScript **listp, *script;

    for (size_t i = 0; i != JS_ARRAY_LENGTH(data->scriptsToGC); ++i) {
        listp = &data->scriptsToGC[i];
        while ((script = *listp) != NULL) {
            *listp = script->u.nextToGC;
            script->u.nextToGC = NULL;
            js_DestroyScript(cx, script);
        }
    }
}

static void
FinalizeObject(JSContext *cx, JSObject *obj)
{
    /* Cope with stillborn objects that have no map. */
    if (!obj->map)
        return;

    if (JS_UNLIKELY(cx->debugHooks->objectHook != NULL)) {
        cx->debugHooks->objectHook(cx, obj, JS_FALSE,
                                   cx->debugHooks->objectHookData);
    }

    /* Finalize obj first, in case it needs map and slots. */
    JSClass *clasp = STOBJ_GET_CLASS(obj);
    if (clasp->finalize)
        clasp->finalize(cx, obj);

#ifdef INCLUDE_MOZILLA_DTRACE
    if (JAVASCRIPT_OBJECT_FINALIZE_ENABLED())
        jsdtrace_object_finalize(obj);
#endif

    if (JS_LIKELY(OBJ_IS_NATIVE(obj)))
        OBJ_SCOPE(obj)->drop(cx, obj);
    js_FreeSlots(cx, obj);
}

static JSStringFinalizeOp str_finalizers[GCX_NTYPES - GCX_EXTERNAL_STRING] = {
    NULL, NULL, NULL, NULL, NULL, NULL, NULL, NULL
};

intN
js_ChangeExternalStringFinalizer(JSStringFinalizeOp oldop,
                                 JSStringFinalizeOp newop)
{
    uintN i;

    for (i = 0; i != JS_ARRAY_LENGTH(str_finalizers); i++) {
        if (str_finalizers[i] == oldop) {
            str_finalizers[i] = newop;
            return (intN) i;
        }
    }
    return -1;
}

/*
 * cx is NULL when we are called from js_FinishAtomState to force the
 * finalization of the permanently interned strings.
 */
void
js_FinalizeStringRT(JSRuntime *rt, JSString *str, intN type, JSContext *cx)
{
    jschar *chars;
    JSBool valid;
    JSStringFinalizeOp finalizer;

    JS_RUNTIME_UNMETER(rt, liveStrings);
    JS_ASSERT(!JSString::isStatic(str));
    if (str->isDependent()) {
        /* A dependent string can not be external and must be valid. */
        JS_ASSERT(type < 0);
        JS_ASSERT(str->dependentBase());
        JS_RUNTIME_UNMETER(rt, liveDependentStrings);
        valid = JS_TRUE;
    } else {
        /* A stillborn string has null chars, so is not valid. */
        chars = str->flatChars();
        valid = (chars != NULL);
        if (valid) {
            if (type < 0) {
                if (cx)
                    cx->free(chars);
                else
                    rt->free(chars);
            } else {
                JS_ASSERT((uintN) type < JS_ARRAY_LENGTH(str_finalizers));
                finalizer = str_finalizers[type];
                if (finalizer) {
                    /*
                     * Assume that the finalizer for the permanently interned
                     * string knows how to deal with null context.
                     */
                    finalizer(cx, str);
                }
            }
        }
    }
    if (valid && str->isDeflated())
        js_PurgeDeflatedStringCache(rt, str);
}

/*
 * The gckind flag bit GC_LOCK_HELD indicates a call from js_NewGCThing with
 * rt->gcLock already held, so the lock should be kept on return.
 */
void
js_GC(JSContext *cx, JSGCInvocationKind gckind)
{
    JSRuntime *rt;
    JSBool keepAtoms;
    JSGCCallback callback;
    uintN i, type;
    JSTracer trc;
    uint32 thingSize, indexLimit;
    JSGCArenaInfo *a, **ap, *emptyArenas;
    uint8 flags, *flagp;
    JSGCThing *thing, *freeList;
    JSGCArenaList *arenaList;
    JSBool allClear;
#ifdef JS_THREADSAFE
    uint32 requestDebit;
#endif
#ifdef JS_GCMETER
    uint32 nlivearenas, nkilledarenas, nthings;
#endif

    JS_ASSERT_IF(gckind == GC_LAST_DITCH, !JS_ON_TRACE(cx));
    rt = cx->runtime;

#ifdef JS_THREADSAFE
    /*
     * We allow js_GC calls outside a request but the context must be bound
     * to the current thread.
     */
    JS_ASSERT(CURRENT_THREAD_IS_ME(cx->thread));

    /* Avoid deadlock. */
    JS_ASSERT(!JS_IS_RUNTIME_LOCKED(rt));
#endif

    if (gckind & GC_KEEP_ATOMS) {
        /*
         * The set slot request and last ditch GC kinds preserve all atoms and
         * weak roots.
         */
        keepAtoms = JS_TRUE;
    } else {
        /* Keep atoms when a suspended compile is running on another context. */
        keepAtoms = (rt->gcKeepAtoms != 0);
        JS_CLEAR_WEAK_ROOTS(&cx->weakRoots);
    }

    /*
     * Don't collect garbage if the runtime isn't up, and cx is not the last
     * context in the runtime.  The last context must force a GC, and nothing
     * should suppress that final collection or there may be shutdown leaks,
     * or runtime bloat until the next context is created.
     */
    if (rt->state != JSRTS_UP && gckind != GC_LAST_CONTEXT)
        return;

  restart_at_beginning:
    /*
     * Let the API user decide to defer a GC if it wants to (unless this
     * is the last context).  Invoke the callback regardless. Sample the
     * callback in case we are freely racing with a JS_SetGCCallback{,RT} on
     * another thread.
     */
    if (gckind != GC_SET_SLOT_REQUEST && (callback = rt->gcCallback)) {
        JSBool ok;

        if (gckind & GC_LOCK_HELD)
            JS_UNLOCK_GC(rt);
        ok = callback(cx, JSGC_BEGIN);
        if (gckind & GC_LOCK_HELD)
            JS_LOCK_GC(rt);
        if (!ok && gckind != GC_LAST_CONTEXT) {
            /*
             * It's possible that we've looped back to this code from the 'goto
             * restart_at_beginning' below in the GC_SET_SLOT_REQUEST code and
             * that rt->gcLevel is now 0. Don't return without notifying!
             */
            if (rt->gcLevel == 0 && (gckind & GC_LOCK_HELD))
                JS_NOTIFY_GC_DONE(rt);
            return;
        }
    }

    /* Lock out other GC allocator and collector invocations. */
    if (!(gckind & GC_LOCK_HELD))
        JS_LOCK_GC(rt);

    METER(rt->gcStats.poke++);
    rt->gcPoke = JS_FALSE;

#ifdef JS_THREADSAFE
    /*
     * Check if the GC is already running on this or another thread and
     * delegate the job to it.
     */
    if (rt->gcLevel > 0) {
        JS_ASSERT(rt->gcThread);

        /* Bump gcLevel to restart the current GC, so it finds new garbage. */
        rt->gcLevel++;
        METER_UPDATE_MAX(rt->gcStats.maxlevel, rt->gcLevel);

        /*
         * If the GC runs on another thread, temporarily suspend the current
         * request and wait until the GC is done.
         */
        if (rt->gcThread != cx->thread) {
            requestDebit = js_DiscountRequestsForGC(cx);
            js_RecountRequestsAfterGC(rt, requestDebit);
        }
        if (!(gckind & GC_LOCK_HELD))
            JS_UNLOCK_GC(rt);
        return;
    }

    /* No other thread is in GC, so indicate that we're now in GC. */
    rt->gcLevel = 1;
    rt->gcThread = cx->thread;

    /*
     * Notify all operation callbacks, which will give them a chance to
     * yield their current request. Contexts that are not currently
     * executing will perform their callback at some later point,
     * which then will be unnecessary, but harmless.
     */
    js_NudgeOtherContexts(cx);

    /*
     * Discount all the requests on the current thread from contributing
     * to rt->requestCount before we wait for all other requests to finish.
     * JS_NOTIFY_REQUEST_DONE, which will wake us up, is only called on
     * rt->requestCount transitions to 0.
     */
    requestDebit = js_CountThreadRequests(cx);
    JS_ASSERT_IF(cx->requestDepth != 0, requestDebit >= 1);
    rt->requestCount -= requestDebit;
    while (rt->requestCount > 0)
        JS_AWAIT_REQUEST_DONE(rt);
    rt->requestCount += requestDebit;

#else  /* !JS_THREADSAFE */

    /* Bump gcLevel and return rather than nest; the outer gc will restart. */
    rt->gcLevel++;
    METER_UPDATE_MAX(rt->gcStats.maxlevel, rt->gcLevel);
    if (rt->gcLevel > 1)
        return;

#endif /* !JS_THREADSAFE */

    /*
     * Set rt->gcRunning here within the GC lock, and after waiting for any
     * active requests to end, so that new requests that try to JS_AddRoot,
     * JS_RemoveRoot, or JS_RemoveRootRT block in JS_BeginRequest waiting for
     * rt->gcLevel to drop to zero, while request-less calls to the *Root*
     * APIs block in js_AddRoot or js_RemoveRoot (see above in this file),
     * waiting for GC to finish.
     */
    rt->gcRunning = JS_TRUE;

    if (gckind == GC_SET_SLOT_REQUEST) {
        JSSetSlotRequest *ssr;

        while ((ssr = rt->setSlotRequests) != NULL) {
            rt->setSlotRequests = ssr->next;
            JS_UNLOCK_GC(rt);
            ssr->next = NULL;
            ProcessSetSlotRequest(cx, ssr);
            JS_LOCK_GC(rt);
        }

        /*
         * We assume here that killing links to parent and prototype objects
         * does not create garbage (such objects typically are long-lived and
         * widely shared, e.g. global objects, Function.prototype, etc.). We
         * collect garbage only if a racing thread attempted GC and is waiting
         * for us to finish (gcLevel > 1) or if someone already poked us.
         */
        if (rt->gcLevel == 1 && !rt->gcPoke && !rt->gcIsNeeded)
            goto done_running;

        rt->gcLevel = 0;
        rt->gcPoke = JS_FALSE;
        rt->gcRunning = JS_FALSE;
#ifdef JS_THREADSAFE
        rt->gcThread = NULL;
#endif
        gckind = GC_LOCK_HELD;
        goto restart_at_beginning;
    }

    JS_UNLOCK_GC(rt);

#ifdef JS_TRACER
    if (JS_ON_TRACE(cx))
        goto out;
#endif
    VOUCH_HAVE_STACK();

    /* Clear gcIsNeeded now, when we are about to start a normal GC cycle. */
    rt->gcIsNeeded = JS_FALSE;

    /* Reset malloc counter. */
    rt->gcMallocBytes = 0;

#ifdef JS_DUMP_SCOPE_METERS
  { extern void js_DumpScopeMeters(JSRuntime *rt);
    js_DumpScopeMeters(rt);
  }
#endif

#ifdef JS_TRACER
    js_PurgeJITOracle();
#endif

  restart:
    rt->gcNumber++;
    JS_ASSERT(!rt->gcUntracedArenaStackTop);
    JS_ASSERT(rt->gcTraceLaterCount == 0);

    /*
     * Reset the property cache's type id generator so we can compress ids.
     * Same for the protoHazardShape proxy-shape standing in for all object
     * prototypes having readonly or setter properties.
     */
    if (rt->shapeGen & SHAPE_OVERFLOW_BIT) {
        rt->gcRegenShapes = true;
        rt->gcRegenShapesScopeFlag ^= JSScope::SHAPE_REGEN;
        rt->shapeGen = 0;
        rt->protoHazardShape = 0;
    }

    js_PurgeThreads(cx);

    /*
     * Mark phase.
     */
    JS_TRACER_INIT(&trc, cx, NULL);
    rt->gcMarkingTracer = &trc;
    JS_ASSERT(IS_GC_MARKING_TRACER(&trc));

    for (a = rt->gcDoubleArenaList.first; a; a = a->prev)
        a->u.hasMarkedDoubles = JS_FALSE;

    js_TraceRuntime(&trc, keepAtoms);
    js_MarkScriptFilenames(rt, keepAtoms);

    /*
     * Mark children of things that caused too deep recursion during the above
     * tracing.
     */
    TraceDelayedChildren(&trc);

    JS_ASSERT(!cx->insideGCMarkCallback);
    if (rt->gcCallback) {
        cx->insideGCMarkCallback = JS_TRUE;
        (void) rt->gcCallback(cx, JSGC_MARK_END);
        JS_ASSERT(cx->insideGCMarkCallback);
        cx->insideGCMarkCallback = JS_FALSE;
    }
    JS_ASSERT(rt->gcTraceLaterCount == 0);

    rt->gcMarkingTracer = NULL;

#ifdef JS_THREADSAFE
    cx->createDeallocatorTask();
#endif

    /*
     * Sweep phase.
     *
     * Finalize as we sweep, outside of rt->gcLock but with rt->gcRunning set
     * so that any attempt to allocate a GC-thing from a finalizer will fail,
     * rather than nest badly and leave the unmarked newborn to be swept.
     *
     * We first sweep atom state so we can use js_IsAboutToBeFinalized on
     * JSString or jsdouble held in a hashtable to check if the hashtable
     * entry can be freed. Note that even after the entry is freed, JSObject
     * finalizers can continue to access the corresponding jsdouble* and
     * JSString* assuming that they are unique. This works since the
     * atomization API must not be called during GC.
     */
    js_SweepAtomState(cx);

    /* Finalize iterator states before the objects they iterate over. */
    CloseNativeIterators(cx);

    /* Finalize watch points associated with unreachable objects. */
    js_SweepWatchPoints(cx);

#ifdef DEBUG
    /* Save the pre-sweep count of scope-mapped properties. */
    rt->liveScopePropsPreSweep = rt->liveScopeProps;
#endif

    /*
     * Here we need to ensure that JSObject instances are finalized before GC-
     * allocated JSString and jsdouble instances so object's finalizer can
     * access them even if they will be freed. For that we simply finalize the
     * list containing JSObject first since the static assert at the beginning
     * of the file guarantees that JSString and jsdouble instances are
     * allocated from a different list.
     */
    emptyArenas = NULL;
    for (i = 0; i < GC_NUM_FREELISTS; i++) {
        arenaList = &rt->gcArenaList[i == 0
                                     ? GC_FREELIST_INDEX(sizeof(JSObject))
                                     : i == GC_FREELIST_INDEX(sizeof(JSObject))
                                     ? 0
                                     : i];
        ap = &arenaList->last;
        if (!(a = *ap))
            continue;

        JS_ASSERT(arenaList->lastCount > 0);
        arenaList->freeList = NULL;
        freeList = NULL;
        thingSize = arenaList->thingSize;
        indexLimit = THINGS_PER_ARENA(thingSize);
        flagp = THING_FLAGP(a, arenaList->lastCount - 1);
        METER((nlivearenas = 0, nkilledarenas = 0, nthings = 0));
        for (;;) {
            JS_ASSERT(a->prevUntracedPage == 0);
            JS_ASSERT(a->u.untracedThings == 0);
            allClear = JS_TRUE;
            do {
                flags = *flagp;
                if (flags & (GCF_MARK | GCF_LOCK)) {
                    *flagp &= ~GCF_MARK;
                    allClear = JS_FALSE;
                    METER(nthings++);
                } else {
                    thing = FLAGP_TO_THING(flagp, thingSize);
                    if (!(flags & GCF_FINAL)) {
                        /*
                         * Call the finalizer with GCF_FINAL ORed into flags.
                         */
                        *flagp = (uint8)(flags | GCF_FINAL);
                        type = flags & GCF_TYPEMASK;
                        switch (type) {
                          case GCX_OBJECT:
                            FinalizeObject(cx, (JSObject *) thing);
                            break;
#if JS_HAS_XML_SUPPORT
                          case GCX_XML:
                            js_FinalizeXML(cx, (JSXML *) thing);
                            break;
#endif
                          default:
                            JS_ASSERT(type == GCX_STRING ||
                                      type - GCX_EXTERNAL_STRING <
                                      GCX_NTYPES - GCX_EXTERNAL_STRING);
                            js_FinalizeStringRT(rt, (JSString *) thing,
                                                (intN) (type -
                                                        GCX_EXTERNAL_STRING),
                                                cx);
                            break;
                        }
#ifdef DEBUG
                        memset(thing, JS_FREE_PATTERN, thingSize);
#endif
                    }
                    thing->flagp = flagp;
                    thing->next = freeList;
                    freeList = thing;
                }
            } while (++flagp != THING_FLAGS_END(a));

            if (allClear) {
                /*
                 * Forget just assembled free list head for the arena and
                 * add the arena itself to the destroy list.
                 */
                freeList = arenaList->freeList;
                if (a == arenaList->last)
                    arenaList->lastCount = indexLimit;
                *ap = a->prev;
                a->prev = emptyArenas;
                emptyArenas = a;
                METER(nkilledarenas++);
            } else {
                arenaList->freeList = freeList;
                ap = &a->prev;
                METER(nlivearenas++);
            }
            if (!(a = *ap))
                break;
            flagp = THING_FLAGP(a, indexLimit - 1);
        }

        /*
         * We use arenaList - &rt->gcArenaList[0], not i, as the stat index
         * due to the enumeration reorder at the beginning of the loop.
         */
        METER(UpdateArenaStats(&rt->gcStats.arenaStats[arenaList -
                                                       &rt->gcArenaList[0]],
                               nlivearenas, nkilledarenas, nthings));
    }

    ap = &rt->gcDoubleArenaList.first;
    METER((nlivearenas = 0, nkilledarenas = 0, nthings = 0));
    while ((a = *ap) != NULL) {
        if (!a->u.hasMarkedDoubles) {
            /* No marked double values in the arena. */
            *ap = a->prev;
            a->prev = emptyArenas;
            emptyArenas = a;
            METER(nkilledarenas++);
        } else {
            ap = &a->prev;
#ifdef JS_GCMETER
            for (i = 0; i != DOUBLES_PER_ARENA; ++i) {
                if (IsMarkedDouble(a, index))
                    METER(nthings++);
            }
            METER(nlivearenas++);
#endif
        }
    }
    METER(UpdateArenaStats(&rt->gcStats.doubleArenaStats,
                           nlivearenas, nkilledarenas, nthings));
    rt->gcDoubleArenaList.nextDoubleFlags =
        rt->gcDoubleArenaList.first
        ? DOUBLE_ARENA_BITMAP(rt->gcDoubleArenaList.first)
        : DOUBLE_BITMAP_SENTINEL;

    /*
     * Sweep the runtime's property tree after finalizing objects, in case any
     * had watchpoints referencing tree nodes.
     */
    js_SweepScopeProperties(cx);

    /*
     * Sweep script filenames after sweeping functions in the generic loop
     * above. In this way when a scripted function's finalizer destroys the
     * script and calls rt->destroyScriptHook, the hook can still access the
     * script's filename. See bug 323267.
     */
    js_SweepScriptFilenames(rt);

    /*
     * Destroy arenas after we finished the sweeping sofinalizers can safely
     * use js_IsAboutToBeFinalized().
     */
    DestroyGCArenas(rt, emptyArenas);

#ifdef JS_THREADSAFE
    cx->submitDeallocatorTask();
#endif

    if (rt->gcCallback)
        (void) rt->gcCallback(cx, JSGC_FINALIZE_END);
#ifdef DEBUG_srcnotesize
  { extern void DumpSrcNoteSizeHist();
    DumpSrcNoteSizeHist();
    printf("GC HEAP SIZE %lu\n", (unsigned long)rt->gcBytes);
  }
#endif

#ifdef JS_SCOPE_DEPTH_METER
  { static FILE *fp;
    if (!fp)
        fp = fopen("/tmp/scopedepth.stats", "w");

    if (fp) {
        JS_DumpBasicStats(&rt->protoLookupDepthStats, "proto-lookup depth", fp);
        JS_DumpBasicStats(&rt->scopeSearchDepthStats, "scope-search depth", fp);
        JS_DumpBasicStats(&rt->hostenvScopeDepthStats, "hostenv scope depth", fp);
        JS_DumpBasicStats(&rt->lexicalScopeDepthStats, "lexical scope depth", fp);

        putc('\n', fp);
        fflush(fp);
    }
  }
#endif /* JS_SCOPE_DEPTH_METER */

#ifdef JS_DUMP_LOOP_STATS
  { static FILE *lsfp;
    if (!lsfp)
        lsfp = fopen("/tmp/loopstats", "w");
    if (lsfp) {
        JS_DumpBasicStats(&rt->loopStats, "loops", lsfp);
        fflush(lsfp);
    }
  }
#endif /* JS_DUMP_LOOP_STATS */

#ifdef JS_TRACER
out:
#endif
    JS_LOCK_GC(rt);

    /*
     * We want to restart GC if js_GC was called recursively or if any of the
     * finalizers called js_RemoveRoot or js_UnlockGCThingRT.
     */
    if (!JS_ON_TRACE(cx) && (rt->gcLevel > 1 || rt->gcPoke)) {
        VOUCH_HAVE_STACK();
        rt->gcLevel = 1;
        rt->gcPoke = JS_FALSE;
        JS_UNLOCK_GC(rt);
        goto restart;
    }

    rt->setGCLastBytes(rt->gcBytes);
  done_running:
    rt->gcLevel = 0;
    rt->gcRunning = rt->gcRegenShapes = false;

#ifdef JS_THREADSAFE
    rt->gcThread = NULL;
    JS_NOTIFY_GC_DONE(rt);

    /*
     * Unlock unless we have GC_LOCK_HELD which requires locked GC on return.
     */
    if (!(gckind & GC_LOCK_HELD))
        JS_UNLOCK_GC(rt);
#endif

    /*
     * Execute JSGC_END callback outside the lock. Again, sample the callback
     * pointer in case it changes, since we are outside of the GC vs. requests
     * interlock mechanism here.
     */
    if (gckind != GC_SET_SLOT_REQUEST && (callback = rt->gcCallback)) {
        JSWeakRoots savedWeakRoots;
        JSTempValueRooter tvr;

        if (gckind & GC_KEEP_ATOMS) {
            /*
             * We allow JSGC_END implementation to force a full GC or allocate
             * new GC things. Thus we must protect the weak roots from garbage
             * collection and overwrites.
             */
            savedWeakRoots = cx->weakRoots;
            JS_PUSH_TEMP_ROOT_WEAK_COPY(cx, &savedWeakRoots, &tvr);
            JS_KEEP_ATOMS(rt);
            JS_UNLOCK_GC(rt);
        }

        (void) callback(cx, JSGC_END);

        if (gckind & GC_KEEP_ATOMS) {
            JS_LOCK_GC(rt);
            JS_UNKEEP_ATOMS(rt);
            JS_POP_TEMP_ROOT(cx, &tvr);
        } else if (gckind == GC_LAST_CONTEXT && rt->gcPoke) {
            /*
             * On shutdown iterate until JSGC_END callback stops creating
             * garbage.
             */
            goto restart_at_beginning;
        }
    }
}<|MERGE_RESOLUTION|>--- conflicted
+++ resolved
@@ -1239,27 +1239,6 @@
 /* Initial size of the gcRootsHash table (SWAG, small enough to amortize). */
 #define GC_ROOTS_SIZE   256
 
-<<<<<<< HEAD
-#if JS_BYTES_PER_WORD == 4   /* 32 bit */
-#define GC_MAXBYTES_LIMIT    ((size_t) (2 << 30))
-#else  /* 64 bit */
-#define GC_MAXBYTES_LIMIT    (2LL << 40)
-#endif
-
-JSBool
-js_InitGC(JSRuntime *rt, size_t maxbytes)
-{
-    if (maxbytes > GC_MAXBYTES_LIMIT)
-        maxbytes = GC_MAXBYTES_LIMIT;
-    /* Overallocate so we can make sure our heap is aligned. */
-    size_t bytes = maxbytes + GC_ARENA_SIZE - 1;
-    void *base = malloc(bytes);
-    if (!base)
-        return false;
-    rt->gcBase = jsuword(base);
-    rt->gcLimit = rt->gcBase + bytes;
-    rt->gcCursor = jsuword((rt->gcBase + GC_ARENA_MASK) & ~GC_ARENA_MASK);
-=======
 #if CHUNKED_ARENA_ALLOCATION
 
 /*
@@ -1315,7 +1294,6 @@
     JS_ASSERT(1 <= js_gcArenasPerChunk &&
               js_gcArenasPerChunk <= NO_FREE_ARENAS);
 #endif
->>>>>>> 6e6ffe4d
 
     InitGCArenaLists(rt);
     if (!JS_DHashTableInit(&rt->gcRootsHash, JS_DHashGetStubOps(), NULL,
