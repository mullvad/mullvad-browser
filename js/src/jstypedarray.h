--- conflicted
+++ resolved
@@ -139,11 +139,6 @@
     obj_enumerate(JSContext *cx, HandleObject obj, JSIterateOp enum_op,
                   Value *statep, jsid *idp);
 
-<<<<<<< HEAD
-=======
-    static JSType
-    obj_typeOf(JSContext *cx, HandleObject obj);
-
     static bool
     stealContents(JSContext *cx, JSObject *obj, void **contents);
 
@@ -156,7 +151,6 @@
     void
     removeFinalizedView(FreeOp *fop, RawObject view);
 
->>>>>>> 2674182a
     bool
     allocateSlots(JSContext *cx, uint32_t size, uint8_t *contents = NULL);
 
