--- conflicted
+++ resolved
@@ -362,7 +362,6 @@
          */
         EXTENSIBLE_PARENTS = 0x8,
 
-<<<<<<< HEAD
         /*
          * Flags set which describe the referring object. Once set these cannot
          * be unset, and are transferred from shape to shape as the object's
@@ -385,13 +384,10 @@
 
   private:
     Class               *clasp;         /* Class of referring object. */
-    JSObject            *parent;        /* Parent of referring object. */
+    HeapPtrObject       parent;         /* Parent of referring object. */
     uint32              flags;          /* Vector of above flags. */
     uint32              slotSpan_;      /* Object slot span for BaseShapes at
                                          * dictionary last properties. */
-=======
-    HeapId              propid;
->>>>>>> 2d26cc32
 
     union {
         js::PropertyOp  rawGetter;      /* getter hook for shape */
@@ -406,7 +402,7 @@
     };
 
     /* For owned BaseShapes, the canonical unowned BaseShape. */
-    UnownedBaseShape    *unowned_;
+    HeapPtr<UnownedBaseShape> unowned_;
 
     /* For owned BaseShapes, the shape's property table. */
     PropertyTable       *table_;
@@ -443,6 +439,7 @@
     void setOwned(UnownedBaseShape *unowned) { flags |= OWNED_SHAPE; this->unowned_ = unowned; }
 
     void setParent(JSObject *obj) { parent = obj; }
+    JSObject *getObjectParent() { return parent; }
 
     void setObjectFlag(Flag flag) { JS_ASSERT(!(flag & ~OBJECT_FLAG_MASK)); flags |= flag; }
 
@@ -475,6 +472,9 @@
     static inline size_t offsetOfClass() { return offsetof(BaseShape, clasp); }
     static inline size_t offsetOfParent() { return offsetof(BaseShape, parent); }
     static inline size_t offsetOfFlags() { return offsetof(BaseShape, flags); }
+
+    inline static void writeBarrierPre(const BaseShape *shape);
+    inline static void writeBarrierPost(const BaseShape *shape, void *addr);
 
   private:
     static void staticAsserts() {
@@ -521,9 +521,8 @@
     friend bool IsShapeAboutToBeFinalized(JSContext *cx, const js::Shape *shape);
 
   protected:
-<<<<<<< HEAD
-    BaseShape           *base_;
-    jsid                propid_;
+    HeapPtrBaseShape    base_;
+    HeapId              propid_;
 
     enum {
         /* Number of fixed slots in objects with this shape. */
@@ -555,53 +554,30 @@
     uint8               flags;          /* flags, see below for defines */
     int16               shortid_;       /* tinyid, or local arg/var index */
 
-    js::Shape   *parent;        /* parent node, reverse for..in order */
+    HeapPtrShape        parent;        /* parent node, reverse for..in order */
     /* kids is valid when !inDictionary(), listp is valid when inDictionary(). */
     union {
-        js::KidsPointer kids;   /* null, single child, or a tagged ptr
+        KidsPointer kids;       /* null, single child, or a tagged ptr
                                    to many-kids data structure */
-        js::Shape **listp;      /* dictionary list starting at lastProp
+        HeapPtrShape *listp;    /* dictionary list starting at lastProp
                                    has a double-indirect back pointer,
                                    either to shape->parent if not last,
                                    else to obj->lastProp */
     };
 
-    static inline js::Shape **search(JSContext *cx, js::Shape **pstart, jsid id,
-                                     bool adding = false);
-    static js::Shape *newDictionaryList(JSContext *cx, js::Shape **listp);
+    static inline Shape **search(JSContext *cx, HeapPtrShape *pstart, jsid id,
+                                 bool adding = false);
+    static js::Shape *newDictionaryList(JSContext *cx, HeapPtrShape *listp);
 
     inline void removeFromDictionary(JSObject *obj);
-    inline void insertIntoDictionary(js::Shape **dictp);
-
-    inline void initDictionaryShape(const js::Shape &child, js::Shape **dictp);
-=======
-    mutable HeapPtrShape parent;        /* parent node, reverse for..in order */
-    /* kids is valid when !inDictionary(), listp is valid when inDictionary(). */
-    union {
-        mutable js::KidsPointer kids;   /* null, single child, or a tagged ptr
-                                           to many-kids data structure */
-        mutable HeapPtrShape *listp;    /* dictionary list starting at lastProp
-                                           has a double-indirect back pointer,
-                                           either to shape->parent if not last,
-                                           else to obj->lastProp */
-    };
-
-    static inline js::Shape **search(JSContext *cx, HeapPtr<Shape> *startp, jsid id,
-                                     bool adding = false);
-    static js::Shape *newDictionaryShape(JSContext *cx, const js::Shape &child,
-                                         HeapPtr<Shape> *listp);
-    static js::Shape *newDictionaryList(JSContext *cx, HeapPtr<Shape> *listp);
-
-    inline void removeFromDictionary(JSObject *obj) const;
-    inline void insertIntoDictionary(HeapPtr<Shape> *dictp);
-
-    js::Shape *getChild(JSContext *cx, const js::Shape &child, HeapPtr<Shape> *listp);
->>>>>>> 2d26cc32
-
-    js::Shape *getChildBinding(JSContext *cx, const js::Shape &child, js::Shape **lastBinding);
+    inline void insertIntoDictionary(HeapPtrShape *dictp);
+
+    inline void initDictionaryShape(const Shape &child, HeapPtrShape *dictp);
+
+    Shape *getChildBinding(JSContext *cx, const Shape &child, HeapPtrShape *lastBinding);
 
     /* Replace the base shape of the last shape in a non-dictionary lineage with base. */
-    static bool replaceLastProperty(JSContext *cx, const BaseShape &base, Shape **lastp);
+    static bool replaceLastProperty(JSContext *cx, const BaseShape &base, HeapPtrShape *lastp);
 
     bool hashify(JSContext *cx);
     void handoffTableTo(Shape *newShape);
@@ -679,8 +655,8 @@
     Class *getObjectClass() const { return base()->clasp; }
     JSObject *getObjectParent() const { return base()->parent; }
 
-    static bool setObjectParent(JSContext *cx, JSObject *obj, Shape **listp);
-    static bool setObjectFlag(JSContext *cx, BaseShape::Flag flag, Shape **listp);
+    static bool setObjectParent(JSContext *cx, JSObject *obj, HeapPtrShape *listp);
+    static bool setObjectFlag(JSContext *cx, BaseShape::Flag flag, HeapPtrShape *listp);
 
     uint32 getObjectFlags() const { return base()->flags & BaseShape::OBJECT_FLAG_MASK; }
     bool hasObjectFlag(BaseShape::Flag flag) const {
@@ -936,7 +912,7 @@
      * Call or Block objects need unique shapes. If the flag is clear, then we
      * can use lastBinding's shape.
      */
-    static bool setExtensibleParents(JSContext *cx, Shape **listp);
+    static bool setExtensibleParents(JSContext *cx, HeapPtrShape *listp);
     bool extensibleParents() const { return !!(base()->flags & BaseShape::EXTENSIBLE_PARENTS); }
 
     uint32 entryCount() const {
@@ -970,7 +946,16 @@
     void finalize(JSContext *cx, bool background);
     void removeChild(js::Shape *child);
 
-<<<<<<< HEAD
+    inline static void writeBarrierPre(const Shape *shape);
+    inline static void writeBarrierPost(const Shape *shape, void *addr);
+
+    /*
+     * All weak references need a read barrier for incremental GC. This getter
+     * method implements the read barrier. It's used to obtain initial shapes
+     * from the compartment.
+     */
+    inline static void readBarrier(const js::Shape *shape);
+
     /* For JIT usage */
     static inline size_t offsetOfBase() { return offsetof(Shape, base_); }
 
@@ -980,17 +965,6 @@
         JS_STATIC_ASSERT(offsetof(Shape, slotInfo) == offsetof(js::shadow::Shape, slotInfo));
         JS_STATIC_ASSERT(FIXED_SLOTS_SHIFT == js::shadow::Shape::FIXED_SLOTS_SHIFT);
     }
-=======
-    inline static void writeBarrierPre(const js::Shape *shape);
-    inline static void writeBarrierPost(const js::Shape *shape, void *addr);
-
-    /*
-     * All weak references need a read barrier for incremental GC. This getter
-     * method implements the read barrier. It's used to obtain initial shapes
-     * from the compartment.
-     */
-    inline static void readBarrier(const js::Shape *shape);
->>>>>>> 2d26cc32
 };
 
 struct EmptyShape : public js::Shape
@@ -1008,7 +982,6 @@
     static void insertInitialShape(JSContext *cx, Shape *shape, JSObject *proto);
 };
 
-<<<<<<< HEAD
 /*
  * Entries for the per-compartment initialShapes set indexing initial shapes
  * for objects in the compartment and the associated types.
@@ -1041,17 +1014,6 @@
 
     static inline HashNumber hash(const Lookup &lookup);
     static inline bool match(const InitialShapeEntry &key, const Lookup &lookup);
-=======
-    static inline EmptyShape *ensure(JSContext *cx, js::Class *clasp,
-                                     ReadBarriered<EmptyShape> *shapep);
-
-    static inline EmptyShape *getEmptyArgumentsShape(JSContext *cx);
-    static inline EmptyShape *getEmptyBlockShape(JSContext *cx);
-    static inline EmptyShape *getEmptyCallShape(JSContext *cx);
-    static inline EmptyShape *getEmptyDeclEnvShape(JSContext *cx);
-    static inline EmptyShape *getEmptyEnumeratorShape(JSContext *cx);
-    static inline EmptyShape *getEmptyWithShape(JSContext *cx);
->>>>>>> 2d26cc32
 };
 typedef HashSet<InitialShapeEntry, InitialShapeEntry, SystemAllocPolicy> InitialShapeSet;
 
@@ -1089,12 +1051,8 @@
  * There is one failure case:  we return &emptyShape->parent, where
  * |emptyShape| is the EmptyShape at the start of the shape lineage.
  */
-JS_ALWAYS_INLINE js::Shape **
-<<<<<<< HEAD
-Shape::search(JSContext *cx, js::Shape **pstart, jsid id, bool adding)
-=======
-Shape::search(JSContext *cx, HeapPtr<js::Shape> *startp, jsid id, bool adding)
->>>>>>> 2d26cc32
+JS_ALWAYS_INLINE Shape **
+Shape::search(JSContext *cx, HeapPtrShape *pstart, jsid id, bool adding)
 {
     Shape *start = *pstart;
     if (start->hasTable())
@@ -1120,17 +1078,10 @@
      * the end).  This avoids an extra load per iteration at the cost (if the
      * search fails) of an extra load and id test at the end.
      */
-<<<<<<< HEAD
-    js::Shape **spp;
+    HeapPtrShape *spp;
     for (spp = pstart; js::Shape *shape = *spp; spp = &shape->parent) {
         if (shape->maybePropid() == id)
-            return spp;
-=======
-    HeapPtr<js::Shape> *spp;
-    for (spp = startp; js::Shape *shape = *spp; spp = &shape->parent) {
-        if (shape->propid.get() == id)
             return spp->unsafeGet();
->>>>>>> 2d26cc32
     }
     return spp->unsafeGet();
 }
