--- conflicted
+++ resolved
@@ -2030,11 +2030,6 @@
         m_formatter.twoByteOp(OP2_MOVD_VdEd, (RegisterID)dst, src);
     }
 
-<<<<<<< HEAD
-    /* :FIXME: borrowed from patch in bug 594247 */
-
-=======
->>>>>>> 5178abf4
     void psrldq_rr(XMMRegisterID dest, int shift)
     {
         js::JaegerSpew(js::JSpew_Insns,
