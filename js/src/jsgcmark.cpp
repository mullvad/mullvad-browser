/* -*- Mode: C++; tab-width: 8; indent-tabs-mode: nil; c-basic-offset: 4 -*-
 * vim: set ts=4 sw=4 tw=79 et:
 */
/* This Source Code Form is subject to the terms of the Mozilla Public
 * License, v. 2.0. If a copy of the MPL was not distributed with this file,
 * You can obtain one at http://mozilla.org/MPL/2.0/. */

#include "jsgcmark.h"
#include "jsprf.h"
#include "jsscope.h"
#include "jsstr.h"

#include "jsobjinlines.h"
#include "jsscopeinlines.h"

#include "ion/IonCode.h"
#include "vm/String-inl.h"
#include "methodjit/MethodJIT.h"

/*
 * There are two mostly separate mark paths. The first is a fast path used
 * internally in the GC. The second is a slow path used for root marking and
 * for API consumers like the cycle collector or Class::trace implementations.
 *
 * The fast path uses explicit stacks. The basic marking process during a GC is
 * that all roots are pushed on to a mark stack, and then each item on the
 * stack is scanned (possibly pushing more stuff) until the stack is empty.
 *
 * PushMarkStack pushes a GC thing onto the mark stack. In some cases (shapes
 * or strings) it eagerly marks the object rather than pushing it. Popping and
 * scanning is done by the processMarkStackTop method. For efficiency reasons
 * like tail recursion elimination that method also implements the scanning of
 * objects. For other GC things it uses helper methods.
 *
 * Most of the marking code outside jsgcmark uses functions like MarkObject,
 * MarkString, etc. These functions check if an object is in the compartment
 * currently being GCed. If it is, they call PushMarkStack. Roots are pushed
 * this way as well as pointers traversed inside trace hooks (for things like
 * IteratorClass). It it always valid to call a MarkX function instead of
 * PushMarkStack, although it may be slower.
 *
 * The MarkX functions also handle non-GC object traversal. In this case, they
 * call a callback for each object visited. This is a recursive process; the
 * mark stacks are not involved. These callbacks may ask for the outgoing
 * pointers to be visited. Eventually, this leads to the MarkChildren functions
 * being called. These functions duplicate much of the functionality of
 * scanning functions, but they don't push onto an explicit stack.
 */

namespace js {
namespace gc {

static inline void
PushMarkStack(GCMarker *gcmarker, JSXML *thing);

static inline void
PushMarkStack(GCMarker *gcmarker, JSObject *thing);

static inline void
PushMarkStack(GCMarker *gcmarker, JSFunction *thing);

static inline void
PushMarkStack(GCMarker *gcmarker, JSScript *thing);

static inline void
PushMarkStack(GCMarker *gcmarker, Shape *thing);

static inline void
PushMarkStack(GCMarker *gcmarker, JSString *thing);

static inline void
PushMarkStack(GCMarker *gcmarker, types::TypeObject *thing);

/*** Object Marking ***/

template<typename T>
static inline void
CheckMarkedThing(JSTracer *trc, T *thing)
{
    JS_ASSERT(trc);
    JS_ASSERT(thing);
    JS_ASSERT(trc->debugPrinter || trc->debugPrintArg);
    JS_ASSERT_IF(trc->runtime->gcCurrentCompartment, IS_GC_MARKING_TRACER(trc));

    JS_ASSERT(thing->isAligned());

    JS_ASSERT(thing->compartment());
    JS_ASSERT(thing->compartment()->rt == trc->runtime);
}

template<typename T>
void
MarkInternal(JSTracer *trc, T *thing)
{
    CheckMarkedThing(trc, thing);

    JSRuntime *rt = trc->runtime;

    JS_ASSERT_IF(rt->gcCheckCompartment,
                 thing->compartment() == rt->gcCheckCompartment ||
                 thing->compartment() == rt->atomsCompartment);

    /*
     * Don't mark things outside a compartment if we are in a per-compartment
     * GC.
     */
    if (!rt->gcCurrentCompartment || thing->compartment() == rt->gcCurrentCompartment) {
        if (!trc->callback) {
            PushMarkStack(static_cast<GCMarker *>(trc), thing);
        } else {
            void *tmp = (void *)thing;
            trc->callback(trc, &tmp, GetGCThingTraceKind(thing));
            JS_ASSERT(tmp == thing);
        }
    }

#ifdef DEBUG
    trc->debugPrinter = NULL;
    trc->debugPrintArg = NULL;
#endif
}

#define JS_ROOT_MARKING_ASSERT(trc)                                     \
    JS_ASSERT_IF(IS_GC_MARKING_TRACER(trc),                             \
                 trc->runtime->gcIncrementalState == NO_INCREMENTAL ||  \
                 trc->runtime->gcIncrementalState == MARK_ROOTS);


template <typename T>
static void
MarkUnbarriered(JSTracer *trc, T **thingp, const char *name)
{
    JS_SET_TRACING_NAME(trc, name);
    MarkInternal(trc, *thingp);
}

template <typename T>
static void
Mark(JSTracer *trc, HeapPtr<T> *thing, const char *name)
{
    JS_SET_TRACING_NAME(trc, name);
    MarkInternal(trc, thing->get());
}

template <typename T>
static void
MarkRoot(JSTracer *trc, T **thingp, const char *name)
{
    JS_ROOT_MARKING_ASSERT(trc);
    JS_SET_TRACING_NAME(trc, name);
    MarkInternal(trc, *thingp);
}

template <typename T>
static void
MarkRange(JSTracer *trc, size_t len, HeapPtr<T> *vec, const char *name)
{
    for (size_t i = 0; i < len; ++i) {
        if (T *obj = vec[i]) {
            JS_SET_TRACING_INDEX(trc, name, i);
            MarkInternal(trc, obj);
        }
    }
}

template <typename T>
static void
MarkRootRange(JSTracer *trc, size_t len, T **vec, const char *name)
{
    JS_ROOT_MARKING_ASSERT(trc);
    for (size_t i = 0; i < len; ++i) {
        JS_SET_TRACING_INDEX(trc, name, i);
        MarkInternal(trc, vec[i]);
    }
}

#define DeclMarkerImpl(base, type)                                                                \
void                                                                                              \
Mark##base(JSTracer *trc, HeapPtr<type> *thing, const char *name)                                 \
{                                                                                                 \
    Mark<type>(trc, thing, name);                                                                 \
}                                                                                                 \
                                                                                                  \
void                                                                                              \
Mark##base##Root(JSTracer *trc, type **thingp, const char *name)                                  \
{                                                                                                 \
    MarkRoot<type>(trc, thingp, name);                                                            \
}                                                                                                 \
                                                                                                  \
void                                                                                              \
Mark##base##Unbarriered(JSTracer *trc, type **thingp, const char *name)                           \
{                                                                                                 \
    MarkUnbarriered<type>(trc, thingp, name);                                                     \
}                                                                                                 \
                                                                                                  \
void Mark##base##Range(JSTracer *trc, size_t len, HeapPtr<type> *vec, const char *name)           \
{                                                                                                 \
    MarkRange<type>(trc, len, vec, name);                                                         \
}                                                                                                 \
                                                                                                  \
void Mark##base##RootRange(JSTracer *trc, size_t len, type **vec, const char *name)               \
{                                                                                                 \
    MarkRootRange<type>(trc, len, vec, name);                                                     \
}                                                                                                 \

DeclMarkerImpl(BaseShape, BaseShape)
DeclMarkerImpl(BaseShape, UnownedBaseShape)
DeclMarkerImpl(Object, ArgumentsObject)
DeclMarkerImpl(Object, GlobalObject)
DeclMarkerImpl(Object, JSObject)
DeclMarkerImpl(Object, JSFunction)
DeclMarkerImpl(Script, JSScript)
DeclMarkerImpl(Shape, Shape)
DeclMarkerImpl(String, JSAtom)
DeclMarkerImpl(String, JSString)
DeclMarkerImpl(String, JSFlatString)
DeclMarkerImpl(String, JSLinearString)
DeclMarkerImpl(TypeObject, types::TypeObject)
DeclMarkerImpl(IonCode, ion::IonCode)
#if JS_HAS_XML_SUPPORT
DeclMarkerImpl(XML, JSXML)
#endif

/*** Externally Typed Marking ***/

void
MarkKind(JSTracer *trc, void *thing, JSGCTraceKind kind)
{
    JS_ASSERT(thing);
    JS_ASSERT(kind == GetGCThingTraceKind(thing));
    switch (kind) {
      case JSTRACE_OBJECT:
        MarkInternal(trc, reinterpret_cast<JSObject *>(thing));
        break;
      case JSTRACE_STRING:
        MarkInternal(trc, reinterpret_cast<JSString *>(thing));
        break;
      case JSTRACE_SCRIPT:
        MarkInternal(trc, static_cast<JSScript *>(thing));
        break;
      case JSTRACE_SHAPE:
        MarkInternal(trc, reinterpret_cast<Shape *>(thing));
        break;
      case JSTRACE_BASE_SHAPE:
        MarkInternal(trc, reinterpret_cast<BaseShape *>(thing));
        break;
      case JSTRACE_TYPE_OBJECT:
        MarkInternal(trc, reinterpret_cast<types::TypeObject *>(thing));
        break;
      case JSTRACE_IONCODE:
        MarkInternal(trc, reinterpret_cast<ion::IonCode *>(thing));
        break;	
#if JS_HAS_XML_SUPPORT
      case JSTRACE_XML:
        MarkInternal(trc, static_cast<JSXML *>(thing));
        break;
#endif
    }
}

void
MarkGCThingRoot(JSTracer *trc, void *thing, const char *name)
{
    JS_ROOT_MARKING_ASSERT(trc);
    JS_SET_TRACING_NAME(trc, name);
    if (!thing)
        return;
    MarkKind(trc, thing, GetGCThingTraceKind(thing));
}

/*** ID Marking ***/

static inline void
MarkIdInternal(JSTracer *trc, jsid *id)
{
    if (JSID_IS_STRING(*id)) {
        JSString *str = JSID_TO_STRING(*id);
        MarkInternal(trc, str);
        *id = ATOM_TO_JSID(reinterpret_cast<JSAtom *>(str));
    } else if (JS_UNLIKELY(JSID_IS_OBJECT(*id))) {
        JSObject *obj = JSID_TO_OBJECT(*id);
        MarkInternal(trc, obj);
        *id = OBJECT_TO_JSID(obj);
    }
}

void
MarkId(JSTracer *trc, HeapId *id, const char *name)
{
    JS_SET_TRACING_NAME(trc, name);
    MarkIdInternal(trc, id->unsafeGet());
}

void
MarkIdRoot(JSTracer *trc, jsid *id, const char *name)
{
    JS_ROOT_MARKING_ASSERT(trc);
    JS_SET_TRACING_NAME(trc, name);
    MarkIdInternal(trc, id);
}

void
MarkIdRange(JSTracer *trc, size_t len, HeapId *vec, const char *name)
{
    for (size_t i = 0; i < len; ++i) {
        JS_SET_TRACING_INDEX(trc, name, i);
        MarkIdInternal(trc, vec[i].unsafeGet());
    }
}

void
MarkIdRootRange(JSTracer *trc, size_t len, jsid *vec, const char *name)
{
    JS_ROOT_MARKING_ASSERT(trc);
    for (size_t i = 0; i < len; ++i) {
        JS_SET_TRACING_INDEX(trc, name, i);
        MarkIdInternal(trc, &vec[i]);
    }
}

/*** Value Marking ***/

static inline void
MarkValueInternal(JSTracer *trc, Value *v)
{
    if (v->isMarkable()) {
        JS_ASSERT(v->toGCThing());
        return MarkKind(trc, v->toGCThing(), v->gcKind());
    }
}

void
MarkValue(JSTracer *trc, HeapValue *v, const char *name)
{
    JS_SET_TRACING_NAME(trc, name);
    MarkValueInternal(trc, v->unsafeGet());
}

void
MarkValueRoot(JSTracer *trc, Value *v, const char *name)
{
    JS_ROOT_MARKING_ASSERT(trc);
    JS_SET_TRACING_NAME(trc, name);
    MarkValueInternal(trc, v);
}

void
MarkValueRange(JSTracer *trc, size_t len, HeapValue *vec, const char *name)
{
    for (size_t i = 0; i < len; ++i) {
        JS_SET_TRACING_INDEX(trc, name, i);
        MarkValueInternal(trc, vec[i].unsafeGet());
    }
}

void
MarkValueRootRange(JSTracer *trc, size_t len, Value *vec, const char *name)
{
    JS_ROOT_MARKING_ASSERT(trc);
    for (size_t i = 0; i < len; ++i) {
        JS_SET_TRACING_INDEX(trc, name, i);
        MarkValueInternal(trc, &vec[i]);
    }
}

/*** Slot Marking ***/

void
MarkSlot(JSTracer *trc, HeapSlot *s, const char *name)
{
    JS_SET_TRACING_NAME(trc, name);
    MarkValueInternal(trc, s->unsafeGet());
}

void
MarkArraySlots(JSTracer *trc, size_t len, HeapSlot *vec, const char *name)
{
    for (size_t i = 0; i < len; ++i) {
        JS_SET_TRACING_INDEX(trc, name, i);
        MarkValueInternal(trc, vec[i].unsafeGet());
    }
}

void
MarkObjectSlots(JSTracer *trc, JSObject *obj, uint32_t start, uint32_t nslots)
{
    JS_ASSERT(obj->isNative());
    for (uint32_t i = start; i < (start + nslots); ++i) {
        JS_SET_TRACING_DETAILS(trc, js_PrintObjectSlotName, obj, i);
        MarkValueInternal(trc, obj->nativeGetSlotRef(i).unsafeGet());
    }
}

void
MarkCrossCompartmentSlot(JSTracer *trc, HeapSlot *s, const char *name)
{
    if (s->isMarkable()) {
        Cell *cell = (Cell *)s->toGCThing();
        JSRuntime *rt = trc->runtime;
        if (rt->gcCurrentCompartment && cell->compartment() != rt->gcCurrentCompartment)
            return;

        /* In case we're called from a write barrier. */
        if (rt->gcIncrementalCompartment && cell->compartment() != rt->gcIncrementalCompartment)
            return;

        MarkSlot(trc, s, name);
    }
}

/*** Special Marking ***/

void
MarkObject(JSTracer *trc, HeapPtr<GlobalObject, JSScript *> *thingp, const char *name)
{
    JS_SET_TRACING_NAME(trc, name);
    MarkInternal(trc, thingp->get());
}

void
MarkValueUnbarriered(JSTracer *trc, Value *v, const char *name)
{
    JS_SET_TRACING_NAME(trc, name);
    MarkValueInternal(trc, v);
}

/*** Push Mark Stack ***/

#define JS_COMPARTMENT_ASSERT(rt, thing)                                 \
    JS_ASSERT_IF((rt)->gcCurrentCompartment,                             \
                 (thing)->compartment() == (rt)->gcCurrentCompartment);

#define JS_COMPARTMENT_ASSERT_STR(rt, thing)                             \
    JS_ASSERT_IF((rt)->gcCurrentCompartment,                             \
                 (thing)->compartment() == (rt)->gcCurrentCompartment || \
                 (thing)->compartment() == (rt)->atomsCompartment);

static void
PushMarkStack(GCMarker *gcmarker, JSXML *thing)
{
    JS_COMPARTMENT_ASSERT(gcmarker->runtime, thing);

    if (thing->markIfUnmarked(gcmarker->getMarkColor()))
        gcmarker->pushXML(thing);
}

static void
PushMarkStack(GCMarker *gcmarker, JSObject *thing)
{
    JS_COMPARTMENT_ASSERT(gcmarker->runtime, thing);

    if (thing->markIfUnmarked(gcmarker->getMarkColor()))
        gcmarker->pushObject(thing);
}

static void
PushMarkStack(GCMarker *gcmarker, JSFunction *thing)
{
    JS_COMPARTMENT_ASSERT(gcmarker->runtime, thing);

    if (thing->markIfUnmarked(gcmarker->getMarkColor()))
        gcmarker->pushObject(thing);
}

static void
PushMarkStack(GCMarker *gcmarker, types::TypeObject *thing)
{
    JS_COMPARTMENT_ASSERT(gcmarker->runtime, thing);

    if (thing->markIfUnmarked(gcmarker->getMarkColor()))
        gcmarker->pushType(thing);
}

static void
MarkChildren(JSTracer *trc, JSScript *script);

void
MarkThingOrValueRoot(JSTracer *trc, uintptr_t *word, const char *name)
{
#ifdef JS_PUNBOX64
    // All pointers on x64 will have the top bits cleared. If those bits
    // are not cleared, this must be a Value.
    {
        if (*word >> JSVAL_TAG_SHIFT) {
            jsval_layout layout;
            layout.asBits = *word;
            Value v = IMPL_TO_JSVAL(layout);
            gc::MarkValueRoot(trc, &v, name);
	    *word = JSVAL_TO_IMPL(v).asBits;
	    return;
        }
    }
#endif

    gc::MarkGCThingRoot(trc, reinterpret_cast<void *>(*word), name);
}

static void
PushMarkStack(GCMarker *gcmarker, JSScript *thing)
{
    JS_COMPARTMENT_ASSERT(gcmarker->runtime, thing);

    /*
     * We mark scripts directly rather than pushing on the stack as they can
     * refer to other scripts only indirectly (like via nested functions) and
     * we cannot get to deep recursion.
     */
    if (thing->markIfUnmarked(gcmarker->getMarkColor()))
        MarkChildren(gcmarker, thing);
}

static void
ScanShape(GCMarker *gcmarker, Shape *shape);

static void
PushMarkStack(GCMarker *gcmarker, Shape *thing)
{
    JS_COMPARTMENT_ASSERT(gcmarker->runtime, thing);

    /* We mark shapes directly rather than pushing on the stack. */
    if (thing->markIfUnmarked(gcmarker->getMarkColor()))
        ScanShape(gcmarker, thing);
}

void
PushMarkStack(GCMarker *gcmarker, ion::IonCode *thing)
{
    JS_ASSERT_IF(gcmarker->runtime->gcCurrentCompartment,
                 thing->compartment() == gcmarker->runtime->gcCurrentCompartment);

    if (thing->markIfUnmarked(gcmarker->getMarkColor()))
        gcmarker->pushIonCode(thing);
}

static inline void
ScanBaseShape(GCMarker *gcmarker, BaseShape *base);

static void
PushMarkStack(GCMarker *gcmarker, BaseShape *thing)
{
    JS_COMPARTMENT_ASSERT(gcmarker->runtime, thing);

    /* We mark base shapes directly rather than pushing on the stack. */
    if (thing->markIfUnmarked(gcmarker->getMarkColor()))
        ScanBaseShape(gcmarker, thing);
}

static void
ScanShape(GCMarker *gcmarker, Shape *shape)
{
  restart:
    PushMarkStack(gcmarker, shape->base());

    const HeapId &id = shape->propidRef();
    if (JSID_IS_STRING(id))
        PushMarkStack(gcmarker, JSID_TO_STRING(id));
    else if (JS_UNLIKELY(JSID_IS_OBJECT(id)))
        PushMarkStack(gcmarker, JSID_TO_OBJECT(id));

    shape = shape->previous();
    if (shape && shape->markIfUnmarked(gcmarker->getMarkColor()))
        goto restart;
}

static inline void
ScanBaseShape(GCMarker *gcmarker, BaseShape *base)
{
    base->assertConsistency();

    if (base->hasGetterObject())
        PushMarkStack(gcmarker, base->getterObject());

    if (base->hasSetterObject())
        PushMarkStack(gcmarker, base->setterObject());

    if (JSObject *parent = base->getObjectParent())
        PushMarkStack(gcmarker, parent);

    /*
     * All children of the owned base shape are consistent with its
     * unowned one, thus we do not need to trace through children of the
     * unowned base shape.
     */
    if (base->isOwned()) {
        UnownedBaseShape *unowned = base->baseUnowned();
        JS_ASSERT(base->compartment() == unowned->compartment());
        unowned->markIfUnmarked(gcmarker->getMarkColor());
    }
}

static inline void
ScanLinearString(GCMarker *gcmarker, JSLinearString *str)
{
    JS_COMPARTMENT_ASSERT_STR(gcmarker->runtime, str);
    JS_ASSERT(str->isMarked());

    /*
     * Add extra asserts to confirm the static type to detect incorrect string
     * mutations.
     */
    JS_ASSERT(str->JSString::isLinear());
    while (str->isDependent()) {
        str = str->asDependent().base();
        JS_ASSERT(str->JSString::isLinear());
        JS_COMPARTMENT_ASSERT_STR(gcmarker->runtime, str);
        if (!str->markIfUnmarked())
            break;
    }
}

/*
 * The function tries to scan the whole rope tree using the marking stack as
 * temporary storage. If that becomes full, the unscanned ropes are added to
 * the delayed marking list. When the function returns, the marking stack is
 * at the same depth as it was on entry. This way we avoid using tags when
 * pushing ropes to the stack as ropes never leaks to other users of the
 * stack. This also assumes that a rope can only point to other ropes or
 * linear strings, it cannot refer to GC things of other types.
 */
static void
ScanRope(GCMarker *gcmarker, JSRope *rope)
{
    ptrdiff_t savedPos = gcmarker->stack.position();
    for (;;) {
        JS_ASSERT(GetGCThingTraceKind(rope) == JSTRACE_STRING);
        JS_ASSERT(rope->JSString::isRope());
        JS_COMPARTMENT_ASSERT_STR(gcmarker->runtime, rope);
        JS_ASSERT(rope->isMarked());
        JSRope *next = NULL;

        JSString *right = rope->rightChild();
        if (right->markIfUnmarked()) {
            if (right->isLinear())
                ScanLinearString(gcmarker, &right->asLinear());
            else
                next = &right->asRope();
        }

        JSString *left = rope->leftChild();
        if (left->markIfUnmarked()) {
            if (left->isLinear()) {
                ScanLinearString(gcmarker, &left->asLinear());
            } else {
                /*
                 * When both children are ropes, set aside the right one to
                 * scan it later.
                 */
                if (next && !gcmarker->stack.push(reinterpret_cast<uintptr_t>(next)))
                    gcmarker->delayMarkingChildren(next);
                next = &left->asRope();
            }
        }
        if (next) {
            rope = next;
        } else if (savedPos != gcmarker->stack.position()) {
            JS_ASSERT(savedPos < gcmarker->stack.position());
            rope = reinterpret_cast<JSRope *>(gcmarker->stack.pop());
        } else {
            break;
        }
    }
    JS_ASSERT(savedPos == gcmarker->stack.position());
 }

static inline void
ScanString(GCMarker *gcmarker, JSString *str)
{
    if (str->isLinear())
        ScanLinearString(gcmarker, &str->asLinear());
    else
        ScanRope(gcmarker, &str->asRope());
}

static inline void
PushMarkStack(GCMarker *gcmarker, JSString *str)
{
    JS_COMPARTMENT_ASSERT_STR(gcmarker->runtime, str);

    /*
     * As string can only refer to other strings we fully scan its GC graph
     * using the explicit stack when navigating the rope tree to avoid
     * dealing with strings on the stack in drainMarkStack.
     */
    if (str->markIfUnmarked())
        ScanString(gcmarker, str);
}

void
MarkChildren(JSTracer *trc, JSObject *obj)
{
    obj->markChildren(trc);
}

static void
MarkChildren(JSTracer *trc, JSString *str)
{
    if (str->isDependent())
        str->asDependent().markChildren(trc);
    else if (str->isRope())
        str->asRope().markChildren(trc);
}

static void
MarkChildren(JSTracer *trc, JSScript *script)
{
<<<<<<< HEAD
    CheckScript(script, NULL);

    JS_ASSERT_IF(trc->runtime->gcCheckCompartment,
                 script->compartment() == trc->runtime->gcCheckCompartment);

    for (uint32_t i = 0; i < script->natoms; ++i) {
        if (JSAtom *p = script->atoms[i])
            MarkStringUnbarriered(trc, p, "atom");
    }

    if (JSScript::isValidOffset(script->objectsOffset)) {
        JSObjectArray *objarray = script->objects();
        MarkObjectRange(trc, objarray->length, objarray->vector, "objects");
    }

    if (JSScript::isValidOffset(script->regexpsOffset)) {
        JSObjectArray *objarray = script->regexps();
        MarkObjectRange(trc, objarray->length, objarray->vector, "objects");
    }

    if (JSScript::isValidOffset(script->constOffset)) {
        JSConstArray *constarray = script->consts();
        MarkValueRange(trc, constarray->length, constarray->vector, "consts");
    }

    if (script->function())
        MarkObjectUnbarriered(trc, script->function(), "function");

    if (!script->isCachedEval && script->globalObject)
        MarkObject(trc, script->globalObject, "object");

    if (IS_GC_MARKING_TRACER(trc) && script->filename)
        js_MarkScriptFilename(script->filename);

#ifdef JS_ION
    if (script->ion)
	    ion::IonScript::Trace(trc, script->ion);
#endif

    script->bindings.trace(trc);

    if (script->types)
        script->types->trace(trc);

    if (script->hasAnyBreakpointsOrStepMode())
        script->markTrapClosures(trc);
=======
    script->markChildren(trc);
>>>>>>> ea872817
}

static void
MarkChildren(JSTracer *trc, Shape *shape)
{
    shape->markChildren(trc);
}

static void
MarkChildren(JSTracer *trc, BaseShape *base)
{
    base->markChildren(trc);
}

/*
 * This function is used by the cycle collector to trace through the
 * children of a BaseShape (and its baseUnowned(), if any). The cycle
 * collector does not directly care about BaseShapes, so only the
 * getter, setter, and parent are marked. Furthermore, the parent is
 * marked only if it isn't the same as prevParent, which will be
 * updated to the current shape's parent.
 */
inline void
MarkCycleCollectorChildren(JSTracer *trc, BaseShape *base, JSObject **prevParent)
{
    JS_ASSERT(base);

    /*
     * The cycle collector does not need to trace unowned base shapes,
     * as they have the same getter, setter and parent as the original
     * base shape.
     */
    base->assertConsistency();

    if (base->hasGetterObject()) {
        JSObject *tmp = base->getterObject();
        MarkObjectUnbarriered(trc, &tmp, "getter");
        JS_ASSERT(tmp == base->getterObject());
    }

    if (base->hasSetterObject()) {
        JSObject *tmp = base->setterObject();
        MarkObjectUnbarriered(trc, &tmp, "setter");
        JS_ASSERT(tmp == base->setterObject());
    }

    JSObject *parent = base->getObjectParent();
    if (parent && parent != *prevParent) {
        MarkObjectUnbarriered(trc, &parent, "parent");
        JS_ASSERT(parent == base->getObjectParent());
        *prevParent = parent;
    }
}

/*
 * This function is used by the cycle collector to trace through a
 * shape. The cycle collector does not care about shapes or base
 * shapes, so those are not marked. Instead, any shapes or base shapes
 * that are encountered have their children marked. Stack space is
 * bounded. If two shapes in a row have the same parent pointer, the
 * parent pointer will only be marked once.
 */
void
MarkCycleCollectorChildren(JSTracer *trc, Shape *shape)
{
    JSObject *prevParent = NULL;
    do {
        MarkCycleCollectorChildren(trc, shape->base(), &prevParent);
        MarkId(trc, &shape->propidRef(), "propid");
        shape = shape->previous();
    } while (shape);
}

static void
ScanTypeObject(GCMarker *gcmarker, types::TypeObject *type)
{
    if (!type->singleton) {
        unsigned count = type->getPropertyCount();
        for (unsigned i = 0; i < count; i++) {
            types::Property *prop = type->getProperty(i);
            if (prop && JSID_IS_STRING(prop->id))
                PushMarkStack(gcmarker, JSID_TO_STRING(prop->id));
        }
    }

    if (type->proto)
        PushMarkStack(gcmarker, type->proto);

    if (type->newScript) {
        PushMarkStack(gcmarker, type->newScript->fun);
        PushMarkStack(gcmarker, type->newScript->shape);
    }

    if (type->interpretedFunction)
        PushMarkStack(gcmarker, type->interpretedFunction);

    if (type->singleton && !type->lazy())
        PushMarkStack(gcmarker, type->singleton);

    if (type->interpretedFunction)
        PushMarkStack(gcmarker, type->interpretedFunction);
}

static void
MarkChildren(JSTracer *trc, types::TypeObject *type)
{
    if (!type->singleton) {
        unsigned count = type->getPropertyCount();
        for (unsigned i = 0; i < count; i++) {
            types::Property *prop = type->getProperty(i);
            if (prop)
                MarkId(trc, &prop->id, "type_prop");
        }
    }

    if (type->proto)
        MarkObject(trc, &type->proto, "type_proto");

    if (type->singleton && !type->lazy())
        MarkObject(trc, &type->singleton, "type_singleton");

    if (type->newScript) {
        MarkObject(trc, &type->newScript->fun, "type_new_function");
        MarkShape(trc, &type->newScript->shape, "type_new_shape");
    }

    if (type->interpretedFunction)
        MarkObject(trc, &type->interpretedFunction, "type_function");
}

void
MarkChildren(JSTracer *trc, ion::IonCode *code)
{
#ifdef JS_ION
    code->trace(trc);
#endif
}


#ifdef JS_HAS_XML_SUPPORT
static void
MarkChildren(JSTracer *trc, JSXML *xml)
{
    js_TraceXML(trc, xml);
}
#endif

template<typename T>
void
PushArenaTyped(GCMarker *gcmarker, ArenaHeader *aheader)
{
    for (CellIterUnderGC i(aheader); !i.done(); i.next())
        PushMarkStack(gcmarker, i.get<T>());
}

void
PushArena(GCMarker *gcmarker, ArenaHeader *aheader)
{
    switch (MapAllocToTraceKind(aheader->getAllocKind())) {
      case JSTRACE_OBJECT:
        PushArenaTyped<JSObject>(gcmarker, aheader);
        break;

      case JSTRACE_STRING:
        PushArenaTyped<JSString>(gcmarker, aheader);
        break;

      case JSTRACE_SCRIPT:
        PushArenaTyped<JSScript>(gcmarker, aheader);
        break;

      case JSTRACE_SHAPE:
        PushArenaTyped<js::Shape>(gcmarker, aheader);
        break;

      case JSTRACE_BASE_SHAPE:
        PushArenaTyped<js::BaseShape>(gcmarker, aheader);
        break;

      case JSTRACE_TYPE_OBJECT:
        PushArenaTyped<js::types::TypeObject>(gcmarker, aheader);
        break;

      case JSTRACE_IONCODE:
        PushArenaTyped<js::ion::IonCode>(gcmarker, aheader);
        break;

#if JS_HAS_XML_SUPPORT
      case JSTRACE_XML:
        PushArenaTyped<JSXML>(gcmarker, aheader);
        break;
#endif
    }
}

} /* namespace gc */

using namespace js::gc;

struct SlotArrayLayout
{
    union {
        HeapSlot *end;
        js::Class *clasp;
    };
    union {
        HeapSlot *start;
        uintptr_t index;
    };
    JSObject *obj;

    static void staticAsserts() {
        /* This should have the same layout as three mark stack items. */
        JS_STATIC_ASSERT(sizeof(SlotArrayLayout) == 3 * sizeof(uintptr_t));
    }
};

/*
 * During incremental GC, we return from drainMarkStack without having processed
 * the entire stack. At that point, JS code can run and reallocate slot arrays
 * that are stored on the stack. To prevent this from happening, we replace all
 * ValueArrayTag stack items with SavedValueArrayTag. In the latter, slots
 * pointers are replaced with slot indexes.
 *
 * We also replace the slot array end pointer (which can be derived from the obj
 * pointer) with the object's class. During JS executation, array slowification
 * can cause the layout of slots to change. We can observe that slowification
 * happened if the class changed; in that case, we completely rescan the array.
 */
void
GCMarker::saveValueRanges()
{
    for (uintptr_t *p = stack.tos; p > stack.stack; ) {
        uintptr_t tag = *--p & StackTagMask;
        if (tag == ValueArrayTag) {
            p -= 2;
            SlotArrayLayout *arr = reinterpret_cast<SlotArrayLayout *>(p);
            JSObject *obj = arr->obj;

            if (obj->getClass() == &ArrayClass) {
                HeapSlot *vp = obj->getDenseArrayElements();
                JS_ASSERT(arr->start >= vp &&
                          arr->end == vp + obj->getDenseArrayInitializedLength());
                arr->index = arr->start - vp;
            } else {
                HeapSlot *vp = obj->fixedSlots();
                unsigned nfixed = obj->numFixedSlots();
                if (arr->start >= vp && arr->start < vp + nfixed) {
                    JS_ASSERT(arr->end == vp + Min(nfixed, obj->slotSpan()));
                    arr->index = arr->start - vp;
                } else {
                    JS_ASSERT(arr->start >= obj->slots &&
                              arr->end == obj->slots + obj->slotSpan() - nfixed);
                    arr->index = (arr->start - obj->slots) + nfixed;
                }
            }
            arr->clasp = obj->getClass();
            p[2] |= SavedValueArrayTag;
        } else if (tag == SavedValueArrayTag) {
            p -= 2;
        }
    }
}

bool
GCMarker::restoreValueArray(JSObject *obj, void **vpp, void **endp)
{
    uintptr_t start = stack.pop();
    js::Class *clasp = reinterpret_cast<js::Class *>(stack.pop());

    JS_ASSERT(obj->getClass() == clasp ||
              (clasp == &ArrayClass && obj->getClass() == &SlowArrayClass));

    if (clasp == &ArrayClass) {
        if (obj->getClass() != &ArrayClass)
            return false;

        uint32_t initlen = obj->getDenseArrayInitializedLength();
        HeapSlot *vp = obj->getDenseArrayElements();
        if (start < initlen) {
            *vpp = vp + start;
            *endp = vp + initlen;
        } else {
            /* The object shrunk, in which case no scanning is needed. */
            *vpp = *endp = vp;
        }
    } else {
        HeapSlot *vp = obj->fixedSlots();
        unsigned nfixed = obj->numFixedSlots();
        unsigned nslots = obj->slotSpan();
        if (start < nfixed) {
            *vpp = vp + start;
            *endp = vp + Min(nfixed, nslots);
        } else if (start < nslots) {
            *vpp = obj->slots + start - nfixed;
            *endp = obj->slots + nslots - nfixed;
        } else {
            /* The object shrunk, in which case no scanning is needed. */
            *vpp = *endp = obj->slots;
        }
    }

    JS_ASSERT(*vpp <= *endp);
    return true;
}

inline void
GCMarker::processMarkStackTop(SliceBudget &budget)
{
    /*
     * The function uses explicit goto and implements the scanning of the
     * object directly. It allows to eliminate the tail recursion and
     * significantly improve the marking performance, see bug 641025.
     */
    HeapSlot *vp, *end;
    JSObject *obj;

    uintptr_t addr = stack.pop();
    uintptr_t tag = addr & StackTagMask;
    addr &= ~StackTagMask;

    if (tag == ValueArrayTag) {
        JS_STATIC_ASSERT(ValueArrayTag == 0);
        JS_ASSERT(!(addr & Cell::CellMask));
        obj = reinterpret_cast<JSObject *>(addr);
        uintptr_t addr2 = stack.pop();
        uintptr_t addr3 = stack.pop();
        JS_ASSERT(addr2 <= addr3);
        JS_ASSERT((addr3 - addr2) % sizeof(Value) == 0);
        vp = reinterpret_cast<HeapSlot *>(addr2);
        end = reinterpret_cast<HeapSlot *>(addr3);
        goto scan_value_array;
    }

    if (tag == ObjectTag) {
        obj = reinterpret_cast<JSObject *>(addr);
        JS_COMPARTMENT_ASSERT(runtime, obj);
        goto scan_obj;
    }

    if (tag == TypeTag) {
        ScanTypeObject(this, reinterpret_cast<types::TypeObject *>(addr));
    } else if (tag == SavedValueArrayTag) {
        JS_ASSERT(!(addr & Cell::CellMask));
        obj = reinterpret_cast<JSObject *>(addr);
        if (restoreValueArray(obj, (void **)&vp, (void **)&end))
            goto scan_value_array;
        else
            goto scan_obj;
    } else if (tag == IonCodeTag) {
        MarkChildren(this, reinterpret_cast<ion::IonCode *>(addr));
    } else {
        JS_ASSERT(tag == XmlTag);
        MarkChildren(this, reinterpret_cast<JSXML *>(addr));
    }
    budget.step();
    return;

  scan_value_array:
    JS_ASSERT(vp <= end);
    while (vp != end) {
        budget.step();
        if (budget.isOverBudget()) {
            pushValueArray(obj, vp, end);
            return;
        }

        const Value &v = *vp++;
        if (v.isString()) {
            JSString *str = v.toString();
            JS_COMPARTMENT_ASSERT_STR(runtime, str);
            if (str->markIfUnmarked())
                ScanString(this, str);
        } else if (v.isObject()) {
            JSObject *obj2 = &v.toObject();
            JS_COMPARTMENT_ASSERT(runtime, obj2);
            if (obj2->markIfUnmarked(getMarkColor())) {
                pushValueArray(obj, vp, end);
                obj = obj2;
                goto scan_obj;
            }
        }
    }
    return;

  scan_obj:
    {
        JS_COMPARTMENT_ASSERT(runtime, obj);

        budget.step();
        if (budget.isOverBudget()) {
            pushObject(obj);
            return;
        }

        types::TypeObject *type = obj->typeFromGC();
        PushMarkStack(this, type);

        Shape *shape = obj->lastProperty();
        PushMarkStack(this, shape);

        /* Call the trace hook if necessary. */
        Class *clasp = shape->getObjectClass();
        if (clasp->trace) {
            if (clasp == &ArrayClass) {
                JS_ASSERT(!shape->isNative());
                vp = obj->getDenseArrayElements();
                end = vp + obj->getDenseArrayInitializedLength();
                goto scan_value_array;
            } else {
                JS_ASSERT_IF(runtime->gcIncrementalState != NO_INCREMENTAL,
                             clasp->flags & JSCLASS_IMPLEMENTS_BARRIERS);
            }
            clasp->trace(this, obj);
        }

        if (!shape->isNative())
            return;

        unsigned nslots = obj->slotSpan();
        vp = obj->fixedSlots();
        if (obj->slots) {
            unsigned nfixed = obj->numFixedSlots();
            if (nslots > nfixed) {
                pushValueArray(obj, vp, vp + nfixed);
                vp = obj->slots;
                end = vp + (nslots - nfixed);
                goto scan_value_array;
            }
        }
        JS_ASSERT(nslots <= obj->numFixedSlots());
        end = vp + nslots;
        goto scan_value_array;
    }
}

bool
GCMarker::drainMarkStack(SliceBudget &budget)
{
#ifdef DEBUG
    JSRuntime *rt = runtime;

    struct AutoCheckCompartment {
        JSRuntime *runtime;
        AutoCheckCompartment(JSRuntime *rt) : runtime(rt) {
            runtime->gcCheckCompartment = runtime->gcCurrentCompartment;
        }
        ~AutoCheckCompartment() { runtime->gcCheckCompartment = NULL; }
    } acc(rt);
#endif

    if (budget.isOverBudget())
        return false;

    for (;;) {
        while (!stack.isEmpty()) {
            processMarkStackTop(budget);
            if (budget.isOverBudget()) {
                saveValueRanges();
                return false;
            }
        }

        if (!hasDelayedChildren())
            break;

        /*
         * Mark children of things that caused too deep recursion during the
         * above tracing. Don't do this until we're done with everything
         * else.
         */
        if (!markDelayedChildren(budget)) {
            saveValueRanges();
            return false;
        }
    }

    return true;
}

void
TraceChildren(JSTracer *trc, void *thing, JSGCTraceKind kind)
{
    switch (kind) {
      case JSTRACE_OBJECT:
        MarkChildren(trc, static_cast<JSObject *>(thing));
        break;

      case JSTRACE_STRING:
        MarkChildren(trc, static_cast<JSString *>(thing));
        break;

      case JSTRACE_SCRIPT:
        MarkChildren(trc, static_cast<JSScript *>(thing));
        break;

      case JSTRACE_SHAPE:
        MarkChildren(trc, static_cast<Shape *>(thing));
        break;

      case JSTRACE_IONCODE:
        MarkChildren(trc, (js::ion::IonCode *)thing);
        break;

      case JSTRACE_BASE_SHAPE:
        MarkChildren(trc, static_cast<BaseShape *>(thing));
        break;

      case JSTRACE_TYPE_OBJECT:
        MarkChildren(trc, (types::TypeObject *)thing);
        break;

#if JS_HAS_XML_SUPPORT
      case JSTRACE_XML:
        MarkChildren(trc, static_cast<JSXML *>(thing));
        break;
#endif
    }
}

void
CallTracer(JSTracer *trc, void *thing, JSGCTraceKind kind)
{
    JS_ASSERT(thing);
    MarkKind(trc, thing, kind);
}

} /* namespace js */<|MERGE_RESOLUTION|>--- conflicted
+++ resolved
@@ -703,56 +703,7 @@
 static void
 MarkChildren(JSTracer *trc, JSScript *script)
 {
-<<<<<<< HEAD
-    CheckScript(script, NULL);
-
-    JS_ASSERT_IF(trc->runtime->gcCheckCompartment,
-                 script->compartment() == trc->runtime->gcCheckCompartment);
-
-    for (uint32_t i = 0; i < script->natoms; ++i) {
-        if (JSAtom *p = script->atoms[i])
-            MarkStringUnbarriered(trc, p, "atom");
-    }
-
-    if (JSScript::isValidOffset(script->objectsOffset)) {
-        JSObjectArray *objarray = script->objects();
-        MarkObjectRange(trc, objarray->length, objarray->vector, "objects");
-    }
-
-    if (JSScript::isValidOffset(script->regexpsOffset)) {
-        JSObjectArray *objarray = script->regexps();
-        MarkObjectRange(trc, objarray->length, objarray->vector, "objects");
-    }
-
-    if (JSScript::isValidOffset(script->constOffset)) {
-        JSConstArray *constarray = script->consts();
-        MarkValueRange(trc, constarray->length, constarray->vector, "consts");
-    }
-
-    if (script->function())
-        MarkObjectUnbarriered(trc, script->function(), "function");
-
-    if (!script->isCachedEval && script->globalObject)
-        MarkObject(trc, script->globalObject, "object");
-
-    if (IS_GC_MARKING_TRACER(trc) && script->filename)
-        js_MarkScriptFilename(script->filename);
-
-#ifdef JS_ION
-    if (script->ion)
-	    ion::IonScript::Trace(trc, script->ion);
-#endif
-
-    script->bindings.trace(trc);
-
-    if (script->types)
-        script->types->trace(trc);
-
-    if (script->hasAnyBreakpointsOrStepMode())
-        script->markTrapClosures(trc);
-=======
     script->markChildren(trc);
->>>>>>> ea872817
 }
 
 static void
