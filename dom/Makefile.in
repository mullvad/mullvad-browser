#
# This Source Code Form is subject to the terms of the Mozilla Public
# License, v. 2.0. If a copy of the MPL was not distributed with this
# file, You can obtain one at http://mozilla.org/MPL/2.0/.

DEPTH		= ..
topsrcdir	= @top_srcdir@
srcdir		= @srcdir@
VPATH		= @srcdir@

include $(DEPTH)/config/autoconf.mk

MODULE		= dom

DIRS = \
  interfaces/base \
  interfaces/canvas \
  interfaces/core \
  interfaces/devicestorage \
  interfaces/html \
  interfaces/events \
  interfaces/contacts \
  interfaces/settings \
  interfaces/stylesheets \
  interfaces/sidebar \
  interfaces/css \
  interfaces/traversal \
  interfaces/range \
  interfaces/xbl \
  interfaces/xpath \
  interfaces/load-save \
  interfaces/xul \
  interfaces/storage \
  interfaces/json \
  interfaces/offline \
  interfaces/geolocation \
  interfaces/notification \
  interfaces/svg \
  interfaces/smil \
  $(NULL)

DIRS += \
  interfaces/apps \
  $(NULL)

DIRS += \
  apps \
  base \
  bindings \
  battery \
  contacts \
  devicestorage \
<<<<<<< HEAD
  media \
=======
  file \
>>>>>>> 141d5b92
  power \
  settings \
  sms \
  src \
  locales \
  network \
  plugins/base \
  plugins/ipc \
  indexedDB \
  system \
  ipc \
  workers \
  $(NULL)

ifdef MOZ_B2G_RIL
DIRS += \
  telephony \
  wifi \
  $(NULL)
endif

ifdef MOZ_B2G_BT
DIRS += \
  bluetooth \
  $(NULL)
endif

# bindings/test is here, because it needs to build after bindings/, and
# we build subdirectories before ourselves.
TEST_DIRS += \
  tests \
  imptests \
  bindings/test \
  $(NULL)

ifneq (,$(filter gtk2 cocoa windows android qt os2,$(MOZ_WIDGET_TOOLKIT)))
TEST_DIRS += plugins/test
endif

include $(topsrcdir)/config/rules.mk<|MERGE_RESOLUTION|>--- conflicted
+++ resolved
@@ -50,11 +50,8 @@
   battery \
   contacts \
   devicestorage \
-<<<<<<< HEAD
+  file \
   media \
-=======
-  file \
->>>>>>> 141d5b92
   power \
   settings \
   sms \
