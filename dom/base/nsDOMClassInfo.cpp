/* -*- Mode: C++; tab-width: 2; indent-tabs-mode: nil; c-basic-offset: 2 -*- */
/* vim: set ts=2 sw=2 et tw=78: */
/* ***** BEGIN LICENSE BLOCK *****
 * Version: MPL 1.1/GPL 2.0/LGPL 2.1
 *
 * The contents of this file are subject to the Mozilla Public License Version
 * 1.1 (the "License"); you may not use this file except in compliance with
 * the License. You may obtain a copy of the License at
 * http://www.mozilla.org/MPL/
 *
 * Software distributed under the License is distributed on an "AS IS" basis,
 * WITHOUT WARRANTY OF ANY KIND, either express or implied. See the License
 * for the specific language governing rights and limitations under the
 * License.
 *
 * The Original Code is mozilla.org code.
 *
 * The Initial Developer of the Original Code is
 * Netscape Communications Corporation.
 * Portions created by the Initial Developer are Copyright (C) 2000
 * the Initial Developer. All Rights Reserved.
 *
 * Contributor(s):
 *   Johnny Stenback <jst@netscape.com> (original author)
 *
 * Alternatively, the contents of this file may be used under the terms of
 * either of the GNU General Public License Version 2 or later (the "GPL"),
 * or the GNU Lesser General Public License Version 2.1 or later (the "LGPL"),
 * in which case the provisions of the GPL or the LGPL are applicable instead
 * of those above. If you wish to allow use of your version of this file only
 * under the terms of either the GPL or the LGPL, and not to allow others to
 * use your version of this file under the terms of the MPL, indicate your
 * decision by deleting the provisions above and replace them with the notice
 * and other provisions required by the GPL or the LGPL. If you do not delete
 * the provisions above, a recipient may use your version of this file under
 * the terms of any one of the MPL, the GPL or the LGPL.
 *
 * ***** END LICENSE BLOCK ***** */

// JavaScript includes
#include "jsapi.h"
#include "jsprvtd.h"    // we are using private JS typedefs...
#include "jscntxt.h"
#include "jsobj.h"
#include "jsdbgapi.h"

#include "nscore.h"
#include "nsDOMClassInfo.h"
#include "nsCRT.h"
#include "nsCRTGlue.h"
#include "nsIServiceManager.h"
#include "nsICategoryManager.h"
#include "nsIComponentRegistrar.h"
#include "nsXPCOM.h"
#include "nsISupportsPrimitives.h"
#include "nsIXPConnect.h"
#include "nsIJSContextStack.h"
#include "nsIXPCSecurityManager.h"
#include "nsIStringBundle.h"
#include "nsIConsoleService.h"
#include "nsIScriptError.h"
#include "nsXPIDLString.h"
#include "nsReadableUtils.h"
#include "nsUnicharUtils.h"
#include "xptcall.h"
#include "prprf.h"
#include "nsTArray.h"
#include "nsCSSValue.h"
#include "nsIRunnable.h"
#include "nsThreadUtils.h"
#include "nsDOMEventTargetWrapperCache.h"

// General helper includes
#include "nsGlobalWindow.h"
#include "nsIContent.h"
#include "nsIAttribute.h"
#include "nsIDocument.h"
#include "nsIDOMDocument.h"
#include "nsIDOM3Document.h"
#include "nsIDOMXMLDocument.h"
#include "nsIDOMNSDocument.h"
#include "nsIDOMEvent.h"
#include "nsIDOMNSEvent.h"
#include "nsIDOMKeyEvent.h"
#include "nsIDOMEventListener.h"
#include "nsIDOMPopStateEvent.h"
#include "nsContentUtils.h"
#include "nsDOMWindowUtils.h"

// Window scriptable helper includes
#include "nsIDocShell.h"
#include "nsIDocShellTreeItem.h"
#include "nsIDocShellTreeNode.h"
#include "nsIScriptExternalNameSet.h"
#include "nsJSUtils.h"
#include "nsIInterfaceRequestor.h"
#include "nsIInterfaceRequestorUtils.h"
#include "nsScriptNameSpaceManager.h"
#include "nsIScriptObjectOwner.h"
#include "nsIJSNativeInitializer.h"
#include "nsJSEnvironment.h"

// DOM base includes
#include "nsIDOMPluginArray.h"
#include "nsIDOMPlugin.h"
#include "nsIDOMMimeTypeArray.h"
#include "nsIDOMMimeType.h"
#include "nsIDOMLocation.h"
#include "nsIDOMWindowInternal.h"
#include "nsPIDOMWindow.h"
#include "nsIDOMJSWindow.h"
#include "nsIDOMWindowCollection.h"
#include "nsIDOMHistory.h"
#include "nsIDOMMediaList.h"
#include "nsIDOMChromeWindow.h"
#include "nsIDOMConstructor.h"
#include "nsClientRect.h"

// DOM core includes
#include "nsDOMError.h"
#include "nsIDOMDOMException.h"
#include "nsIDOMNode.h"
#include "nsIDOM3Node.h"
#include "nsIDOM3Attr.h"
#include "nsIDOMNodeList.h"
#include "nsIDOMNamedNodeMap.h"
#include "nsIDOMDOMStringList.h"
#include "nsIDOMDOMTokenList.h"
#include "nsIDOMDOMSettableTokenList.h"
#include "nsIDOMNameList.h"
#include "nsIDOMNSElement.h"

// HTMLFormElement helper includes
#include "nsIForm.h"
#include "nsIFormControl.h"
#include "nsIDOMHTMLFormElement.h"
#include "nsIDOMHTMLCollection.h"
#include "nsIHTMLCollection.h"
#include "nsHTMLDocument.h"

// HTMLSelectElement helper includes
#include "nsIDOMHTMLSelectElement.h"

// HTMLEmbed/ObjectElement helper includes
#include "nsIPluginInstance.h"
#include "nsIObjectFrame.h"
#include "nsIObjectLoadingContent.h"
#include "nsIPluginHost.h"

// Oh, did I mention that I hate Microsoft for doing this to me?
#ifdef XP_WIN
#undef GetClassName
#endif

// HTMLOptionsCollection includes
#include "nsIDOMHTMLOptionElement.h"
#include "nsIDOMNSHTMLOptionElement.h"
#include "nsIDOMHTMLOptionsCollection.h"
#include "nsIDOMNSHTMLOptionCollectn.h"

// ContentList includes
#include "nsContentList.h"
#include "nsGenericElement.h"

// Event related includes
#include "nsIEventListenerManager.h"
#include "nsIDOMEventTarget.h"
#include "nsIDOMNSEventTarget.h"

// CSS related includes
#include "nsIDOMStyleSheet.h"
#include "nsIDOMStyleSheetList.h"
#include "nsIDOMCSSStyleDeclaration.h"
#include "nsIDOMCSSRule.h"
#include "nsICSSRule.h"
#include "nsICSSRuleList.h"
#include "nsIDOMRect.h"
#include "nsIDOMRGBColor.h"
#include "nsIDOMNSRGBAColor.h"
#include "nsDOMCSSAttrDeclaration.h"

// XBL related includes.
#include "nsIXBLService.h"
#include "nsXBLBinding.h"
#include "nsBindingManager.h"
#include "nsIFrame.h"
#include "nsIPresShell.h"
#include "nsIDOMViewCSS.h"
#include "nsIDOMElement.h"
#include "nsIDOMCSSStyleDeclaration.h"
#include "nsStyleSet.h"
#include "nsStyleContext.h"
#include "nsAutoPtr.h"
#include "nsMemory.h"

// Tranformiix
#include "nsIDOMXPathEvaluator.h"
#include "nsIXSLTProcessor.h"
#include "nsIXSLTProcessorObsolete.h"
#include "nsIXSLTProcessorPrivate.h"

#include "nsIDOMLSProgressEvent.h"
#include "nsIDOMParser.h"
#include "nsIDOMSerializer.h"
#include "nsXMLHttpRequest.h"
#include "nsWebSocket.h"
#include "nsIDOMCloseEvent.h"

// includes needed for the prototype chain interfaces
#include "nsIDOMNavigator.h"
#include "nsIDOMBarProp.h"
#include "nsIDOMScreen.h"
#include "nsIDOMDocumentType.h"
#include "nsIDOMDOMImplementation.h"
#include "nsIDOMDocumentFragment.h"
#include "nsIDOMDocumentEvent.h"
#include "nsIDOMAttr.h"
#include "nsIDOMText.h"
#include "nsIDOM3Text.h"
#include "nsIDOMComment.h"
#include "nsIDOMCDATASection.h"
#include "nsIDOMProcessingInstruction.h"
#include "nsIDOMNotation.h"
#include "nsIDOMNSEvent.h"
#include "nsIDOMDataContainerEvent.h"
#include "nsIDOMKeyEvent.h"
#include "nsIDOMMouseEvent.h"
#include "nsIDOMMouseScrollEvent.h"
#include "nsIDOMDragEvent.h"
#include "nsIDOMCommandEvent.h"
#include "nsIDOMPopupBlockedEvent.h"
#include "nsIDOMBeforeUnloadEvent.h"
#include "nsIDOMMutationEvent.h"
#include "nsIDOMSmartCardEvent.h"
#include "nsIDOMXULCommandEvent.h"
#include "nsIDOMPageTransitionEvent.h"
#include "nsIDOMMessageEvent.h"
#include "nsPaintRequest.h"
#include "nsIDOMNotifyPaintEvent.h"
#include "nsIDOMScrollAreaEvent.h"
#include "nsIDOMTransitionEvent.h"
#include "nsIDOMNSDocumentStyle.h"
#include "nsIDOMDocumentRange.h"
#include "nsIDOMDocumentTraversal.h"
#include "nsIDOMDocumentXBL.h"
#include "nsIDOMDocumentView.h"
#include "nsIDOMElementCSSInlineStyle.h"
#include "nsIDOMLinkStyle.h"
#include "nsIDOMHTMLDocument.h"
#include "nsIDOMNSHTMLDocument.h"
#include "nsIDOMHTMLElement.h"
#include "nsIDOMNSHTMLElement.h"
#include "nsIDOMHTMLAnchorElement.h"
#include "nsIDOMNSHTMLAnchorElement2.h"
#include "nsIDOMHTMLAppletElement.h"
#include "nsIDOMHTMLAreaElement.h"
#include "nsIDOMNSHTMLAreaElement2.h"
#include "nsIDOMHTMLBRElement.h"
#include "nsIDOMHTMLBaseElement.h"
#include "nsIDOMHTMLBodyElement.h"
#include "nsIDOMHTMLButtonElement.h"
#include "nsIDOMNSHTMLButtonElement.h"
#include "nsIDOMHTMLCanvasElement.h"
#include "nsIDOMHTMLDListElement.h"
#include "nsIDOMHTMLDirectoryElement.h"
#include "nsIDOMHTMLDivElement.h"
#include "nsIDOMHTMLEmbedElement.h"
#include "nsIDOMHTMLFieldSetElement.h"
#include "nsIDOMHTMLFontElement.h"
#include "nsIDOMNSHTMLFormElement.h"
#include "nsIDOMHTMLFrameElement.h"
#include "nsIDOMHTMLFrameSetElement.h"
#include "nsIDOMNSHTMLFrameElement.h"
#include "nsIDOMHTMLHRElement.h"
#include "nsIDOMNSHTMLHRElement.h"
#include "nsIDOMHTMLHeadElement.h"
#include "nsIDOMHTMLHeadingElement.h"
#include "nsIDOMHTMLHtmlElement.h"
#include "nsIDOMHTMLIFrameElement.h"
#include "nsIDOMHTMLImageElement.h"
#include "nsIDOMNSHTMLImageElement.h"
#include "nsIDOMHTMLInputElement.h"
#include "nsIDOMNSHTMLInputElement.h"
#include "nsIDOMHTMLIsIndexElement.h"
#include "nsIDOMHTMLLIElement.h"
#include "nsIDOMHTMLLabelElement.h"
#include "nsIDOMNSHTMLLabelElement.h"
#include "nsIDOMHTMLLegendElement.h"
#include "nsIDOMHTMLLinkElement.h"
#include "nsIDOMHTMLMapElement.h"
#include "nsIDOMHTMLMenuElement.h"
#include "nsIDOMHTMLMetaElement.h"
#include "nsIDOMHTMLModElement.h"
#include "nsIDOMHTMLOListElement.h"
#include "nsIDOMHTMLObjectElement.h"
#include "nsIDOMHTMLOptGroupElement.h"
#include "nsIDOMHTMLOutputElement.h"
#include "nsIDOMHTMLParagraphElement.h"
#include "nsIDOMHTMLParamElement.h"
#include "nsIDOMHTMLPreElement.h"
#include "nsIDOMHTMLQuoteElement.h"
#include "nsIDOMHTMLScriptElement.h"
#include "nsIDOMNSHTMLScriptElement.h"
#include "nsIDOMNSHTMLSelectElement.h"
#include "nsIDOMHTMLStyleElement.h"
#include "nsIDOMHTMLTableCaptionElem.h"
#include "nsIDOMHTMLTableCellElement.h"
#include "nsIDOMHTMLTableColElement.h"
#include "nsIDOMHTMLTableElement.h"
#include "nsIDOMHTMLTableRowElement.h"
#include "nsIDOMHTMLTableSectionElem.h"
#include "nsIDOMHTMLTextAreaElement.h"
#include "nsIDOMNSHTMLTextAreaElement.h"
#include "nsIDOMHTMLTitleElement.h"
#include "nsIDOMHTMLUListElement.h"
#include "nsIDOMHTMLMediaError.h"
#include "nsIDOMHTMLSourceElement.h"
#include "nsIDOMHTMLVideoElement.h"
#include "nsIDOMHTMLAudioElement.h"
#include "nsIDOMProgressEvent.h"
#include "nsIDOMNSUIEvent.h"
#include "nsIDOMNSCSS2Properties.h"
#include "nsIDOMCSSCharsetRule.h"
#include "nsIDOMCSSImportRule.h"
#include "nsIDOMCSSMediaRule.h"
#include "nsIDOMCSSFontFaceRule.h"
#include "nsIDOMCSSMozDocumentRule.h"
#include "nsIDOMCSSPrimitiveValue.h"
#include "nsIDOMCSSStyleRule.h"
#include "nsIDOMCSSStyleSheet.h"
#include "nsDOMCSSValueList.h"
#include "nsIDOMOrientationEvent.h"
#include "nsIDOMRange.h"
#include "nsIDOMNSRange.h"
#include "nsIDOMRangeException.h"
#include "nsIDOMNodeIterator.h"
#include "nsIDOMTreeWalker.h"
#include "nsIDOMXULDocument.h"
#include "nsIDOMXULElement.h"
#include "nsIDOMXULCommandDispatcher.h"
#include "nsIDOMCrypto.h"
#include "nsIDOMCRMFObject.h"
#include "nsIControllers.h"
#include "nsISelection.h"
#include "nsIBoxObject.h"
#ifdef MOZ_XUL
#include "nsITreeSelection.h"
#include "nsITreeContentView.h"
#include "nsITreeView.h"
#include "nsIXULTemplateBuilder.h"
#include "nsTreeColumns.h"
#endif
#include "nsIDOMXPathException.h"
#include "nsIDOMXPathExpression.h"
#include "nsIDOMNSXPathExpression.h"
#include "nsIDOMXPathNSResolver.h"
#include "nsIDOMXPathResult.h"

#ifdef MOZ_SVG
#include "nsIDOMGetSVGDocument.h"
#include "nsIDOMSVGAElement.h"
#include "nsIDOMSVGAltGlyphElement.h"
#include "nsIDOMSVGAngle.h"
#include "nsIDOMSVGAnimatedAngle.h"
#include "nsIDOMSVGAnimatedBoolean.h"
#include "nsIDOMSVGAnimatedEnum.h"
#include "nsIDOMSVGAnimatedInteger.h"
#include "nsIDOMSVGAnimatedLength.h"
#include "nsIDOMSVGAnimatedLengthList.h"
#include "nsIDOMSVGAnimatedNumber.h"
#include "nsIDOMSVGAnimatedNumberList.h"
#include "nsIDOMSVGAnimatedPathData.h"
#include "nsIDOMSVGAnimatedPoints.h"
#include "nsIDOMSVGAnimPresAspRatio.h"
#include "nsIDOMSVGAnimatedRect.h"
#include "nsIDOMSVGAnimatedString.h"
#ifdef MOZ_SMIL
#include "nsIDOMSVGAnimateElement.h"
#include "nsIDOMSVGAnimateTransformElement.h"
#include "nsIDOMSVGAnimateMotionElement.h"
#include "nsIDOMSVGMpathElement.h"
#include "nsIDOMSVGSetElement.h"
#include "nsIDOMSVGAnimationElement.h"
#include "nsIDOMElementTimeControl.h"
#endif // MOZ_SMIL
#include "nsIDOMSVGAnimTransformList.h"
#include "nsIDOMSVGCircleElement.h"
#include "nsIDOMSVGClipPathElement.h"
#include "nsIDOMSVGDefsElement.h"
#include "nsIDOMSVGDescElement.h"
#include "nsIDOMSVGDocument.h"
#include "nsIDOMSVGElement.h"
#include "nsIDOMSVGEllipseElement.h"
#include "nsIDOMSVGEvent.h"
#include "nsIDOMSVGException.h"
#include "nsIDOMSVGFilterElement.h"
#include "nsIDOMSVGFilters.h"
#include "nsIDOMSVGFitToViewBox.h"
#include "nsIDOMSVGForeignObjectElem.h"
#include "nsIDOMSVGGElement.h"
#include "nsIDOMSVGGradientElement.h"
#include "nsIDOMSVGImageElement.h"
#include "nsIDOMSVGLength.h"
#include "nsIDOMSVGLengthList.h"
#include "nsIDOMSVGLineElement.h"
#include "nsIDOMSVGLocatable.h"
#include "nsIDOMSVGMarkerElement.h"
#include "nsIDOMSVGMaskElement.h"
#include "nsIDOMSVGMatrix.h"
#include "nsIDOMSVGMetadataElement.h"
#include "nsIDOMSVGNumber.h"
#include "nsIDOMSVGNumberList.h"
#include "nsIDOMSVGPathElement.h"
#include "nsIDOMSVGPathSeg.h"
#include "nsIDOMSVGPathSegList.h"
#include "nsIDOMSVGPatternElement.h"
#include "nsIDOMSVGPoint.h"
#include "nsIDOMSVGPointList.h"
#include "nsIDOMSVGPolygonElement.h"
#include "nsIDOMSVGPolylineElement.h"
#include "nsIDOMSVGPresAspectRatio.h"
#include "nsIDOMSVGRect.h"
#include "nsIDOMSVGRectElement.h"
#include "nsIDOMSVGScriptElement.h"
#include "nsIDOMSVGStopElement.h"
#include "nsIDOMSVGStylable.h"
#include "nsIDOMSVGStyleElement.h"
#include "nsIDOMSVGSVGElement.h"
#include "nsIDOMSVGSwitchElement.h"
#include "nsIDOMSVGSymbolElement.h"
#include "nsIDOMSVGTextElement.h"
#include "nsIDOMSVGTextPathElement.h"
#include "nsIDOMSVGTitleElement.h"
#include "nsIDOMSVGTransform.h"
#include "nsIDOMSVGTransformable.h"
#include "nsIDOMSVGTransformList.h"
#include "nsIDOMSVGTSpanElement.h"
#include "nsIDOMSVGURIReference.h"
#include "nsIDOMSVGUseElement.h"
#include "nsIDOMSVGUnitTypes.h"
#include "nsIDOMSVGZoomAndPan.h"
#include "nsIDOMSVGZoomEvent.h"
#endif // MOZ_SVG

#include "nsIDOMCanvasRenderingContext2D.h"
#include "nsICanvasRenderingContextWebGL.h"

#include "nsIImageDocument.h"

// Storage includes
#include "nsDOMStorage.h"

// Drag and drop
#include "nsIDOMDataTransfer.h"

// Geolocation
#include "nsIDOMGeoGeolocation.h"
#include "nsIDOMGeoPosition.h"
#include "nsIDOMGeoPositionCoords.h"
#include "nsIDOMGeoPositionError.h"

// Workers
#include "nsDOMWorker.h"

#include "nsDOMFile.h"
#include "nsDOMFileReader.h"
#include "nsIDOMFileException.h"
#include "nsIDOMFileError.h"
#include "nsIDOMFormData.h"

// Simple gestures include
#include "nsIDOMSimpleGestureEvent.h"

#include "nsIDOMNSMouseEvent.h"

#include "nsIEventListenerService.h"
#include "nsIFrameMessageManager.h"
#include "mozilla/dom/Element.h"

using namespace mozilla::dom;

#include "mozilla/dom/indexedDB/IDBFactory.h"
#include "mozilla/dom/indexedDB/IDBRequest.h"
#include "mozilla/dom/indexedDB/IDBDatabase.h"
#include "mozilla/dom/indexedDB/IDBEvents.h"
#include "mozilla/dom/indexedDB/IDBObjectStore.h"
#include "mozilla/dom/indexedDB/IDBTransaction.h"
#include "mozilla/dom/indexedDB/IDBCursor.h"
#include "mozilla/dom/indexedDB/IDBKeyRange.h"
#include "mozilla/dom/indexedDB/IDBIndex.h"

static NS_DEFINE_CID(kDOMSOF_CID, NS_DOM_SCRIPT_OBJECT_FACTORY_CID);

static const char kDOMStringBundleURL[] =
  "chrome://global/locale/dom/dom.properties";

// NOTE: DEFAULT_SCRIPTABLE_FLAGS and DOM_DEFAULT_SCRIPTABLE_FLAGS
//       are defined in nsIDOMClassInfo.h.

#define WINDOW_SCRIPTABLE_FLAGS                                               \
 (nsIXPCScriptable::WANT_GETPROPERTY |                                        \
  nsIXPCScriptable::WANT_SETPROPERTY |                                        \
  nsIXPCScriptable::WANT_PRECREATE |                                          \
  nsIXPCScriptable::WANT_ADDPROPERTY |                                        \
  nsIXPCScriptable::WANT_DELPROPERTY |                                        \
  nsIXPCScriptable::WANT_NEWENUMERATE |                                       \
  nsIXPCScriptable::WANT_FINALIZE |                                           \
  nsIXPCScriptable::WANT_EQUALITY |                                           \
  nsIXPCScriptable::WANT_OUTER_OBJECT |                                       \
  nsIXPCScriptable::WANT_INNER_OBJECT |                                       \
  nsIXPCScriptable::DONT_ENUM_QUERY_INTERFACE)

#define NODE_SCRIPTABLE_FLAGS                                                 \
 ((DOM_DEFAULT_SCRIPTABLE_FLAGS |                                             \
   nsIXPCScriptable::WANT_GETPROPERTY |                                       \
   nsIXPCScriptable::WANT_ADDPROPERTY |                                       \
   nsIXPCScriptable::WANT_SETPROPERTY) &                                      \
  ~nsIXPCScriptable::USE_JSSTUB_FOR_ADDPROPERTY)

// We need to let JavaScript QI elements to interfaces that are not in
// the classinfo since XBL can be used to dynamically implement new
// unknown interfaces on elements, accessibility relies on this being
// possible.

#define ELEMENT_SCRIPTABLE_FLAGS                                              \
  ((NODE_SCRIPTABLE_FLAGS & ~nsIXPCScriptable::CLASSINFO_INTERFACES_ONLY) |   \
   nsIXPCScriptable::WANT_POSTCREATE |                                        \
   nsIXPCScriptable::WANT_ENUMERATE)

#define EXTERNAL_OBJ_SCRIPTABLE_FLAGS                                         \
  ((ELEMENT_SCRIPTABLE_FLAGS &                                                \
    ~nsIXPCScriptable::USE_JSSTUB_FOR_SETPROPERTY) |                          \
   nsIXPCScriptable::WANT_POSTCREATE |                                        \
   nsIXPCScriptable::WANT_GETPROPERTY |                                       \
   nsIXPCScriptable::WANT_SETPROPERTY |                                       \
   nsIXPCScriptable::WANT_CALL)

#define DOCUMENT_SCRIPTABLE_FLAGS                                             \
  (NODE_SCRIPTABLE_FLAGS |                                                    \
   nsIXPCScriptable::WANT_POSTCREATE |                                        \
   nsIXPCScriptable::WANT_ADDPROPERTY |                                       \
   nsIXPCScriptable::WANT_GETPROPERTY |                                       \
   nsIXPCScriptable::WANT_ENUMERATE)

#define ARRAY_SCRIPTABLE_FLAGS                                                \
  (DOM_DEFAULT_SCRIPTABLE_FLAGS       |                                       \
   nsIXPCScriptable::WANT_GETPROPERTY |                                       \
   nsIXPCScriptable::WANT_ENUMERATE)

#define EVENTTARGET_SCRIPTABLE_FLAGS                                          \
  (DOM_DEFAULT_SCRIPTABLE_FLAGS       |                                       \
   nsIXPCScriptable::WANT_ADDPROPERTY)

#define DOMCLASSINFO_STANDARD_FLAGS                                           \
  (nsIClassInfo::MAIN_THREAD_ONLY | nsIClassInfo::DOM_OBJECT)


#ifdef NS_DEBUG
#define NS_DEFINE_CLASSINFO_DATA_DEBUG(_class)                                \
    eDOMClassInfo_##_class##_id,
#else
#define NS_DEFINE_CLASSINFO_DATA_DEBUG(_class)                                \
  // nothing
#endif

DOMCI_DATA(Crypto, void)
DOMCI_DATA(CRMFObject, void)
DOMCI_DATA(SmartCardEvent, void)
DOMCI_DATA(ContentFrameMessageManager, void)

DOMCI_DATA(DOMPrototype, void)
DOMCI_DATA(DOMConstructor, void)

DOMCI_DATA(Worker, void)
DOMCI_DATA(ChromeWorker, void)

DOMCI_DATA(Notation, void)

#define NS_DEFINE_CLASSINFO_DATA_WITH_NAME(_class, _name, _helper,            \
                                           _flags)                            \
  { #_name,                                                                   \
    nsnull,                                                                   \
    { _helper::doCreate },                                                    \
    nsnull,                                                                   \
    nsnull,                                                                   \
    nsnull,                                                                   \
    _flags,                                                                   \
    PR_TRUE,                                                                  \
    0,                                                                        \
    PR_FALSE,                                                                 \
    NS_DEFINE_CLASSINFO_DATA_DEBUG(_class)                                    \
  },

#define NS_DEFINE_CHROME_ONLY_CLASSINFO_DATA_WITH_NAME(_class, _name,         \
                                                       _helper, _flags)       \
  { #_name,                                                                   \
    nsnull,                                                                   \
    { _helper::doCreate },                                                    \
    nsnull,                                                                   \
    nsnull,                                                                   \
    nsnull,                                                                   \
    _flags,                                                                   \
    PR_TRUE,                                                                  \
    0,                                                                        \
    PR_TRUE,                                                                  \
    NS_DEFINE_CLASSINFO_DATA_DEBUG(_class)                                    \
  },

#define NS_DEFINE_CLASSINFO_DATA(_class, _helper, _flags)                     \
  NS_DEFINE_CLASSINFO_DATA_WITH_NAME(_class, _class, _helper, _flags)

#define NS_DEFINE_CHROME_ONLY_CLASSINFO_DATA(_class, _helper, _flags)          \
  NS_DEFINE_CHROME_ONLY_CLASSINFO_DATA_WITH_NAME(_class, _class, _helper, \
                                                 _flags)

// This list of NS_DEFINE_CLASSINFO_DATA macros is what gives the DOM
// classes their correct behavior when used through XPConnect. The
// arguments that are passed to NS_DEFINE_CLASSINFO_DATA are
//
// 1. Class name as it should appear in JavaScript, this name is also
//    used to find the id of the class in nsDOMClassInfo
//    (i.e. e<classname>_id)
// 2. Scriptable helper class
// 3. nsIClassInfo/nsIXPCScriptable flags (i.e. for GetScriptableFlags)

static nsDOMClassInfoData sClassInfoData[] = {
  // Base classes

  // The Window class lets you QI into interfaces that are not in the
  // flattened set (i.e. nsIXPCScriptable::CLASSINFO_INTERFACES_ONLY
  // is not set), because of this make sure all scriptable interfaces
  // that are implemented by nsGlobalWindow can securely be exposed
  // to JS.


  NS_DEFINE_CLASSINFO_DATA(Window, nsWindowSH,
                           DEFAULT_SCRIPTABLE_FLAGS |
                           WINDOW_SCRIPTABLE_FLAGS)

  // XXX Wrong helper!
  NS_DEFINE_CLASSINFO_DATA(InnerWindow, nsWindowSH,
                           DEFAULT_SCRIPTABLE_FLAGS |
                           WINDOW_SCRIPTABLE_FLAGS)

  NS_DEFINE_CLASSINFO_DATA(Location, nsLocationSH,
                           (DOM_DEFAULT_SCRIPTABLE_FLAGS &
                            ~nsIXPCScriptable::ALLOW_PROP_MODS_TO_PROTOTYPE))

  NS_DEFINE_CLASSINFO_DATA(Navigator, nsNavigatorSH,
                           DOM_DEFAULT_SCRIPTABLE_FLAGS |
                           nsIXPCScriptable::WANT_PRECREATE)
  NS_DEFINE_CLASSINFO_DATA(Plugin, nsPluginSH,
                           ARRAY_SCRIPTABLE_FLAGS)
  NS_DEFINE_CLASSINFO_DATA(PluginArray, nsPluginArraySH,
                           ARRAY_SCRIPTABLE_FLAGS)
  NS_DEFINE_CLASSINFO_DATA(MimeType, nsDOMGenericSH,
                           DOM_DEFAULT_SCRIPTABLE_FLAGS)
  NS_DEFINE_CLASSINFO_DATA(MimeTypeArray, nsMimeTypeArraySH,
                           ARRAY_SCRIPTABLE_FLAGS)
  NS_DEFINE_CLASSINFO_DATA(BarProp, nsDOMGenericSH,
                           DOM_DEFAULT_SCRIPTABLE_FLAGS)
  NS_DEFINE_CLASSINFO_DATA(History, nsHistorySH,
                           ARRAY_SCRIPTABLE_FLAGS)
  NS_DEFINE_CLASSINFO_DATA(Screen, nsDOMGenericSH,
                           DOM_DEFAULT_SCRIPTABLE_FLAGS)
  NS_DEFINE_CLASSINFO_DATA(DOMPrototype, nsDOMConstructorSH,
                           DOM_BASE_SCRIPTABLE_FLAGS |
                           nsIXPCScriptable::WANT_HASINSTANCE |
                           nsIXPCScriptable::DONT_ENUM_QUERY_INTERFACE)
  NS_DEFINE_CLASSINFO_DATA(DOMConstructor, nsDOMConstructorSH,
                           DOM_BASE_SCRIPTABLE_FLAGS |
                           nsIXPCScriptable::WANT_HASINSTANCE |
                           nsIXPCScriptable::WANT_CALL |
                           nsIXPCScriptable::WANT_CONSTRUCT |
                           nsIXPCScriptable::DONT_ENUM_QUERY_INTERFACE)

  // Core classes
  NS_DEFINE_CLASSINFO_DATA(XMLDocument, nsDocumentSH,
                           DOCUMENT_SCRIPTABLE_FLAGS)
  NS_DEFINE_CLASSINFO_DATA(DocumentType, nsNodeSH,
                           NODE_SCRIPTABLE_FLAGS)
  NS_DEFINE_CLASSINFO_DATA(DOMImplementation, nsDOMGenericSH,
                           DOM_DEFAULT_SCRIPTABLE_FLAGS)
  NS_DEFINE_CLASSINFO_DATA(DOMException, nsDOMGenericSH,
                           DOM_DEFAULT_SCRIPTABLE_FLAGS)
  NS_DEFINE_CLASSINFO_DATA(DOMTokenList, nsDOMTokenListSH,
                           ARRAY_SCRIPTABLE_FLAGS)
  NS_DEFINE_CLASSINFO_DATA(DOMSettableTokenList, nsDOMTokenListSH,
                           ARRAY_SCRIPTABLE_FLAGS)
  NS_DEFINE_CLASSINFO_DATA(DocumentFragment, nsDOMGenericSH,
                           DOM_DEFAULT_SCRIPTABLE_FLAGS)
  NS_DEFINE_CLASSINFO_DATA(Element, nsElementSH,
                           ELEMENT_SCRIPTABLE_FLAGS)
  NS_DEFINE_CLASSINFO_DATA(Attr, nsAttributeSH,
                           NODE_SCRIPTABLE_FLAGS)
  NS_DEFINE_CLASSINFO_DATA(Text, nsNodeSH,
                           NODE_SCRIPTABLE_FLAGS)
  NS_DEFINE_CLASSINFO_DATA(Comment, nsNodeSH,
                           NODE_SCRIPTABLE_FLAGS)
  NS_DEFINE_CLASSINFO_DATA(CDATASection, nsNodeSH, NODE_SCRIPTABLE_FLAGS)
  NS_DEFINE_CLASSINFO_DATA(ProcessingInstruction, nsNodeSH,
                           NODE_SCRIPTABLE_FLAGS)
  NS_DEFINE_CLASSINFO_DATA(Notation, nsNodeSH, NODE_SCRIPTABLE_FLAGS)
  NS_DEFINE_CLASSINFO_DATA(NodeList, nsNodeListSH, ARRAY_SCRIPTABLE_FLAGS)
  NS_DEFINE_CLASSINFO_DATA(NamedNodeMap, nsNamedNodeMapSH,
                           ARRAY_SCRIPTABLE_FLAGS)

  // Misc Core related classes

  // Event
  NS_DEFINE_CLASSINFO_DATA(Event, nsDOMGenericSH,
                           DOM_DEFAULT_SCRIPTABLE_FLAGS)
  NS_DEFINE_CLASSINFO_DATA(MutationEvent, nsDOMGenericSH,
                           DOM_DEFAULT_SCRIPTABLE_FLAGS)
  NS_DEFINE_CLASSINFO_DATA(UIEvent, nsDOMGenericSH,
                           DOM_DEFAULT_SCRIPTABLE_FLAGS)
  NS_DEFINE_CLASSINFO_DATA(MouseEvent, nsDOMGenericSH,
                           DOM_DEFAULT_SCRIPTABLE_FLAGS)
  NS_DEFINE_CLASSINFO_DATA(MouseScrollEvent, nsDOMGenericSH,
                           DOM_DEFAULT_SCRIPTABLE_FLAGS)
  NS_DEFINE_CLASSINFO_DATA(DragEvent, nsDOMGenericSH,
                           DOM_DEFAULT_SCRIPTABLE_FLAGS)
  NS_DEFINE_CLASSINFO_DATA(KeyboardEvent, nsDOMGenericSH,
                           DOM_DEFAULT_SCRIPTABLE_FLAGS)
  NS_DEFINE_CLASSINFO_DATA(PopupBlockedEvent, nsDOMGenericSH,
                           DOM_DEFAULT_SCRIPTABLE_FLAGS)
  NS_DEFINE_CLASSINFO_DATA(OrientationEvent, nsDOMGenericSH,
                           DOM_DEFAULT_SCRIPTABLE_FLAGS)

  // Misc HTML classes
  NS_DEFINE_CLASSINFO_DATA(HTMLDocument, nsHTMLDocumentSH,
                           DOCUMENT_SCRIPTABLE_FLAGS)
  NS_DEFINE_CLASSINFO_DATA(HTMLOptionsCollection,
                           nsHTMLOptionsCollectionSH,
                           ARRAY_SCRIPTABLE_FLAGS |
                           nsIXPCScriptable::WANT_SETPROPERTY)
  NS_DEFINE_CLASSINFO_DATA(HTMLCollection,
                           nsHTMLCollectionSH,
                           ARRAY_SCRIPTABLE_FLAGS)

  // HTML element classes
  NS_DEFINE_CLASSINFO_DATA(HTMLElement, nsElementSH,
                           ELEMENT_SCRIPTABLE_FLAGS)
  NS_DEFINE_CLASSINFO_DATA(HTMLAnchorElement, nsElementSH,
                           ELEMENT_SCRIPTABLE_FLAGS)
  NS_DEFINE_CLASSINFO_DATA(HTMLAppletElement, nsHTMLPluginObjElementSH,
                           EXTERNAL_OBJ_SCRIPTABLE_FLAGS)
  NS_DEFINE_CLASSINFO_DATA(HTMLAreaElement, nsElementSH,
                           ELEMENT_SCRIPTABLE_FLAGS)
  NS_DEFINE_CLASSINFO_DATA(HTMLBRElement, nsElementSH,
                           ELEMENT_SCRIPTABLE_FLAGS)
  NS_DEFINE_CLASSINFO_DATA(HTMLBaseElement, nsElementSH,
                           ELEMENT_SCRIPTABLE_FLAGS)
  NS_DEFINE_CLASSINFO_DATA(HTMLBodyElement, nsHTMLBodyElementSH,
                           ELEMENT_SCRIPTABLE_FLAGS)
  NS_DEFINE_CLASSINFO_DATA(HTMLButtonElement, nsElementSH,
                           ELEMENT_SCRIPTABLE_FLAGS)
  NS_DEFINE_CLASSINFO_DATA(HTMLDListElement, nsElementSH,
                           ELEMENT_SCRIPTABLE_FLAGS)
  NS_DEFINE_CLASSINFO_DATA(HTMLDelElement, nsElementSH,
                           ELEMENT_SCRIPTABLE_FLAGS)
  NS_DEFINE_CLASSINFO_DATA(HTMLDirectoryElement, nsElementSH,
                           ELEMENT_SCRIPTABLE_FLAGS)
  NS_DEFINE_CLASSINFO_DATA(HTMLDivElement, nsElementSH,
                           ELEMENT_SCRIPTABLE_FLAGS)
  NS_DEFINE_CLASSINFO_DATA(HTMLEmbedElement, nsHTMLPluginObjElementSH,
                           EXTERNAL_OBJ_SCRIPTABLE_FLAGS)
  NS_DEFINE_CLASSINFO_DATA(HTMLFieldSetElement, nsElementSH,
                           ELEMENT_SCRIPTABLE_FLAGS)
  NS_DEFINE_CLASSINFO_DATA(HTMLFontElement, nsElementSH,
                           ELEMENT_SCRIPTABLE_FLAGS)
  NS_DEFINE_CLASSINFO_DATA(HTMLFormElement, nsHTMLFormElementSH,
                           ELEMENT_SCRIPTABLE_FLAGS |
                           nsIXPCScriptable::WANT_GETPROPERTY |
                           nsIXPCScriptable::WANT_NEWENUMERATE)
  NS_DEFINE_CLASSINFO_DATA(HTMLFrameElement, nsElementSH,
                           ELEMENT_SCRIPTABLE_FLAGS)
  NS_DEFINE_CLASSINFO_DATA(HTMLFrameSetElement, nsElementSH,
                           ELEMENT_SCRIPTABLE_FLAGS)
  NS_DEFINE_CLASSINFO_DATA(HTMLHRElement, nsElementSH,
                           ELEMENT_SCRIPTABLE_FLAGS)
  NS_DEFINE_CLASSINFO_DATA(HTMLHeadElement, nsElementSH,
                           ELEMENT_SCRIPTABLE_FLAGS)
  NS_DEFINE_CLASSINFO_DATA(HTMLHeadingElement, nsElementSH,
                           ELEMENT_SCRIPTABLE_FLAGS)
  NS_DEFINE_CLASSINFO_DATA(HTMLHtmlElement, nsElementSH,
                           ELEMENT_SCRIPTABLE_FLAGS)
  NS_DEFINE_CLASSINFO_DATA(HTMLIFrameElement, nsElementSH,
                           ELEMENT_SCRIPTABLE_FLAGS)
  NS_DEFINE_CLASSINFO_DATA(HTMLImageElement, nsElementSH,
                           ELEMENT_SCRIPTABLE_FLAGS)
  NS_DEFINE_CLASSINFO_DATA(HTMLInputElement, nsElementSH,
                           ELEMENT_SCRIPTABLE_FLAGS)
  NS_DEFINE_CLASSINFO_DATA(HTMLInsElement, nsElementSH,
                           ELEMENT_SCRIPTABLE_FLAGS)
  NS_DEFINE_CLASSINFO_DATA(HTMLIsIndexElement, nsElementSH,
                           ELEMENT_SCRIPTABLE_FLAGS)
  NS_DEFINE_CLASSINFO_DATA(HTMLLIElement, nsElementSH,
                           ELEMENT_SCRIPTABLE_FLAGS)
  NS_DEFINE_CLASSINFO_DATA(HTMLLabelElement, nsElementSH,
                           ELEMENT_SCRIPTABLE_FLAGS)
  NS_DEFINE_CLASSINFO_DATA(HTMLLegendElement, nsElementSH,
                           ELEMENT_SCRIPTABLE_FLAGS)
  NS_DEFINE_CLASSINFO_DATA(HTMLLinkElement, nsElementSH,
                           ELEMENT_SCRIPTABLE_FLAGS)
  NS_DEFINE_CLASSINFO_DATA(HTMLMapElement, nsElementSH,
                           ELEMENT_SCRIPTABLE_FLAGS)
  NS_DEFINE_CLASSINFO_DATA(HTMLMenuElement, nsElementSH,
                           ELEMENT_SCRIPTABLE_FLAGS)
  NS_DEFINE_CLASSINFO_DATA(HTMLMetaElement, nsElementSH,
                           ELEMENT_SCRIPTABLE_FLAGS)
  NS_DEFINE_CLASSINFO_DATA(HTMLOListElement, nsElementSH,
                           ELEMENT_SCRIPTABLE_FLAGS)
  NS_DEFINE_CLASSINFO_DATA(HTMLObjectElement, nsHTMLPluginObjElementSH,
                           EXTERNAL_OBJ_SCRIPTABLE_FLAGS)
  NS_DEFINE_CLASSINFO_DATA(HTMLOptGroupElement, nsElementSH,
                           ELEMENT_SCRIPTABLE_FLAGS)
  NS_DEFINE_CLASSINFO_DATA(HTMLOptionElement, nsElementSH,
                           ELEMENT_SCRIPTABLE_FLAGS)
  NS_DEFINE_CLASSINFO_DATA(HTMLOutputElement, nsElementSH,
                           ELEMENT_SCRIPTABLE_FLAGS)
  NS_DEFINE_CLASSINFO_DATA(HTMLParagraphElement, nsElementSH,
                           ELEMENT_SCRIPTABLE_FLAGS)
  NS_DEFINE_CLASSINFO_DATA(HTMLParamElement, nsElementSH,
                           ELEMENT_SCRIPTABLE_FLAGS)
  NS_DEFINE_CLASSINFO_DATA(HTMLPreElement, nsElementSH,
                           ELEMENT_SCRIPTABLE_FLAGS)
  NS_DEFINE_CLASSINFO_DATA(HTMLQuoteElement, nsElementSH,
                           ELEMENT_SCRIPTABLE_FLAGS)
  NS_DEFINE_CLASSINFO_DATA(HTMLScriptElement, nsElementSH,
                           ELEMENT_SCRIPTABLE_FLAGS)
  NS_DEFINE_CLASSINFO_DATA(HTMLSelectElement, nsHTMLSelectElementSH,
                           ELEMENT_SCRIPTABLE_FLAGS |
                           nsIXPCScriptable::WANT_GETPROPERTY)
  NS_DEFINE_CLASSINFO_DATA(HTMLSpacerElement, nsElementSH,
                           ELEMENT_SCRIPTABLE_FLAGS)
  NS_DEFINE_CLASSINFO_DATA(HTMLSpanElement, nsElementSH,
                           ELEMENT_SCRIPTABLE_FLAGS)
  NS_DEFINE_CLASSINFO_DATA(HTMLStyleElement, nsElementSH,
                           ELEMENT_SCRIPTABLE_FLAGS)
  NS_DEFINE_CLASSINFO_DATA(HTMLTableCaptionElement, nsElementSH,
                           ELEMENT_SCRIPTABLE_FLAGS)
  NS_DEFINE_CLASSINFO_DATA(HTMLTableCellElement, nsElementSH,
                           ELEMENT_SCRIPTABLE_FLAGS)
  NS_DEFINE_CLASSINFO_DATA(HTMLTableColElement, nsElementSH,
                           ELEMENT_SCRIPTABLE_FLAGS)
  NS_DEFINE_CLASSINFO_DATA(HTMLTableElement, nsElementSH,
                           ELEMENT_SCRIPTABLE_FLAGS)
  NS_DEFINE_CLASSINFO_DATA(HTMLTableRowElement, nsElementSH,
                           ELEMENT_SCRIPTABLE_FLAGS)
  NS_DEFINE_CLASSINFO_DATA(HTMLTableSectionElement, nsElementSH,
                           ELEMENT_SCRIPTABLE_FLAGS)
  NS_DEFINE_CLASSINFO_DATA(HTMLTextAreaElement, nsElementSH,
                           ELEMENT_SCRIPTABLE_FLAGS)
  NS_DEFINE_CLASSINFO_DATA(HTMLTitleElement, nsElementSH,
                           ELEMENT_SCRIPTABLE_FLAGS)
  NS_DEFINE_CLASSINFO_DATA(HTMLUListElement, nsElementSH,
                           ELEMENT_SCRIPTABLE_FLAGS)
  NS_DEFINE_CLASSINFO_DATA(HTMLUnknownElement, nsElementSH,
                           ELEMENT_SCRIPTABLE_FLAGS)
  NS_DEFINE_CLASSINFO_DATA(HTMLWBRElement, nsElementSH,
                           ELEMENT_SCRIPTABLE_FLAGS)

  // CSS classes
  NS_DEFINE_CLASSINFO_DATA(CSSStyleRule, nsDOMGenericSH,
                           DOM_DEFAULT_SCRIPTABLE_FLAGS)
  NS_DEFINE_CLASSINFO_DATA(CSSCharsetRule, nsDOMGenericSH,
                           DOM_DEFAULT_SCRIPTABLE_FLAGS)
  NS_DEFINE_CLASSINFO_DATA(CSSImportRule, nsDOMGenericSH,
                           DOM_DEFAULT_SCRIPTABLE_FLAGS)
  NS_DEFINE_CLASSINFO_DATA(CSSMediaRule, nsDOMGenericSH,
                           DOM_DEFAULT_SCRIPTABLE_FLAGS)
  NS_DEFINE_CLASSINFO_DATA(CSSNameSpaceRule, nsDOMGenericSH,
                           DOM_DEFAULT_SCRIPTABLE_FLAGS)
  NS_DEFINE_CLASSINFO_DATA(CSSRuleList, nsCSSRuleListSH,
                           ARRAY_SCRIPTABLE_FLAGS)
  NS_DEFINE_CLASSINFO_DATA(CSSGroupRuleRuleList, nsCSSRuleListSH,
                           ARRAY_SCRIPTABLE_FLAGS)
  NS_DEFINE_CLASSINFO_DATA(MediaList, nsMediaListSH,
                           ARRAY_SCRIPTABLE_FLAGS)
  NS_DEFINE_CLASSINFO_DATA(StyleSheetList, nsStyleSheetListSH,
                           ARRAY_SCRIPTABLE_FLAGS)
  NS_DEFINE_CLASSINFO_DATA(CSSStyleSheet, nsDOMGenericSH,
                           DOM_DEFAULT_SCRIPTABLE_FLAGS)
  NS_DEFINE_CLASSINFO_DATA(CSSStyleDeclaration, nsCSSStyleDeclSH,
                           ARRAY_SCRIPTABLE_FLAGS)
  NS_DEFINE_CLASSINFO_DATA(ComputedCSSStyleDeclaration, nsCSSStyleDeclSH,
                           ARRAY_SCRIPTABLE_FLAGS)
  NS_DEFINE_CLASSINFO_DATA(ROCSSPrimitiveValue, nsDOMGenericSH,
                           DOM_DEFAULT_SCRIPTABLE_FLAGS)

  // Range classes
  NS_DEFINE_CLASSINFO_DATA(Range, nsDOMGenericSH,
                           DOM_DEFAULT_SCRIPTABLE_FLAGS)
  NS_DEFINE_CLASSINFO_DATA(Selection, nsDOMGenericSH,
                           DEFAULT_SCRIPTABLE_FLAGS)

  // XUL classes
#ifdef MOZ_XUL
  NS_DEFINE_CLASSINFO_DATA(XULDocument, nsDocumentSH,
                           DOCUMENT_SCRIPTABLE_FLAGS)
  NS_DEFINE_CLASSINFO_DATA(XULElement, nsElementSH,
                           ELEMENT_SCRIPTABLE_FLAGS)
  NS_DEFINE_CLASSINFO_DATA(XULCommandDispatcher, nsDOMGenericSH,
                           DOM_DEFAULT_SCRIPTABLE_FLAGS)
#endif
  NS_DEFINE_CLASSINFO_DATA(XULControllers, nsNonDOMObjectSH,
                           DEFAULT_SCRIPTABLE_FLAGS)
  NS_DEFINE_CLASSINFO_DATA(BoxObject, nsDOMGenericSH,
                           DEFAULT_SCRIPTABLE_FLAGS)
#ifdef MOZ_XUL
  NS_DEFINE_CLASSINFO_DATA(TreeSelection, nsDOMGenericSH,
                           DEFAULT_SCRIPTABLE_FLAGS)
  NS_DEFINE_CLASSINFO_DATA(TreeContentView, nsDOMGenericSH,
                           DEFAULT_SCRIPTABLE_FLAGS)
#endif

  // Crypto classes
  NS_DEFINE_CLASSINFO_DATA(Crypto, nsDOMGenericSH,
                           DOM_DEFAULT_SCRIPTABLE_FLAGS)
  NS_DEFINE_CLASSINFO_DATA(CRMFObject, nsDOMGenericSH,
                           DOM_DEFAULT_SCRIPTABLE_FLAGS)

  // DOM Traversal classes
  NS_DEFINE_CLASSINFO_DATA(TreeWalker, nsDOMGenericSH,
                           DOM_DEFAULT_SCRIPTABLE_FLAGS)

  // We are now trying to preserve binary compat in classinfo.  No
  // more putting things in those categories up there.  New entries
  // are to be added to the end of the list
  NS_DEFINE_CLASSINFO_DATA(CSSRect, nsDOMGenericSH,
                           DOM_DEFAULT_SCRIPTABLE_FLAGS)

  // DOM Chrome Window class.
  NS_DEFINE_CLASSINFO_DATA(ChromeWindow, nsWindowSH,
                           DEFAULT_SCRIPTABLE_FLAGS |
                           WINDOW_SCRIPTABLE_FLAGS)

  // XXX Wrong helper!
  NS_DEFINE_CLASSINFO_DATA(InnerChromeWindow, nsWindowSH,
                           DEFAULT_SCRIPTABLE_FLAGS |
                           WINDOW_SCRIPTABLE_FLAGS)

  NS_DEFINE_CLASSINFO_DATA(CSSRGBColor, nsDOMGenericSH,
                           DOM_DEFAULT_SCRIPTABLE_FLAGS)

  NS_DEFINE_CLASSINFO_DATA(RangeException, nsDOMGenericSH,
                           DOM_DEFAULT_SCRIPTABLE_FLAGS)

  NS_DEFINE_CLASSINFO_DATA(CSSValueList, nsCSSValueListSH,
                           ARRAY_SCRIPTABLE_FLAGS)

  NS_DEFINE_CLASSINFO_DATA_WITH_NAME(ContentList, HTMLCollection,
                                     nsContentListSH, ARRAY_SCRIPTABLE_FLAGS)

  NS_DEFINE_CLASSINFO_DATA(XMLStylesheetProcessingInstruction, nsNodeSH,
                           NODE_SCRIPTABLE_FLAGS)

  NS_DEFINE_CLASSINFO_DATA(ImageDocument, nsHTMLDocumentSH,
                           DOCUMENT_SCRIPTABLE_FLAGS)

#ifdef MOZ_XUL
  NS_DEFINE_CLASSINFO_DATA(XULTemplateBuilder, nsDOMGenericSH,
                           DEFAULT_SCRIPTABLE_FLAGS)

  NS_DEFINE_CLASSINFO_DATA(XULTreeBuilder, nsDOMGenericSH,
                           DEFAULT_SCRIPTABLE_FLAGS)
#endif

  NS_DEFINE_CLASSINFO_DATA(DOMStringList, nsStringListSH,
                           ARRAY_SCRIPTABLE_FLAGS)

  NS_DEFINE_CLASSINFO_DATA(NameList, nsDOMGenericSH,
                           DOM_DEFAULT_SCRIPTABLE_FLAGS)

#ifdef MOZ_XUL
  NS_DEFINE_CLASSINFO_DATA(TreeColumn, nsDOMGenericSH,
                           DEFAULT_SCRIPTABLE_FLAGS)

  NS_DEFINE_CLASSINFO_DATA(TreeColumns, nsTreeColumnsSH,
                           ARRAY_SCRIPTABLE_FLAGS)
#endif

  NS_DEFINE_CLASSINFO_DATA(CSSMozDocumentRule, nsDOMGenericSH,
                           DOM_DEFAULT_SCRIPTABLE_FLAGS)

  NS_DEFINE_CLASSINFO_DATA(BeforeUnloadEvent, nsDOMGenericSH,
                           DOM_DEFAULT_SCRIPTABLE_FLAGS)

#ifdef MOZ_SVG
  // SVG document
  NS_DEFINE_CLASSINFO_DATA(SVGDocument, nsDocumentSH,
                           DOCUMENT_SCRIPTABLE_FLAGS)

  // SVG element classes
  NS_DEFINE_CLASSINFO_DATA(SVGAElement, nsElementSH,
                           ELEMENT_SCRIPTABLE_FLAGS)
  NS_DEFINE_CLASSINFO_DATA(SVGAltGlyphElement, nsElementSH,
                           ELEMENT_SCRIPTABLE_FLAGS)
#ifdef MOZ_SMIL
  NS_DEFINE_CLASSINFO_DATA(SVGAnimateElement, nsElementSH,
                           ELEMENT_SCRIPTABLE_FLAGS)
  NS_DEFINE_CLASSINFO_DATA(SVGAnimateTransformElement, nsElementSH,
                           ELEMENT_SCRIPTABLE_FLAGS)
  NS_DEFINE_CLASSINFO_DATA(SVGAnimateMotionElement, nsElementSH,
                           ELEMENT_SCRIPTABLE_FLAGS)
  NS_DEFINE_CLASSINFO_DATA(SVGMpathElement, nsElementSH,
                           ELEMENT_SCRIPTABLE_FLAGS)
  NS_DEFINE_CLASSINFO_DATA(SVGSetElement, nsElementSH,
                           ELEMENT_SCRIPTABLE_FLAGS)
#endif // MOZ_SMIL
  NS_DEFINE_CLASSINFO_DATA(SVGCircleElement, nsElementSH,
                           ELEMENT_SCRIPTABLE_FLAGS)
  NS_DEFINE_CLASSINFO_DATA(SVGClipPathElement, nsElementSH,
                           ELEMENT_SCRIPTABLE_FLAGS)
  NS_DEFINE_CLASSINFO_DATA(SVGDefsElement, nsElementSH,
                           ELEMENT_SCRIPTABLE_FLAGS)
  NS_DEFINE_CLASSINFO_DATA(SVGDescElement, nsElementSH,
                           ELEMENT_SCRIPTABLE_FLAGS)
  NS_DEFINE_CLASSINFO_DATA(SVGEllipseElement, nsElementSH,
                           ELEMENT_SCRIPTABLE_FLAGS)
  NS_DEFINE_CLASSINFO_DATA(SVGFEBlendElement, nsElementSH,
                           ELEMENT_SCRIPTABLE_FLAGS)
  NS_DEFINE_CLASSINFO_DATA(SVGFEColorMatrixElement, nsElementSH,
                           ELEMENT_SCRIPTABLE_FLAGS)
  NS_DEFINE_CLASSINFO_DATA(SVGFEComponentTransferElement, nsElementSH,
                           ELEMENT_SCRIPTABLE_FLAGS)
  NS_DEFINE_CLASSINFO_DATA(SVGFECompositeElement, nsElementSH,
                           ELEMENT_SCRIPTABLE_FLAGS)
  NS_DEFINE_CLASSINFO_DATA(SVGFEConvolveMatrixElement, nsElementSH,
                           ELEMENT_SCRIPTABLE_FLAGS)
  NS_DEFINE_CLASSINFO_DATA(SVGFEDiffuseLightingElement, nsElementSH,
                           ELEMENT_SCRIPTABLE_FLAGS)
  NS_DEFINE_CLASSINFO_DATA(SVGFEDisplacementMapElement, nsElementSH,
                           ELEMENT_SCRIPTABLE_FLAGS)
  NS_DEFINE_CLASSINFO_DATA(SVGFEDistantLightElement, nsElementSH,
                           ELEMENT_SCRIPTABLE_FLAGS)
  NS_DEFINE_CLASSINFO_DATA(SVGFEFloodElement, nsElementSH,
                           ELEMENT_SCRIPTABLE_FLAGS)
  NS_DEFINE_CLASSINFO_DATA(SVGFEFuncAElement, nsElementSH,
                           ELEMENT_SCRIPTABLE_FLAGS)
  NS_DEFINE_CLASSINFO_DATA(SVGFEFuncBElement, nsElementSH,
                           ELEMENT_SCRIPTABLE_FLAGS)
  NS_DEFINE_CLASSINFO_DATA(SVGFEFuncGElement, nsElementSH,
                           ELEMENT_SCRIPTABLE_FLAGS)
  NS_DEFINE_CLASSINFO_DATA(SVGFEFuncRElement, nsElementSH,
                           ELEMENT_SCRIPTABLE_FLAGS)
  NS_DEFINE_CLASSINFO_DATA(SVGFEGaussianBlurElement, nsElementSH,
                           ELEMENT_SCRIPTABLE_FLAGS)
  NS_DEFINE_CLASSINFO_DATA(SVGFEImageElement, nsElementSH,
                           ELEMENT_SCRIPTABLE_FLAGS)
  NS_DEFINE_CLASSINFO_DATA(SVGFEMergeElement, nsElementSH,
                           ELEMENT_SCRIPTABLE_FLAGS)
  NS_DEFINE_CLASSINFO_DATA(SVGFEMergeNodeElement, nsElementSH,
                           ELEMENT_SCRIPTABLE_FLAGS)
  NS_DEFINE_CLASSINFO_DATA(SVGFEMorphologyElement, nsElementSH,
                           ELEMENT_SCRIPTABLE_FLAGS)
  NS_DEFINE_CLASSINFO_DATA(SVGFEOffsetElement, nsElementSH,
                           ELEMENT_SCRIPTABLE_FLAGS)
  NS_DEFINE_CLASSINFO_DATA(SVGFEPointLightElement, nsElementSH,
                           ELEMENT_SCRIPTABLE_FLAGS)
  NS_DEFINE_CLASSINFO_DATA(SVGFESpecularLightingElement, nsElementSH,
                           ELEMENT_SCRIPTABLE_FLAGS)
  NS_DEFINE_CLASSINFO_DATA(SVGFESpotLightElement, nsElementSH,
                           ELEMENT_SCRIPTABLE_FLAGS)
  NS_DEFINE_CLASSINFO_DATA(SVGFETileElement, nsElementSH,
                           ELEMENT_SCRIPTABLE_FLAGS)
  NS_DEFINE_CLASSINFO_DATA(SVGFETurbulenceElement, nsElementSH,
                           ELEMENT_SCRIPTABLE_FLAGS)
  NS_DEFINE_CLASSINFO_DATA(SVGFilterElement, nsElementSH,
                           ELEMENT_SCRIPTABLE_FLAGS)
  NS_DEFINE_CLASSINFO_DATA(SVGGElement, nsElementSH,
                           ELEMENT_SCRIPTABLE_FLAGS)
  NS_DEFINE_CLASSINFO_DATA(SVGImageElement, nsElementSH,
                           ELEMENT_SCRIPTABLE_FLAGS)
  NS_DEFINE_CLASSINFO_DATA(SVGLinearGradientElement, nsElementSH,
                           ELEMENT_SCRIPTABLE_FLAGS)
  NS_DEFINE_CLASSINFO_DATA(SVGLineElement, nsElementSH,
                           ELEMENT_SCRIPTABLE_FLAGS)
  NS_DEFINE_CLASSINFO_DATA(SVGMarkerElement, nsElementSH,
                           ELEMENT_SCRIPTABLE_FLAGS)
  NS_DEFINE_CLASSINFO_DATA(SVGMaskElement, nsElementSH,
                           ELEMENT_SCRIPTABLE_FLAGS)
  NS_DEFINE_CLASSINFO_DATA(SVGMetadataElement, nsElementSH,
                           ELEMENT_SCRIPTABLE_FLAGS)
  NS_DEFINE_CLASSINFO_DATA(SVGPathElement, nsElementSH,
                           ELEMENT_SCRIPTABLE_FLAGS)
  NS_DEFINE_CLASSINFO_DATA(SVGPatternElement, nsElementSH,
                           ELEMENT_SCRIPTABLE_FLAGS)
  NS_DEFINE_CLASSINFO_DATA(SVGPolygonElement, nsElementSH,
                           ELEMENT_SCRIPTABLE_FLAGS)
  NS_DEFINE_CLASSINFO_DATA(SVGPolylineElement, nsElementSH,
                           ELEMENT_SCRIPTABLE_FLAGS)
  NS_DEFINE_CLASSINFO_DATA(SVGRadialGradientElement, nsElementSH,
                           ELEMENT_SCRIPTABLE_FLAGS)
  NS_DEFINE_CLASSINFO_DATA(SVGRectElement, nsElementSH,
                           ELEMENT_SCRIPTABLE_FLAGS)
  NS_DEFINE_CLASSINFO_DATA(SVGScriptElement, nsElementSH,
                           ELEMENT_SCRIPTABLE_FLAGS)
  NS_DEFINE_CLASSINFO_DATA(SVGStopElement, nsElementSH,
                           ELEMENT_SCRIPTABLE_FLAGS)
  NS_DEFINE_CLASSINFO_DATA(SVGStyleElement, nsElementSH,
                           ELEMENT_SCRIPTABLE_FLAGS)
  NS_DEFINE_CLASSINFO_DATA(SVGSVGElement, nsElementSH,
                           ELEMENT_SCRIPTABLE_FLAGS)
  NS_DEFINE_CLASSINFO_DATA(SVGSwitchElement, nsElementSH,
                           ELEMENT_SCRIPTABLE_FLAGS)
  NS_DEFINE_CLASSINFO_DATA(SVGSymbolElement, nsElementSH,
                           ELEMENT_SCRIPTABLE_FLAGS)
  NS_DEFINE_CLASSINFO_DATA(SVGTextElement, nsElementSH,
                           ELEMENT_SCRIPTABLE_FLAGS)
  NS_DEFINE_CLASSINFO_DATA(SVGTextPathElement, nsElementSH,
                           ELEMENT_SCRIPTABLE_FLAGS)
  NS_DEFINE_CLASSINFO_DATA(SVGTitleElement, nsElementSH,
                           ELEMENT_SCRIPTABLE_FLAGS)
  NS_DEFINE_CLASSINFO_DATA(SVGTSpanElement, nsElementSH,
                           ELEMENT_SCRIPTABLE_FLAGS)
  NS_DEFINE_CLASSINFO_DATA(SVGUseElement, nsElementSH,
                           ELEMENT_SCRIPTABLE_FLAGS)

  // other SVG classes
  NS_DEFINE_CLASSINFO_DATA(SVGAngle, nsDOMGenericSH,
                           DOM_DEFAULT_SCRIPTABLE_FLAGS)
  NS_DEFINE_CLASSINFO_DATA(SVGAnimatedAngle, nsDOMGenericSH,
                           DOM_DEFAULT_SCRIPTABLE_FLAGS)
  NS_DEFINE_CLASSINFO_DATA(SVGAnimatedBoolean, nsDOMGenericSH,
                           DOM_DEFAULT_SCRIPTABLE_FLAGS)
  NS_DEFINE_CLASSINFO_DATA(SVGAnimatedEnumeration, nsDOMGenericSH,
                           DOM_DEFAULT_SCRIPTABLE_FLAGS)
  NS_DEFINE_CLASSINFO_DATA(SVGAnimatedInteger, nsDOMGenericSH,
                           DOM_DEFAULT_SCRIPTABLE_FLAGS)
  NS_DEFINE_CLASSINFO_DATA(SVGAnimatedLength, nsDOMGenericSH,
                           DOM_DEFAULT_SCRIPTABLE_FLAGS)
  NS_DEFINE_CLASSINFO_DATA(SVGAnimatedLengthList, nsDOMGenericSH,
                           DOM_DEFAULT_SCRIPTABLE_FLAGS)
  NS_DEFINE_CLASSINFO_DATA(SVGAnimatedNumber, nsDOMGenericSH,
                           DOM_DEFAULT_SCRIPTABLE_FLAGS)    
  NS_DEFINE_CLASSINFO_DATA(SVGAnimatedNumberList, nsDOMGenericSH,
                           DOM_DEFAULT_SCRIPTABLE_FLAGS)    
  NS_DEFINE_CLASSINFO_DATA(SVGAnimatedPreserveAspectRatio, nsDOMGenericSH,
                           DOM_DEFAULT_SCRIPTABLE_FLAGS)
  NS_DEFINE_CLASSINFO_DATA(SVGAnimatedRect, nsDOMGenericSH,
                           DOM_DEFAULT_SCRIPTABLE_FLAGS)
  NS_DEFINE_CLASSINFO_DATA(SVGAnimatedString, nsDOMGenericSH,
                           DOM_DEFAULT_SCRIPTABLE_FLAGS)
  NS_DEFINE_CLASSINFO_DATA(SVGAnimatedTransformList, nsDOMGenericSH,
                           DOM_DEFAULT_SCRIPTABLE_FLAGS)
  NS_DEFINE_CLASSINFO_DATA(SVGEvent, nsDOMGenericSH,
                           DOM_DEFAULT_SCRIPTABLE_FLAGS)
  NS_DEFINE_CLASSINFO_DATA(SVGException, nsDOMGenericSH,
                           DOM_DEFAULT_SCRIPTABLE_FLAGS)
  NS_DEFINE_CLASSINFO_DATA(SVGLength, nsDOMGenericSH,
                           DOM_DEFAULT_SCRIPTABLE_FLAGS)
  NS_DEFINE_CLASSINFO_DATA(SVGLengthList, nsDOMGenericSH,
                           DOM_DEFAULT_SCRIPTABLE_FLAGS)
  NS_DEFINE_CLASSINFO_DATA(SVGMatrix, nsDOMGenericSH,
                           DOM_DEFAULT_SCRIPTABLE_FLAGS)
  NS_DEFINE_CLASSINFO_DATA(SVGNumber, nsDOMGenericSH,
                           DOM_DEFAULT_SCRIPTABLE_FLAGS)
  NS_DEFINE_CLASSINFO_DATA(SVGNumberList, nsDOMGenericSH,
                           DOM_DEFAULT_SCRIPTABLE_FLAGS)    
  NS_DEFINE_CLASSINFO_DATA(SVGPathSegArcAbs, nsDOMGenericSH,
                           DOM_DEFAULT_SCRIPTABLE_FLAGS)
  NS_DEFINE_CLASSINFO_DATA(SVGPathSegArcRel, nsDOMGenericSH,
                           DOM_DEFAULT_SCRIPTABLE_FLAGS)
  NS_DEFINE_CLASSINFO_DATA(SVGPathSegClosePath, nsDOMGenericSH,
                           DOM_DEFAULT_SCRIPTABLE_FLAGS)
  NS_DEFINE_CLASSINFO_DATA(SVGPathSegCurvetoCubicAbs, nsDOMGenericSH,
                           DOM_DEFAULT_SCRIPTABLE_FLAGS)
  NS_DEFINE_CLASSINFO_DATA(SVGPathSegCurvetoCubicRel, nsDOMGenericSH,
                           DOM_DEFAULT_SCRIPTABLE_FLAGS)
  NS_DEFINE_CLASSINFO_DATA(SVGPathSegCurvetoCubicSmoothAbs, nsDOMGenericSH,
                           DOM_DEFAULT_SCRIPTABLE_FLAGS)
  NS_DEFINE_CLASSINFO_DATA(SVGPathSegCurvetoCubicSmoothRel, nsDOMGenericSH,
                           DOM_DEFAULT_SCRIPTABLE_FLAGS)
  NS_DEFINE_CLASSINFO_DATA(SVGPathSegCurvetoQuadraticAbs, nsDOMGenericSH,
                           DOM_DEFAULT_SCRIPTABLE_FLAGS)
  NS_DEFINE_CLASSINFO_DATA(SVGPathSegCurvetoQuadraticRel, nsDOMGenericSH,
                           DOM_DEFAULT_SCRIPTABLE_FLAGS)
  NS_DEFINE_CLASSINFO_DATA(SVGPathSegCurvetoQuadraticSmoothAbs, nsDOMGenericSH,
                           DOM_DEFAULT_SCRIPTABLE_FLAGS)
  NS_DEFINE_CLASSINFO_DATA(SVGPathSegCurvetoQuadraticSmoothRel, nsDOMGenericSH,
                           DOM_DEFAULT_SCRIPTABLE_FLAGS)
  NS_DEFINE_CLASSINFO_DATA(SVGPathSegLinetoAbs, nsDOMGenericSH,
                           DOM_DEFAULT_SCRIPTABLE_FLAGS)
  NS_DEFINE_CLASSINFO_DATA(SVGPathSegLinetoHorizontalAbs, nsDOMGenericSH,
                           DOM_DEFAULT_SCRIPTABLE_FLAGS)
  NS_DEFINE_CLASSINFO_DATA(SVGPathSegLinetoHorizontalRel, nsDOMGenericSH,
                           DOM_DEFAULT_SCRIPTABLE_FLAGS)
  NS_DEFINE_CLASSINFO_DATA(SVGPathSegLinetoRel, nsDOMGenericSH,
                           DOM_DEFAULT_SCRIPTABLE_FLAGS)
  NS_DEFINE_CLASSINFO_DATA(SVGPathSegLinetoVerticalAbs, nsDOMGenericSH,
                           DOM_DEFAULT_SCRIPTABLE_FLAGS)
  NS_DEFINE_CLASSINFO_DATA(SVGPathSegLinetoVerticalRel, nsDOMGenericSH,
                           DOM_DEFAULT_SCRIPTABLE_FLAGS)
  NS_DEFINE_CLASSINFO_DATA(SVGPathSegList, nsDOMGenericSH,
                           DOM_DEFAULT_SCRIPTABLE_FLAGS)
  NS_DEFINE_CLASSINFO_DATA(SVGPathSegMovetoAbs, nsDOMGenericSH,
                           DOM_DEFAULT_SCRIPTABLE_FLAGS)
  NS_DEFINE_CLASSINFO_DATA(SVGPathSegMovetoRel, nsDOMGenericSH,
                           DOM_DEFAULT_SCRIPTABLE_FLAGS)
  NS_DEFINE_CLASSINFO_DATA(SVGPoint, nsDOMGenericSH,
                           DOM_DEFAULT_SCRIPTABLE_FLAGS)
  NS_DEFINE_CLASSINFO_DATA(SVGPointList, nsDOMGenericSH,
                           DOM_DEFAULT_SCRIPTABLE_FLAGS)
  NS_DEFINE_CLASSINFO_DATA(SVGPreserveAspectRatio, nsDOMGenericSH,
                           DOM_DEFAULT_SCRIPTABLE_FLAGS)
  NS_DEFINE_CLASSINFO_DATA(SVGRect, nsDOMGenericSH,
                           DOM_DEFAULT_SCRIPTABLE_FLAGS)
  NS_DEFINE_CLASSINFO_DATA(SVGTransform, nsDOMGenericSH,
                           DOM_DEFAULT_SCRIPTABLE_FLAGS)
  NS_DEFINE_CLASSINFO_DATA(SVGTransformList, nsDOMGenericSH,
                           DOM_DEFAULT_SCRIPTABLE_FLAGS)
  NS_DEFINE_CLASSINFO_DATA(SVGZoomEvent, nsDOMGenericSH,
                           DOM_DEFAULT_SCRIPTABLE_FLAGS)
#endif // MOZ_SVG

  NS_DEFINE_CLASSINFO_DATA(HTMLCanvasElement, nsElementSH,
                           ELEMENT_SCRIPTABLE_FLAGS)
  NS_DEFINE_CLASSINFO_DATA(CanvasRenderingContext2D, nsDOMGenericSH,
                           DOM_DEFAULT_SCRIPTABLE_FLAGS)
  NS_DEFINE_CLASSINFO_DATA(CanvasGradient, nsDOMGenericSH,
                           DOM_DEFAULT_SCRIPTABLE_FLAGS)
  NS_DEFINE_CLASSINFO_DATA(CanvasPattern, nsDOMGenericSH,
                           DOM_DEFAULT_SCRIPTABLE_FLAGS)
  NS_DEFINE_CLASSINFO_DATA(TextMetrics, nsDOMGenericSH,
                           DOM_DEFAULT_SCRIPTABLE_FLAGS)

  NS_DEFINE_CLASSINFO_DATA(SmartCardEvent, nsDOMGenericSH,
                           DOM_DEFAULT_SCRIPTABLE_FLAGS)
  NS_DEFINE_CLASSINFO_DATA(PageTransitionEvent, nsDOMGenericSH,
                           DOM_DEFAULT_SCRIPTABLE_FLAGS)
  NS_DEFINE_CLASSINFO_DATA(WindowUtils, nsDOMGenericSH,
                           DOM_DEFAULT_SCRIPTABLE_FLAGS)

  NS_DEFINE_CLASSINFO_DATA(XSLTProcessor, nsDOMGenericSH,
                           DOM_DEFAULT_SCRIPTABLE_FLAGS)

  NS_DEFINE_CLASSINFO_DATA(XPathEvaluator, nsDOMGenericSH,
                           DOM_DEFAULT_SCRIPTABLE_FLAGS)
  NS_DEFINE_CLASSINFO_DATA(XPathException, nsDOMGenericSH,
                           DOM_DEFAULT_SCRIPTABLE_FLAGS)
  NS_DEFINE_CLASSINFO_DATA(XPathExpression, nsDOMGenericSH,
                           DOM_DEFAULT_SCRIPTABLE_FLAGS)
  NS_DEFINE_CLASSINFO_DATA(XPathNSResolver, nsDOMGenericSH,
                           DOM_DEFAULT_SCRIPTABLE_FLAGS)
  NS_DEFINE_CLASSINFO_DATA(XPathResult, nsDOMGenericSH,
                           DOM_DEFAULT_SCRIPTABLE_FLAGS)

  // WhatWG Storage

  // mrbkap says we don't need WANT_ADDPROPERTY on Storage objects
  // since a call to addProperty() is always followed by a call to
  // setProperty(), except in the case when a getter or setter is set
  // for a property. But we don't care about getters or setters here.
  NS_DEFINE_CLASSINFO_DATA(StorageObsolete, nsStorageSH,
                           DOM_DEFAULT_SCRIPTABLE_FLAGS |
                           nsIXPCScriptable::WANT_NEWRESOLVE |
                           nsIXPCScriptable::WANT_GETPROPERTY |
                           nsIXPCScriptable::WANT_SETPROPERTY |
                           nsIXPCScriptable::WANT_DELPROPERTY |
                           nsIXPCScriptable::DONT_ENUM_STATIC_PROPS |
                           nsIXPCScriptable::WANT_NEWENUMERATE)

  NS_DEFINE_CLASSINFO_DATA(Storage, nsStorage2SH,
                           DOM_DEFAULT_SCRIPTABLE_FLAGS |
                           nsIXPCScriptable::WANT_NEWRESOLVE |
                           nsIXPCScriptable::WANT_GETPROPERTY |
                           nsIXPCScriptable::WANT_SETPROPERTY |
                           nsIXPCScriptable::WANT_DELPROPERTY |
                           nsIXPCScriptable::DONT_ENUM_STATIC_PROPS |
                           nsIXPCScriptable::WANT_NEWENUMERATE)
  NS_DEFINE_CLASSINFO_DATA(StorageList, nsStorageListSH,
                           ARRAY_SCRIPTABLE_FLAGS)
  NS_DEFINE_CLASSINFO_DATA(StorageItem, nsDOMGenericSH,
                           DOM_DEFAULT_SCRIPTABLE_FLAGS)
  NS_DEFINE_CLASSINFO_DATA(StorageEvent, nsDOMGenericSH,
                           DOM_DEFAULT_SCRIPTABLE_FLAGS)
  NS_DEFINE_CLASSINFO_DATA(StorageEventObsolete, nsDOMGenericSH,
                           DOM_DEFAULT_SCRIPTABLE_FLAGS)

  NS_DEFINE_CLASSINFO_DATA(DOMParser, nsDOMGenericSH,
                           DOM_DEFAULT_SCRIPTABLE_FLAGS)
  NS_DEFINE_CLASSINFO_DATA(XMLSerializer, nsDOMGenericSH,
                           DOM_DEFAULT_SCRIPTABLE_FLAGS)

  NS_DEFINE_CLASSINFO_DATA(XMLHttpProgressEvent, nsDOMGenericSH,
                           DOM_DEFAULT_SCRIPTABLE_FLAGS)
  NS_DEFINE_CLASSINFO_DATA(XMLHttpRequest, nsEventTargetSH,
                           EVENTTARGET_SCRIPTABLE_FLAGS)

  NS_DEFINE_CLASSINFO_DATA(ClientRect, nsDOMGenericSH,
                           DOM_DEFAULT_SCRIPTABLE_FLAGS)
  NS_DEFINE_CLASSINFO_DATA(ClientRectList, nsClientRectListSH,
                           ARRAY_SCRIPTABLE_FLAGS)

#ifdef MOZ_SVG
  NS_DEFINE_CLASSINFO_DATA(SVGForeignObjectElement, nsElementSH,
                           ELEMENT_SCRIPTABLE_FLAGS)
#endif

  NS_DEFINE_CLASSINFO_DATA(XULCommandEvent, nsDOMGenericSH,
                           DOM_DEFAULT_SCRIPTABLE_FLAGS)

  NS_DEFINE_CLASSINFO_DATA(CommandEvent, nsDOMGenericSH,
                           DOM_DEFAULT_SCRIPTABLE_FLAGS)
  NS_DEFINE_CLASSINFO_DATA(OfflineResourceList, nsOfflineResourceListSH,
                           ARRAY_SCRIPTABLE_FLAGS)

  NS_DEFINE_CLASSINFO_DATA(FileList, nsFileListSH,
                           ARRAY_SCRIPTABLE_FLAGS)
  NS_DEFINE_CLASSINFO_DATA(File, nsDOMGenericSH,
                           DOM_DEFAULT_SCRIPTABLE_FLAGS)
  NS_DEFINE_CLASSINFO_DATA(FileException, nsDOMGenericSH,
                           DOM_DEFAULT_SCRIPTABLE_FLAGS)
  NS_DEFINE_CLASSINFO_DATA(FileError, nsDOMGenericSH,
                           DOM_DEFAULT_SCRIPTABLE_FLAGS)
  NS_DEFINE_CLASSINFO_DATA(FileReader, nsEventTargetSH,
                           EVENTTARGET_SCRIPTABLE_FLAGS)

  NS_DEFINE_CLASSINFO_DATA(ModalContentWindow, nsWindowSH,
                           DEFAULT_SCRIPTABLE_FLAGS |
                           WINDOW_SCRIPTABLE_FLAGS)

  // XXX Wrong helper!
  NS_DEFINE_CLASSINFO_DATA(InnerModalContentWindow, nsWindowSH,
                           DEFAULT_SCRIPTABLE_FLAGS |
                           WINDOW_SCRIPTABLE_FLAGS)

  NS_DEFINE_CLASSINFO_DATA(DataContainerEvent, nsDOMGenericSH,
                           DOM_DEFAULT_SCRIPTABLE_FLAGS)

  NS_DEFINE_CLASSINFO_DATA(MessageEvent, nsDOMGenericSH,
                           DOM_DEFAULT_SCRIPTABLE_FLAGS)

  NS_DEFINE_CLASSINFO_DATA(GeoGeolocation, nsDOMGenericSH,
                           DOM_DEFAULT_SCRIPTABLE_FLAGS)
  
  NS_DEFINE_CLASSINFO_DATA(GeoPosition, nsDOMGenericSH,
                           DOM_DEFAULT_SCRIPTABLE_FLAGS) 
  
  NS_DEFINE_CLASSINFO_DATA(GeoPositionCoords, nsDOMGenericSH,
                           DOM_DEFAULT_SCRIPTABLE_FLAGS)

  NS_DEFINE_CLASSINFO_DATA(GeoPositionError, nsDOMGenericSH,
                           DOM_DEFAULT_SCRIPTABLE_FLAGS)
  
  NS_DEFINE_CLASSINFO_DATA(CSSFontFaceRule, nsDOMGenericSH,
                           DOM_DEFAULT_SCRIPTABLE_FLAGS)
  NS_DEFINE_CLASSINFO_DATA(CSSFontFaceStyleDecl, nsCSSStyleDeclSH,
                           ARRAY_SCRIPTABLE_FLAGS)

#if defined(MOZ_MEDIA)
  NS_DEFINE_CLASSINFO_DATA(HTMLVideoElement, nsElementSH,
                           ELEMENT_SCRIPTABLE_FLAGS)
  NS_DEFINE_CLASSINFO_DATA(HTMLSourceElement, nsElementSH,
                           ELEMENT_SCRIPTABLE_FLAGS)
  NS_DEFINE_CLASSINFO_DATA(HTMLMediaError, nsDOMGenericSH,
                           DOM_DEFAULT_SCRIPTABLE_FLAGS)
  NS_DEFINE_CLASSINFO_DATA(HTMLAudioElement, nsElementSH,
                           ELEMENT_SCRIPTABLE_FLAGS)
#endif

  NS_DEFINE_CLASSINFO_DATA(ProgressEvent, nsDOMGenericSH,
                           DOM_DEFAULT_SCRIPTABLE_FLAGS)

  NS_DEFINE_CLASSINFO_DATA(XMLHttpRequestUpload, nsEventTargetSH,
                           EVENTTARGET_SCRIPTABLE_FLAGS)

  // DOM Traversal NodeIterator class  
  NS_DEFINE_CLASSINFO_DATA(NodeIterator, nsDOMGenericSH,
                           DOM_DEFAULT_SCRIPTABLE_FLAGS)

  // data transfer for drag and drop
  NS_DEFINE_CLASSINFO_DATA(DataTransfer, nsDOMGenericSH,
                           DOM_DEFAULT_SCRIPTABLE_FLAGS)

  NS_DEFINE_CLASSINFO_DATA(NotifyPaintEvent, nsDOMGenericSH,
                           DOM_DEFAULT_SCRIPTABLE_FLAGS)

  NS_DEFINE_CLASSINFO_DATA(SimpleGestureEvent, nsDOMGenericSH,
                           DOM_DEFAULT_SCRIPTABLE_FLAGS)

#ifdef MOZ_MATHML
  NS_DEFINE_CLASSINFO_DATA_WITH_NAME(MathMLElement, Element, nsElementSH,
                                     ELEMENT_SCRIPTABLE_FLAGS)
#endif

  NS_DEFINE_CLASSINFO_DATA(Worker, nsDOMGenericSH,
                           DOM_DEFAULT_SCRIPTABLE_FLAGS)
  NS_DEFINE_CHROME_ONLY_CLASSINFO_DATA(ChromeWorker, nsDOMGenericSH,
                                       DOM_DEFAULT_SCRIPTABLE_FLAGS)

  NS_DEFINE_CLASSINFO_DATA(CanvasRenderingContextWebGL, nsDOMGenericSH,
                           DOM_DEFAULT_SCRIPTABLE_FLAGS)
  NS_DEFINE_CLASSINFO_DATA(WebGLBuffer, nsDOMGenericSH,
                           DOM_DEFAULT_SCRIPTABLE_FLAGS)
  NS_DEFINE_CLASSINFO_DATA(WebGLTexture, nsDOMGenericSH,
                           DOM_DEFAULT_SCRIPTABLE_FLAGS)
  NS_DEFINE_CLASSINFO_DATA(WebGLProgram, nsDOMGenericSH,
                           DOM_DEFAULT_SCRIPTABLE_FLAGS)
  NS_DEFINE_CLASSINFO_DATA(WebGLShader, nsDOMGenericSH,
                           DOM_DEFAULT_SCRIPTABLE_FLAGS)
  NS_DEFINE_CLASSINFO_DATA(WebGLFramebuffer, nsDOMGenericSH,
                           DOM_DEFAULT_SCRIPTABLE_FLAGS)
  NS_DEFINE_CLASSINFO_DATA(WebGLRenderbuffer, nsDOMGenericSH,
                           DOM_DEFAULT_SCRIPTABLE_FLAGS)
  NS_DEFINE_CLASSINFO_DATA(WebGLUniformLocation, nsDOMGenericSH,
                           DOM_DEFAULT_SCRIPTABLE_FLAGS)

  NS_DEFINE_CLASSINFO_DATA(PaintRequest, nsDOMGenericSH,
                           DOM_DEFAULT_SCRIPTABLE_FLAGS)
  NS_DEFINE_CLASSINFO_DATA(PaintRequestList, nsPaintRequestListSH,
                           ARRAY_SCRIPTABLE_FLAGS)

  NS_DEFINE_CLASSINFO_DATA(ScrollAreaEvent, nsDOMGenericSH,
                           DOM_DEFAULT_SCRIPTABLE_FLAGS)
  NS_DEFINE_CLASSINFO_DATA(PopStateEvent, nsDOMGenericSH,
                           DOM_DEFAULT_SCRIPTABLE_FLAGS)
  NS_DEFINE_CLASSINFO_DATA(EventListenerInfo, nsDOMGenericSH,
                           DOM_DEFAULT_SCRIPTABLE_FLAGS)
  NS_DEFINE_CLASSINFO_DATA(TransitionEvent, nsDOMGenericSH,
                           DOM_DEFAULT_SCRIPTABLE_FLAGS)
  NS_DEFINE_CLASSINFO_DATA(ContentFrameMessageManager, nsDOMGenericSH,
                           DOM_DEFAULT_SCRIPTABLE_FLAGS)

  NS_DEFINE_CLASSINFO_DATA(FormData, nsDOMGenericSH,
                           DOM_DEFAULT_SCRIPTABLE_FLAGS)

  NS_DEFINE_CLASSINFO_DATA(WebSocket, nsEventTargetSH,
                           EVENTTARGET_SCRIPTABLE_FLAGS)

  NS_DEFINE_CLASSINFO_DATA(CloseEvent, nsDOMGenericSH,
                           DOM_DEFAULT_SCRIPTABLE_FLAGS)

  NS_DEFINE_CLASSINFO_DATA(IDBFactory, nsDOMGenericSH,
                           DOM_DEFAULT_SCRIPTABLE_FLAGS)
  NS_DEFINE_CLASSINFO_DATA(IDBRequest, nsDOMGenericSH,
                           DOM_DEFAULT_SCRIPTABLE_FLAGS)
  NS_DEFINE_CLASSINFO_DATA(IDBDatabase, nsDOMGenericSH,
                           DOM_DEFAULT_SCRIPTABLE_FLAGS)
  NS_DEFINE_CLASSINFO_DATA(IDBErrorEvent, nsDOMGenericSH,
                           DOM_DEFAULT_SCRIPTABLE_FLAGS)
  NS_DEFINE_CLASSINFO_DATA(IDBSuccessEvent, nsDOMGenericSH,
                           DOM_DEFAULT_SCRIPTABLE_FLAGS)
  NS_DEFINE_CLASSINFO_DATA(IDBTransactionEvent, nsDOMGenericSH,
                           DOM_DEFAULT_SCRIPTABLE_FLAGS)
  NS_DEFINE_CLASSINFO_DATA(IDBObjectStore, nsDOMGenericSH,
                           DOM_DEFAULT_SCRIPTABLE_FLAGS)
  NS_DEFINE_CLASSINFO_DATA(IDBTransaction, nsDOMGenericSH,
                           DOM_DEFAULT_SCRIPTABLE_FLAGS)
  NS_DEFINE_CLASSINFO_DATA(IDBCursor, nsDOMGenericSH,
                           DOM_DEFAULT_SCRIPTABLE_FLAGS)
  NS_DEFINE_CLASSINFO_DATA(IDBKeyRange, nsDOMGenericSH,
                           DOM_DEFAULT_SCRIPTABLE_FLAGS)
  NS_DEFINE_CLASSINFO_DATA(IDBIndex, nsDOMGenericSH,
                           DOM_DEFAULT_SCRIPTABLE_FLAGS)
};

// Objects that should be constructable through |new Name();|
struct nsContractIDMapData
{
  PRInt32 mDOMClassInfoID;
  const char *mContractID;
};

#define NS_DEFINE_CONSTRUCTOR_DATA(_class, _contract_id)                      \
  { eDOMClassInfo_##_class##_id, _contract_id },

static const nsContractIDMapData kConstructorMap[] =
{
  NS_DEFINE_CONSTRUCTOR_DATA(DOMParser, NS_DOMPARSER_CONTRACTID)
  NS_DEFINE_CONSTRUCTOR_DATA(FileReader, NS_FILEREADER_CONTRACTID)
  NS_DEFINE_CONSTRUCTOR_DATA(FormData, NS_FORMDATA_CONTRACTID)
  NS_DEFINE_CONSTRUCTOR_DATA(XMLSerializer, NS_XMLSERIALIZER_CONTRACTID)
  NS_DEFINE_CONSTRUCTOR_DATA(XMLHttpRequest, NS_XMLHTTPREQUEST_CONTRACTID)
  NS_DEFINE_CONSTRUCTOR_DATA(WebSocket, NS_WEBSOCKET_CONTRACTID)
  NS_DEFINE_CONSTRUCTOR_DATA(XPathEvaluator, NS_XPATH_EVALUATOR_CONTRACTID)
  NS_DEFINE_CONSTRUCTOR_DATA(XSLTProcessor,
                             "@mozilla.org/document-transformer;1?type=xslt")
};

struct nsConstructorFuncMapData
{
  PRInt32 mDOMClassInfoID;
  nsDOMConstructorFunc mConstructorFunc;
};

#define NS_DEFINE_CONSTRUCTOR_FUNC_DATA(_class, _func)                        \
  { eDOMClassInfo_##_class##_id, _func },

static const nsConstructorFuncMapData kConstructorFuncMap[] =
{
  NS_DEFINE_CONSTRUCTOR_FUNC_DATA(Worker, nsDOMWorker::NewWorker)
  NS_DEFINE_CONSTRUCTOR_FUNC_DATA(ChromeWorker, nsDOMWorker::NewChromeWorker)
};

nsIXPConnect *nsDOMClassInfo::sXPConnect = nsnull;
nsIScriptSecurityManager *nsDOMClassInfo::sSecMan = nsnull;
PRBool nsDOMClassInfo::sIsInitialized = PR_FALSE;
PRBool nsDOMClassInfo::sDisableDocumentAllSupport = PR_FALSE;
PRBool nsDOMClassInfo::sDisableGlobalScopePollutionSupport = PR_FALSE;


<<<<<<< HEAD
jsid nsDOMClassInfo::sTop_id             = JSID_VOID;
jsid nsDOMClassInfo::sParent_id          = JSID_VOID;
jsid nsDOMClassInfo::sScrollbars_id      = JSID_VOID;
jsid nsDOMClassInfo::sLocation_id        = JSID_VOID;
jsid nsDOMClassInfo::sConstructor_id     = JSID_VOID;
jsid nsDOMClassInfo::s_content_id        = JSID_VOID;
jsid nsDOMClassInfo::sContent_id         = JSID_VOID;
jsid nsDOMClassInfo::sMenubar_id         = JSID_VOID;
jsid nsDOMClassInfo::sToolbar_id         = JSID_VOID;
jsid nsDOMClassInfo::sLocationbar_id     = JSID_VOID;
jsid nsDOMClassInfo::sPersonalbar_id     = JSID_VOID;
jsid nsDOMClassInfo::sStatusbar_id       = JSID_VOID;
jsid nsDOMClassInfo::sDialogArguments_id = JSID_VOID;
jsid nsDOMClassInfo::sControllers_id     = JSID_VOID;
jsid nsDOMClassInfo::sLength_id          = JSID_VOID;
jsid nsDOMClassInfo::sInnerHeight_id     = JSID_VOID;
jsid nsDOMClassInfo::sInnerWidth_id      = JSID_VOID;
jsid nsDOMClassInfo::sOuterHeight_id     = JSID_VOID;
jsid nsDOMClassInfo::sOuterWidth_id      = JSID_VOID;
jsid nsDOMClassInfo::sScreenX_id         = JSID_VOID;
jsid nsDOMClassInfo::sScreenY_id         = JSID_VOID;
jsid nsDOMClassInfo::sStatus_id          = JSID_VOID;
jsid nsDOMClassInfo::sName_id            = JSID_VOID;
jsid nsDOMClassInfo::sOnmousedown_id     = JSID_VOID;
jsid nsDOMClassInfo::sOnmouseup_id       = JSID_VOID;
jsid nsDOMClassInfo::sOnclick_id         = JSID_VOID;
jsid nsDOMClassInfo::sOndblclick_id      = JSID_VOID;
jsid nsDOMClassInfo::sOncontextmenu_id   = JSID_VOID;
jsid nsDOMClassInfo::sOnmouseover_id     = JSID_VOID;
jsid nsDOMClassInfo::sOnmouseout_id      = JSID_VOID;
jsid nsDOMClassInfo::sOnkeydown_id       = JSID_VOID;
jsid nsDOMClassInfo::sOnkeyup_id         = JSID_VOID;
jsid nsDOMClassInfo::sOnkeypress_id      = JSID_VOID;
jsid nsDOMClassInfo::sOnmousemove_id     = JSID_VOID;
jsid nsDOMClassInfo::sOnfocus_id         = JSID_VOID;
jsid nsDOMClassInfo::sOnblur_id          = JSID_VOID;
jsid nsDOMClassInfo::sOnsubmit_id        = JSID_VOID;
jsid nsDOMClassInfo::sOnreset_id         = JSID_VOID;
jsid nsDOMClassInfo::sOnchange_id        = JSID_VOID;
jsid nsDOMClassInfo::sOnselect_id        = JSID_VOID;
jsid nsDOMClassInfo::sOnload_id          = JSID_VOID;
jsid nsDOMClassInfo::sOnpopstate_id      = JSID_VOID;
jsid nsDOMClassInfo::sOnbeforeunload_id  = JSID_VOID;
jsid nsDOMClassInfo::sOnunload_id        = JSID_VOID;
jsid nsDOMClassInfo::sOnhashchange_id    = JSID_VOID;
jsid nsDOMClassInfo::sOnpageshow_id      = JSID_VOID;
jsid nsDOMClassInfo::sOnpagehide_id      = JSID_VOID;
jsid nsDOMClassInfo::sOnabort_id         = JSID_VOID;
jsid nsDOMClassInfo::sOnerror_id         = JSID_VOID;
jsid nsDOMClassInfo::sOnpaint_id         = JSID_VOID;
jsid nsDOMClassInfo::sOnresize_id        = JSID_VOID;
jsid nsDOMClassInfo::sOnscroll_id        = JSID_VOID;
jsid nsDOMClassInfo::sOndrag_id          = JSID_VOID;
jsid nsDOMClassInfo::sOndragend_id       = JSID_VOID;
jsid nsDOMClassInfo::sOndragenter_id     = JSID_VOID;
jsid nsDOMClassInfo::sOndragleave_id     = JSID_VOID;
jsid nsDOMClassInfo::sOndragover_id      = JSID_VOID;
jsid nsDOMClassInfo::sOndragstart_id     = JSID_VOID;
jsid nsDOMClassInfo::sOndrop_id          = JSID_VOID;
jsid nsDOMClassInfo::sScrollX_id         = JSID_VOID;
jsid nsDOMClassInfo::sScrollY_id         = JSID_VOID;
jsid nsDOMClassInfo::sScrollMaxX_id      = JSID_VOID;
jsid nsDOMClassInfo::sScrollMaxY_id      = JSID_VOID;
jsid nsDOMClassInfo::sOpen_id            = JSID_VOID;
jsid nsDOMClassInfo::sItem_id            = JSID_VOID;
jsid nsDOMClassInfo::sNamedItem_id       = JSID_VOID;
jsid nsDOMClassInfo::sEnumerate_id       = JSID_VOID;
jsid nsDOMClassInfo::sNavigator_id       = JSID_VOID;
jsid nsDOMClassInfo::sDocument_id        = JSID_VOID;
jsid nsDOMClassInfo::sWindow_id          = JSID_VOID;
jsid nsDOMClassInfo::sFrames_id          = JSID_VOID;
jsid nsDOMClassInfo::sSelf_id            = JSID_VOID;
jsid nsDOMClassInfo::sOpener_id          = JSID_VOID;
jsid nsDOMClassInfo::sAll_id             = JSID_VOID;
jsid nsDOMClassInfo::sTags_id            = JSID_VOID;
jsid nsDOMClassInfo::sAddEventListener_id= JSID_VOID;
jsid nsDOMClassInfo::sBaseURIObject_id   = JSID_VOID;
jsid nsDOMClassInfo::sNodePrincipal_id   = JSID_VOID;
jsid nsDOMClassInfo::sDocumentURIObject_id=JSID_VOID;
jsid nsDOMClassInfo::sOncopy_id          = JSID_VOID;
jsid nsDOMClassInfo::sOncut_id           = JSID_VOID;
jsid nsDOMClassInfo::sOnpaste_id         = JSID_VOID;
jsid nsDOMClassInfo::sJava_id            = JSID_VOID;
jsid nsDOMClassInfo::sPackages_id        = JSID_VOID;
=======
jsval nsDOMClassInfo::sTop_id             = JSVAL_VOID;
jsval nsDOMClassInfo::sParent_id          = JSVAL_VOID;
jsval nsDOMClassInfo::sScrollbars_id      = JSVAL_VOID;
jsval nsDOMClassInfo::sLocation_id        = JSVAL_VOID;
jsval nsDOMClassInfo::sConstructor_id     = JSVAL_VOID;
jsval nsDOMClassInfo::s_content_id        = JSVAL_VOID;
jsval nsDOMClassInfo::sContent_id         = JSVAL_VOID;
jsval nsDOMClassInfo::sMenubar_id         = JSVAL_VOID;
jsval nsDOMClassInfo::sToolbar_id         = JSVAL_VOID;
jsval nsDOMClassInfo::sLocationbar_id     = JSVAL_VOID;
jsval nsDOMClassInfo::sPersonalbar_id     = JSVAL_VOID;
jsval nsDOMClassInfo::sStatusbar_id       = JSVAL_VOID;
jsval nsDOMClassInfo::sDialogArguments_id = JSVAL_VOID;
jsval nsDOMClassInfo::sControllers_id     = JSVAL_VOID;
jsval nsDOMClassInfo::sLength_id          = JSVAL_VOID;
jsval nsDOMClassInfo::sInnerHeight_id     = JSVAL_VOID;
jsval nsDOMClassInfo::sInnerWidth_id      = JSVAL_VOID;
jsval nsDOMClassInfo::sOuterHeight_id     = JSVAL_VOID;
jsval nsDOMClassInfo::sOuterWidth_id      = JSVAL_VOID;
jsval nsDOMClassInfo::sScreenX_id         = JSVAL_VOID;
jsval nsDOMClassInfo::sScreenY_id         = JSVAL_VOID;
jsval nsDOMClassInfo::sStatus_id          = JSVAL_VOID;
jsval nsDOMClassInfo::sName_id            = JSVAL_VOID;
jsval nsDOMClassInfo::sOnmousedown_id     = JSVAL_VOID;
jsval nsDOMClassInfo::sOnmouseup_id       = JSVAL_VOID;
jsval nsDOMClassInfo::sOnclick_id         = JSVAL_VOID;
jsval nsDOMClassInfo::sOndblclick_id      = JSVAL_VOID;
jsval nsDOMClassInfo::sOncontextmenu_id   = JSVAL_VOID;
jsval nsDOMClassInfo::sOnmouseover_id     = JSVAL_VOID;
jsval nsDOMClassInfo::sOnmouseout_id      = JSVAL_VOID;
jsval nsDOMClassInfo::sOnkeydown_id       = JSVAL_VOID;
jsval nsDOMClassInfo::sOnkeyup_id         = JSVAL_VOID;
jsval nsDOMClassInfo::sOnkeypress_id      = JSVAL_VOID;
jsval nsDOMClassInfo::sOnmousemove_id     = JSVAL_VOID;
jsval nsDOMClassInfo::sOnfocus_id         = JSVAL_VOID;
jsval nsDOMClassInfo::sOnblur_id          = JSVAL_VOID;
jsval nsDOMClassInfo::sOnsubmit_id        = JSVAL_VOID;
jsval nsDOMClassInfo::sOnreset_id         = JSVAL_VOID;
jsval nsDOMClassInfo::sOnchange_id        = JSVAL_VOID;
jsval nsDOMClassInfo::sOnselect_id        = JSVAL_VOID;
jsval nsDOMClassInfo::sOnload_id          = JSVAL_VOID;
jsval nsDOMClassInfo::sOnpopstate_id      = JSVAL_VOID;
jsval nsDOMClassInfo::sOnbeforeunload_id  = JSVAL_VOID;
jsval nsDOMClassInfo::sOnunload_id        = JSVAL_VOID;
jsval nsDOMClassInfo::sOnhashchange_id    = JSVAL_VOID;
jsval nsDOMClassInfo::sOnreadystatechange_id = JSVAL_VOID;
jsval nsDOMClassInfo::sOnpageshow_id      = JSVAL_VOID;
jsval nsDOMClassInfo::sOnpagehide_id      = JSVAL_VOID;
jsval nsDOMClassInfo::sOnabort_id         = JSVAL_VOID;
jsval nsDOMClassInfo::sOnerror_id         = JSVAL_VOID;
jsval nsDOMClassInfo::sOnpaint_id         = JSVAL_VOID;
jsval nsDOMClassInfo::sOnresize_id        = JSVAL_VOID;
jsval nsDOMClassInfo::sOnscroll_id        = JSVAL_VOID;
jsval nsDOMClassInfo::sOndrag_id          = JSVAL_VOID;
jsval nsDOMClassInfo::sOndragend_id       = JSVAL_VOID;
jsval nsDOMClassInfo::sOndragenter_id     = JSVAL_VOID;
jsval nsDOMClassInfo::sOndragleave_id     = JSVAL_VOID;
jsval nsDOMClassInfo::sOndragover_id      = JSVAL_VOID;
jsval nsDOMClassInfo::sOndragstart_id     = JSVAL_VOID;
jsval nsDOMClassInfo::sOndrop_id          = JSVAL_VOID;
jsval nsDOMClassInfo::sScrollX_id         = JSVAL_VOID;
jsval nsDOMClassInfo::sScrollY_id         = JSVAL_VOID;
jsval nsDOMClassInfo::sScrollMaxX_id      = JSVAL_VOID;
jsval nsDOMClassInfo::sScrollMaxY_id      = JSVAL_VOID;
jsval nsDOMClassInfo::sOpen_id            = JSVAL_VOID;
jsval nsDOMClassInfo::sItem_id            = JSVAL_VOID;
jsval nsDOMClassInfo::sNamedItem_id       = JSVAL_VOID;
jsval nsDOMClassInfo::sEnumerate_id       = JSVAL_VOID;
jsval nsDOMClassInfo::sNavigator_id       = JSVAL_VOID;
jsval nsDOMClassInfo::sDocument_id        = JSVAL_VOID;
jsval nsDOMClassInfo::sWindow_id          = JSVAL_VOID;
jsval nsDOMClassInfo::sFrames_id          = JSVAL_VOID;
jsval nsDOMClassInfo::sSelf_id            = JSVAL_VOID;
jsval nsDOMClassInfo::sOpener_id          = JSVAL_VOID;
jsval nsDOMClassInfo::sAll_id             = JSVAL_VOID;
jsval nsDOMClassInfo::sTags_id            = JSVAL_VOID;
jsval nsDOMClassInfo::sAddEventListener_id= JSVAL_VOID;
jsval nsDOMClassInfo::sBaseURIObject_id   = JSVAL_VOID;
jsval nsDOMClassInfo::sNodePrincipal_id   = JSVAL_VOID;
jsval nsDOMClassInfo::sDocumentURIObject_id=JSVAL_VOID;
jsval nsDOMClassInfo::sOncopy_id          = JSVAL_VOID;
jsval nsDOMClassInfo::sOncut_id           = JSVAL_VOID;
jsval nsDOMClassInfo::sOnpaste_id         = JSVAL_VOID;
jsval nsDOMClassInfo::sJava_id            = JSVAL_VOID;
jsval nsDOMClassInfo::sPackages_id        = JSVAL_VOID;
>>>>>>> 52e11d5d

static const JSClass *sObjectClass = nsnull;
JSPropertyOp nsDOMClassInfo::sXPCNativeWrapperGetPropertyOp = nsnull;

/**
 * Set our JSClass pointer for the Object class
 */
static void
FindObjectClass(JSObject* aGlobalObject)
{
  NS_ASSERTION(!sObjectClass,
               "Double set of sObjectClass");
  JSObject *obj, *proto = aGlobalObject;
  do {
    obj = proto;
    proto = obj->getProto();
  } while (proto);

  sObjectClass = obj->getJSClass();
}

static void
PrintWarningOnConsole(JSContext *cx, const char *stringBundleProperty)
{
  nsCOMPtr<nsIStringBundleService> stringService =
    mozilla::services::GetStringBundleService();
  if (!stringService) {
    return;
  }

  nsCOMPtr<nsIStringBundle> bundle;
  stringService->CreateBundle(kDOMStringBundleURL, getter_AddRefs(bundle));
  if (!bundle) {
    return;
  }

  nsXPIDLString msg;
  bundle->GetStringFromName(NS_ConvertASCIItoUTF16(stringBundleProperty).get(),
                            getter_Copies(msg));

  if (msg.IsEmpty()) {
    NS_ERROR("Failed to get strings from dom.properties!");
    return;
  }

  nsCOMPtr<nsIConsoleService> consoleService
    (do_GetService("@mozilla.org/consoleservice;1"));
  if (!consoleService) {
    return;
  }

  nsCOMPtr<nsIScriptError> scriptError =
    do_CreateInstance(NS_SCRIPTERROR_CONTRACTID);
  if (!scriptError) {
    return;
  }

  JSStackFrame *fp, *iterator = nsnull;
  fp = ::JS_FrameIterator(cx, &iterator);
  PRUint32 lineno = 0;
  nsAutoString sourcefile;
  if (fp) {
    JSScript* script = ::JS_GetFrameScript(cx, fp);
    if (script) {
      const char* filename = ::JS_GetScriptFilename(cx, script);
      if (filename) {
        CopyUTF8toUTF16(nsDependentCString(filename), sourcefile);
      }
      jsbytecode* pc = ::JS_GetFramePC(cx, fp);
      if (pc) {
        lineno = ::JS_PCToLineNumber(cx, script, pc);
      }
    }
  }
  nsresult rv = scriptError->Init(msg.get(),
                                  sourcefile.get(),
                                  EmptyString().get(),
                                  lineno,
                                  0, // column for error is not available
                                  nsIScriptError::warningFlag,
                                  "DOM:HTML");
  if (NS_SUCCEEDED(rv)){
    consoleService->LogMessage(scriptError);
  }
}

static inline JSString *
IdToString(JSContext *cx, jsid id)
{
  if (JSID_IS_STRING(id))
    return JSID_TO_STRING(id);
  jsval idval;
  if (!::JS_IdToValue(cx, id, &idval))
    return nsnull;
  return JS_ValueToString(cx, idval);
}

// static

nsISupports *
nsDOMClassInfo::GetNative(nsIXPConnectWrappedNative *wrapper, JSObject *obj)
{
  return wrapper ? wrapper->Native() : static_cast<nsISupports*>(obj->getPrivate());
}

nsresult
nsDOMClassInfo::DefineStaticJSVals(JSContext *cx)
{
#define SET_JSID_TO_STRING(_id, _cx, _str)                                    \
  if (JSString *str = ::JS_InternString(_cx, _str))                           \
      _id = INTERNED_STRING_TO_JSID(str);                                     \
  else                                                                        \
      return NS_ERROR_OUT_OF_MEMORY;

  JSAutoRequest ar(cx);

<<<<<<< HEAD
  SET_JSID_TO_STRING(sTop_id,             cx, "top");
  SET_JSID_TO_STRING(sParent_id,          cx, "parent");
  SET_JSID_TO_STRING(sScrollbars_id,      cx, "scrollbars");
  SET_JSID_TO_STRING(sLocation_id,        cx, "location");
  SET_JSID_TO_STRING(sConstructor_id,     cx, "constructor");
  SET_JSID_TO_STRING(s_content_id,        cx, "_content");
  SET_JSID_TO_STRING(sContent_id,         cx, "content");
  SET_JSID_TO_STRING(sMenubar_id,         cx, "menubar");
  SET_JSID_TO_STRING(sToolbar_id,         cx, "toolbar");
  SET_JSID_TO_STRING(sLocationbar_id,     cx, "locationbar");
  SET_JSID_TO_STRING(sPersonalbar_id,     cx, "personalbar");
  SET_JSID_TO_STRING(sStatusbar_id,       cx, "statusbar");
  SET_JSID_TO_STRING(sDialogArguments_id, cx, "dialogArguments");
  SET_JSID_TO_STRING(sControllers_id,     cx, "controllers");
  SET_JSID_TO_STRING(sLength_id,          cx, "length");
  SET_JSID_TO_STRING(sInnerHeight_id,     cx, "innerHeight");
  SET_JSID_TO_STRING(sInnerWidth_id,      cx, "innerWidth");
  SET_JSID_TO_STRING(sOuterHeight_id,     cx, "outerHeight");
  SET_JSID_TO_STRING(sOuterWidth_id,      cx, "outerWidth");
  SET_JSID_TO_STRING(sScreenX_id,         cx, "screenX");
  SET_JSID_TO_STRING(sScreenY_id,         cx, "screenY");
  SET_JSID_TO_STRING(sStatus_id,          cx, "status");
  SET_JSID_TO_STRING(sName_id,            cx, "name");
  SET_JSID_TO_STRING(sOnmousedown_id,     cx, "onmousedown");
  SET_JSID_TO_STRING(sOnmouseup_id,       cx, "onmouseup");
  SET_JSID_TO_STRING(sOnclick_id,         cx, "onclick");
  SET_JSID_TO_STRING(sOndblclick_id,      cx, "ondblclick");
  SET_JSID_TO_STRING(sOncontextmenu_id,   cx, "oncontextmenu");
  SET_JSID_TO_STRING(sOnmouseover_id,     cx, "onmouseover");
  SET_JSID_TO_STRING(sOnmouseout_id,      cx, "onmouseout");
  SET_JSID_TO_STRING(sOnkeydown_id,       cx, "onkeydown");
  SET_JSID_TO_STRING(sOnkeyup_id,         cx, "onkeyup");
  SET_JSID_TO_STRING(sOnkeypress_id,      cx, "onkeypress");
  SET_JSID_TO_STRING(sOnmousemove_id,     cx, "onmousemove");
  SET_JSID_TO_STRING(sOnfocus_id,         cx, "onfocus");
  SET_JSID_TO_STRING(sOnblur_id,          cx, "onblur");
  SET_JSID_TO_STRING(sOnsubmit_id,        cx, "onsubmit");
  SET_JSID_TO_STRING(sOnreset_id,         cx, "onreset");
  SET_JSID_TO_STRING(sOnchange_id,        cx, "onchange");
  SET_JSID_TO_STRING(sOnselect_id,        cx, "onselect");
  SET_JSID_TO_STRING(sOnload_id,          cx, "onload");
  SET_JSID_TO_STRING(sOnpopstate_id,      cx, "onpopstate");
  SET_JSID_TO_STRING(sOnbeforeunload_id,  cx, "onbeforeunload");
  SET_JSID_TO_STRING(sOnunload_id,        cx, "onunload");
  SET_JSID_TO_STRING(sOnhashchange_id,    cx, "onhashchange");
  SET_JSID_TO_STRING(sOnpageshow_id,      cx, "onpageshow");
  SET_JSID_TO_STRING(sOnpagehide_id,      cx, "onpagehide");
  SET_JSID_TO_STRING(sOnabort_id,         cx, "onabort");
  SET_JSID_TO_STRING(sOnerror_id,         cx, "onerror");
  SET_JSID_TO_STRING(sOnpaint_id,         cx, "onpaint");
  SET_JSID_TO_STRING(sOnresize_id,        cx, "onresize");
  SET_JSID_TO_STRING(sOnscroll_id,        cx, "onscroll");
  SET_JSID_TO_STRING(sOndrag_id,          cx, "ondrag");
  SET_JSID_TO_STRING(sOndragend_id,       cx, "ondragend");
  SET_JSID_TO_STRING(sOndragenter_id,     cx, "ondragenter");
  SET_JSID_TO_STRING(sOndragleave_id,     cx, "ondragleave");
  SET_JSID_TO_STRING(sOndragover_id,      cx, "ondragover");
  SET_JSID_TO_STRING(sOndragstart_id,     cx, "ondragstart");
  SET_JSID_TO_STRING(sOndrop_id,          cx, "ondrop");
  SET_JSID_TO_STRING(sScrollX_id,         cx, "scrollX");
  SET_JSID_TO_STRING(sScrollY_id,         cx, "scrollY");
  SET_JSID_TO_STRING(sScrollMaxX_id,      cx, "scrollMaxX");
  SET_JSID_TO_STRING(sScrollMaxY_id,      cx, "scrollMaxY");
  SET_JSID_TO_STRING(sOpen_id,            cx, "open");
  SET_JSID_TO_STRING(sItem_id,            cx, "item");
  SET_JSID_TO_STRING(sNamedItem_id,       cx, "namedItem");
  SET_JSID_TO_STRING(sEnumerate_id,       cx, "enumerateProperties");
  SET_JSID_TO_STRING(sNavigator_id,       cx, "navigator");
  SET_JSID_TO_STRING(sDocument_id,        cx, "document");
  SET_JSID_TO_STRING(sWindow_id,          cx, "window");
  SET_JSID_TO_STRING(sFrames_id,          cx, "frames");
  SET_JSID_TO_STRING(sSelf_id,            cx, "self");
  SET_JSID_TO_STRING(sOpener_id,          cx, "opener");
  SET_JSID_TO_STRING(sAll_id,             cx, "all");
  SET_JSID_TO_STRING(sTags_id,            cx, "tags");
  SET_JSID_TO_STRING(sAddEventListener_id,cx, "addEventListener");
  SET_JSID_TO_STRING(sBaseURIObject_id,   cx, "baseURIObject");
  SET_JSID_TO_STRING(sNodePrincipal_id,   cx, "nodePrincipal");
  SET_JSID_TO_STRING(sDocumentURIObject_id,cx,"documentURIObject");
  SET_JSID_TO_STRING(sOncopy_id,          cx, "oncopy");
  SET_JSID_TO_STRING(sOncut_id,           cx, "oncut");
  SET_JSID_TO_STRING(sOnpaste_id,         cx, "onpaste");
  SET_JSID_TO_STRING(sJava_id,            cx, "java");
  SET_JSID_TO_STRING(sPackages_id,        cx, "Packages");
=======
  SET_JSVAL_TO_STRING(sTop_id,             cx, "top");
  SET_JSVAL_TO_STRING(sParent_id,          cx, "parent");
  SET_JSVAL_TO_STRING(sScrollbars_id,      cx, "scrollbars");
  SET_JSVAL_TO_STRING(sLocation_id,        cx, "location");
  SET_JSVAL_TO_STRING(sConstructor_id,     cx, "constructor");
  SET_JSVAL_TO_STRING(s_content_id,        cx, "_content");
  SET_JSVAL_TO_STRING(sContent_id,         cx, "content");
  SET_JSVAL_TO_STRING(sMenubar_id,         cx, "menubar");
  SET_JSVAL_TO_STRING(sToolbar_id,         cx, "toolbar");
  SET_JSVAL_TO_STRING(sLocationbar_id,     cx, "locationbar");
  SET_JSVAL_TO_STRING(sPersonalbar_id,     cx, "personalbar");
  SET_JSVAL_TO_STRING(sStatusbar_id,       cx, "statusbar");
  SET_JSVAL_TO_STRING(sDialogArguments_id, cx, "dialogArguments");
  SET_JSVAL_TO_STRING(sControllers_id,     cx, "controllers");
  SET_JSVAL_TO_STRING(sLength_id,          cx, "length");
  SET_JSVAL_TO_STRING(sInnerHeight_id,     cx, "innerHeight");
  SET_JSVAL_TO_STRING(sInnerWidth_id,      cx, "innerWidth");
  SET_JSVAL_TO_STRING(sOuterHeight_id,     cx, "outerHeight");
  SET_JSVAL_TO_STRING(sOuterWidth_id,      cx, "outerWidth");
  SET_JSVAL_TO_STRING(sScreenX_id,         cx, "screenX");
  SET_JSVAL_TO_STRING(sScreenY_id,         cx, "screenY");
  SET_JSVAL_TO_STRING(sStatus_id,          cx, "status");
  SET_JSVAL_TO_STRING(sName_id,            cx, "name");
  SET_JSVAL_TO_STRING(sOnmousedown_id,     cx, "onmousedown");
  SET_JSVAL_TO_STRING(sOnmouseup_id,       cx, "onmouseup");
  SET_JSVAL_TO_STRING(sOnclick_id,         cx, "onclick");
  SET_JSVAL_TO_STRING(sOndblclick_id,      cx, "ondblclick");
  SET_JSVAL_TO_STRING(sOncontextmenu_id,   cx, "oncontextmenu");
  SET_JSVAL_TO_STRING(sOnmouseover_id,     cx, "onmouseover");
  SET_JSVAL_TO_STRING(sOnmouseout_id,      cx, "onmouseout");
  SET_JSVAL_TO_STRING(sOnkeydown_id,       cx, "onkeydown");
  SET_JSVAL_TO_STRING(sOnkeyup_id,         cx, "onkeyup");
  SET_JSVAL_TO_STRING(sOnkeypress_id,      cx, "onkeypress");
  SET_JSVAL_TO_STRING(sOnmousemove_id,     cx, "onmousemove");
  SET_JSVAL_TO_STRING(sOnfocus_id,         cx, "onfocus");
  SET_JSVAL_TO_STRING(sOnblur_id,          cx, "onblur");
  SET_JSVAL_TO_STRING(sOnsubmit_id,        cx, "onsubmit");
  SET_JSVAL_TO_STRING(sOnreset_id,         cx, "onreset");
  SET_JSVAL_TO_STRING(sOnchange_id,        cx, "onchange");
  SET_JSVAL_TO_STRING(sOnselect_id,        cx, "onselect");
  SET_JSVAL_TO_STRING(sOnload_id,          cx, "onload");
  SET_JSVAL_TO_STRING(sOnpopstate_id,      cx, "onpopstate");
  SET_JSVAL_TO_STRING(sOnbeforeunload_id,  cx, "onbeforeunload");
  SET_JSVAL_TO_STRING(sOnunload_id,        cx, "onunload");
  SET_JSVAL_TO_STRING(sOnhashchange_id,    cx, "onhashchange");
  SET_JSVAL_TO_STRING(sOnreadystatechange_id, cx, "onreadystatechange");
  SET_JSVAL_TO_STRING(sOnpageshow_id,      cx, "onpageshow");
  SET_JSVAL_TO_STRING(sOnpagehide_id,      cx, "onpagehide");
  SET_JSVAL_TO_STRING(sOnabort_id,         cx, "onabort");
  SET_JSVAL_TO_STRING(sOnerror_id,         cx, "onerror");
  SET_JSVAL_TO_STRING(sOnpaint_id,         cx, "onpaint");
  SET_JSVAL_TO_STRING(sOnresize_id,        cx, "onresize");
  SET_JSVAL_TO_STRING(sOnscroll_id,        cx, "onscroll");
  SET_JSVAL_TO_STRING(sOndrag_id,          cx, "ondrag");
  SET_JSVAL_TO_STRING(sOndragend_id,       cx, "ondragend");
  SET_JSVAL_TO_STRING(sOndragenter_id,     cx, "ondragenter");
  SET_JSVAL_TO_STRING(sOndragleave_id,     cx, "ondragleave");
  SET_JSVAL_TO_STRING(sOndragover_id,      cx, "ondragover");
  SET_JSVAL_TO_STRING(sOndragstart_id,     cx, "ondragstart");
  SET_JSVAL_TO_STRING(sOndrop_id,          cx, "ondrop");
  SET_JSVAL_TO_STRING(sScrollX_id,         cx, "scrollX");
  SET_JSVAL_TO_STRING(sScrollY_id,         cx, "scrollY");
  SET_JSVAL_TO_STRING(sScrollMaxX_id,      cx, "scrollMaxX");
  SET_JSVAL_TO_STRING(sScrollMaxY_id,      cx, "scrollMaxY");
  SET_JSVAL_TO_STRING(sOpen_id,            cx, "open");
  SET_JSVAL_TO_STRING(sItem_id,            cx, "item");
  SET_JSVAL_TO_STRING(sNamedItem_id,       cx, "namedItem");
  SET_JSVAL_TO_STRING(sEnumerate_id,       cx, "enumerateProperties");
  SET_JSVAL_TO_STRING(sNavigator_id,       cx, "navigator");
  SET_JSVAL_TO_STRING(sDocument_id,        cx, "document");
  SET_JSVAL_TO_STRING(sWindow_id,          cx, "window");
  SET_JSVAL_TO_STRING(sFrames_id,          cx, "frames");
  SET_JSVAL_TO_STRING(sSelf_id,            cx, "self");
  SET_JSVAL_TO_STRING(sOpener_id,          cx, "opener");
  SET_JSVAL_TO_STRING(sAll_id,             cx, "all");
  SET_JSVAL_TO_STRING(sTags_id,            cx, "tags");
  SET_JSVAL_TO_STRING(sAddEventListener_id,cx, "addEventListener");
  SET_JSVAL_TO_STRING(sBaseURIObject_id,   cx, "baseURIObject");
  SET_JSVAL_TO_STRING(sNodePrincipal_id,   cx, "nodePrincipal");
  SET_JSVAL_TO_STRING(sDocumentURIObject_id,cx,"documentURIObject");
  SET_JSVAL_TO_STRING(sOncopy_id,          cx, "oncopy");
  SET_JSVAL_TO_STRING(sOncut_id,           cx, "oncut");
  SET_JSVAL_TO_STRING(sOnpaste_id,         cx, "onpaste");
  SET_JSVAL_TO_STRING(sJava_id,            cx, "java");
  SET_JSVAL_TO_STRING(sPackages_id,        cx, "Packages");
>>>>>>> 52e11d5d

  return NS_OK;
}

static nsresult
CreateExceptionFromResult(JSContext *cx, nsresult aResult)
{
  nsCOMPtr<nsIExceptionService> xs =
    do_GetService(NS_EXCEPTIONSERVICE_CONTRACTID);
  if (!xs) {
    return NS_ERROR_FAILURE;
  }

  nsCOMPtr<nsIExceptionManager> xm;
  nsresult rv = xs->GetCurrentExceptionManager(getter_AddRefs(xm));
  if (NS_FAILED(rv)) {
    return NS_ERROR_FAILURE;
  }

  nsCOMPtr<nsIException> exception;
  rv = xm->GetExceptionFromProvider(aResult, 0, getter_AddRefs(exception));
  if (NS_FAILED(rv) || !exception) {
    return NS_ERROR_FAILURE;
  }

  jsval jv;
  nsCOMPtr<nsIXPConnectJSObjectHolder> holder;
  rv = nsDOMClassInfo::WrapNative(cx, ::JS_GetGlobalObject(cx), exception,
                                  &NS_GET_IID(nsIException), PR_FALSE, &jv,
                                  getter_AddRefs(holder));
  if (NS_FAILED(rv) || JSVAL_IS_NULL(jv)) {
    return NS_ERROR_FAILURE;
  }

  JS_SetPendingException(cx, jv);
  return NS_OK;
}

// static
nsresult
nsDOMClassInfo::ThrowJSException(JSContext *cx, nsresult aResult)
{
  JSAutoRequest ar(cx);

  if (NS_SUCCEEDED(CreateExceptionFromResult(cx, aResult))) {
    return NS_OK;
  }

  // XXX This probably wants to be localized, but that can fail in ways that
  // are hard to report correctly.
  JSString *str =
    JS_NewStringCopyZ(cx, "An error occurred throwing an exception");
  if (!str) {
    // JS_NewStringCopyZ reported the error for us.
    return NS_OK; 
  }
  JS_SetPendingException(cx, STRING_TO_JSVAL(str));
  return NS_OK;
}

nsDOMClassInfo::nsDOMClassInfo(nsDOMClassInfoData* aData) : mData(aData)
{
}

nsDOMClassInfo::~nsDOMClassInfo()
{
  if (IS_EXTERNAL(mData->mCachedClassInfo)) {
    // Some compilers don't like delete'ing a const nsDOMClassInfo*
    nsDOMClassInfoData* data = const_cast<nsDOMClassInfoData*>(mData);
    delete static_cast<nsExternalDOMClassInfoData*>(data);
  }
}

NS_IMPL_ADDREF(nsDOMClassInfo)
NS_IMPL_RELEASE(nsDOMClassInfo)

NS_INTERFACE_MAP_BEGIN(nsDOMClassInfo)
  if (aIID.Equals(NS_GET_IID(nsXPCClassInfo)))
    foundInterface = static_cast<nsIClassInfo*>(
                                    static_cast<nsXPCClassInfo*>(this));
  else
  NS_INTERFACE_MAP_ENTRY(nsIXPCScriptable)
  NS_INTERFACE_MAP_ENTRY(nsIClassInfo)
  NS_INTERFACE_MAP_ENTRY_AMBIGUOUS(nsISupports, nsIClassInfo)
NS_INTERFACE_MAP_END


static JSClass sDOMConstructorProtoClass = {
  "DOM Constructor.prototype", 0,
  JS_PropertyStub, JS_PropertyStub, JS_PropertyStub, JS_PropertyStub,
  JS_EnumerateStub, JS_ResolveStub, JS_ConvertStub, nsnull
};


static const char *
CutPrefix(const char *aName) {
  static const char prefix_nsIDOM[] = "nsIDOM";
  static const char prefix_nsI[]    = "nsI";

  if (strncmp(aName, prefix_nsIDOM, sizeof(prefix_nsIDOM) - 1) == 0) {
    return aName + sizeof(prefix_nsIDOM) - 1;
  }

  if (strncmp(aName, prefix_nsI, sizeof(prefix_nsI) - 1) == 0) {
    return aName + sizeof(prefix_nsI) - 1;
  }

  return aName;
}

// static
nsresult
nsDOMClassInfo::RegisterClassName(PRInt32 aClassInfoID)
{
  nsScriptNameSpaceManager *nameSpaceManager = nsJSRuntime::GetNameSpaceManager();
  NS_ENSURE_TRUE(nameSpaceManager, NS_ERROR_NOT_INITIALIZED);

  nameSpaceManager->RegisterClassName(sClassInfoData[aClassInfoID].mName,
                                      aClassInfoID,
                                      sClassInfoData[aClassInfoID].mChromeOnly,
                                      &sClassInfoData[aClassInfoID].mNameUTF16);

  return NS_OK;
}

// static
nsresult
nsDOMClassInfo::RegisterClassProtos(PRInt32 aClassInfoID)
{
  nsScriptNameSpaceManager *nameSpaceManager = nsJSRuntime::GetNameSpaceManager();
  NS_ENSURE_TRUE(nameSpaceManager, NS_ERROR_NOT_INITIALIZED);
  PRBool found_old;

  const nsIID *primary_iid = sClassInfoData[aClassInfoID].mProtoChainInterface;

  if (!primary_iid || primary_iid == &NS_GET_IID(nsISupports)) {
    return NS_OK;
  }

  nsCOMPtr<nsIInterfaceInfoManager>
    iim(do_GetService(NS_INTERFACEINFOMANAGER_SERVICE_CONTRACTID));
  NS_ENSURE_TRUE(iim, NS_ERROR_NOT_AVAILABLE);

  nsCOMPtr<nsIInterfaceInfo> if_info;
  PRBool first = PR_TRUE;

  iim->GetInfoForIID(primary_iid, getter_AddRefs(if_info));

  while (if_info) {
    const nsIID *iid = nsnull;

    if_info->GetIIDShared(&iid);
    NS_ENSURE_TRUE(iid, NS_ERROR_UNEXPECTED);

    if (iid->Equals(NS_GET_IID(nsISupports))) {
      break;
    }

    const char *name = nsnull;
    if_info->GetNameShared(&name);
    NS_ENSURE_TRUE(name, NS_ERROR_UNEXPECTED);

    nameSpaceManager->RegisterClassProto(CutPrefix(name), iid, &found_old);

    if (first) {
      first = PR_FALSE;
    } else if (found_old) {
      break;
    }

    nsCOMPtr<nsIInterfaceInfo> tmp(if_info);
    tmp->GetParent(getter_AddRefs(if_info));
  }

  return NS_OK;
}

// static
nsresult
nsDOMClassInfo::RegisterExternalClasses()
{
  nsScriptNameSpaceManager *nameSpaceManager = nsJSRuntime::GetNameSpaceManager();
  NS_ENSURE_TRUE(nameSpaceManager, NS_ERROR_NOT_INITIALIZED);

  nsCOMPtr<nsIComponentRegistrar> registrar;
  nsresult rv = NS_GetComponentRegistrar(getter_AddRefs(registrar));
  NS_ENSURE_SUCCESS(rv, rv);

  nsCOMPtr<nsICategoryManager> cm =
    do_GetService(NS_CATEGORYMANAGER_CONTRACTID, &rv);
  NS_ENSURE_SUCCESS(rv, rv);

  nsCOMPtr<nsISimpleEnumerator> e;
  rv = cm->EnumerateCategory(JAVASCRIPT_DOM_CLASS, getter_AddRefs(e));
  NS_ENSURE_SUCCESS(rv, rv);

  nsXPIDLCString contractId;
  nsCAutoString categoryEntry;
  nsCOMPtr<nsISupports> entry;

  while (NS_SUCCEEDED(e->GetNext(getter_AddRefs(entry)))) {
    nsCOMPtr<nsISupportsCString> category(do_QueryInterface(entry));

    if (!category) {
      NS_WARNING("Category entry not an nsISupportsCString!");
      continue;
    }

    rv = category->GetData(categoryEntry);

    cm->GetCategoryEntry(JAVASCRIPT_DOM_CLASS, categoryEntry.get(),
                         getter_Copies(contractId));
    NS_ENSURE_SUCCESS(rv, rv);

    nsCID *cid;
    rv = registrar->ContractIDToCID(contractId, &cid);
    if (NS_FAILED(rv)) {
      NS_WARNING("Bad contract id registered with the script namespace manager");
      continue;
    }

    rv = nameSpaceManager->RegisterExternalClassName(categoryEntry.get(), *cid);
    nsMemory::Free(cid);
    NS_ENSURE_SUCCESS(rv, rv);
  }

  return nameSpaceManager->RegisterExternalInterfaces(PR_TRUE);
}

// static
inline nsresult
nsDOMClassInfo::WrapNativeParent(JSContext *cx, JSObject *scope,
                                 nsISupports *native,
                                 nsWrapperCache *nativeWrapperCache,
                                 JSObject **parentObj)
{
  // In the common case, |native| is a wrapper cache with an existing wrapper
#ifdef DEBUG
  nsWrapperCache* cache = nsnull;
  CallQueryInterface(native, &cache);
  NS_PRECONDITION(nativeWrapperCache &&
                  cache == nativeWrapperCache, "What happened here?");
#endif
  
  JSObject* obj = nativeWrapperCache->GetWrapper();
  if (obj) {
#ifdef DEBUG
    jsval debugVal;
    nsresult rv = WrapNative(cx, scope, native, PR_FALSE, &debugVal);
    NS_ASSERTION(NS_SUCCEEDED(rv) && JSVAL_TO_OBJECT(debugVal) == obj,
                 "Unexpected object in nsWrapperCache");
#endif
    *parentObj = obj;
    return NS_OK;
  }

  jsval v;
  nsresult rv = WrapNative(cx, scope, native, PR_FALSE, &v);
  NS_ENSURE_SUCCESS(rv, rv);
  *parentObj = JSVAL_TO_OBJECT(v);
  return NS_OK;
}

#define _DOM_CLASSINFO_MAP_BEGIN(_class, _ifptr, _has_class_if)               \
  {                                                                           \
    nsDOMClassInfoData &d = sClassInfoData[eDOMClassInfo_##_class##_id];      \
    d.mProtoChainInterface = _ifptr;                                          \
    d.mHasClassInterface = _has_class_if;                                     \
    d.mInterfacesBitmap = kDOMClassInfo_##_class##_interfaces;                \
    static const nsIID *interface_list[] = {

#define DOM_CLASSINFO_MAP_BEGIN(_class, _interface)                           \
  _DOM_CLASSINFO_MAP_BEGIN(_class, &NS_GET_IID(_interface), PR_TRUE)

#define DOM_CLASSINFO_MAP_BEGIN_NO_CLASS_IF(_class, _interface)               \
  _DOM_CLASSINFO_MAP_BEGIN(_class, &NS_GET_IID(_interface), PR_FALSE)

#define DOM_CLASSINFO_MAP_ENTRY(_if)                                          \
      &NS_GET_IID(_if),

#define DOM_CLASSINFO_MAP_END                                                 \
      nsnull                                                                  \
    };                                                                        \
                                                                              \
    d.mInterfaces = interface_list;                                           \
  }

#define DOM_CLASSINFO_DOCUMENT_MAP_ENTRIES                                    \
    DOM_CLASSINFO_MAP_ENTRY(nsIDOMNSDocument)                                 \
    DOM_CLASSINFO_MAP_ENTRY(nsIDOMDocumentEvent)                              \
    DOM_CLASSINFO_MAP_ENTRY(nsIDOMDocumentStyle)                              \
    DOM_CLASSINFO_MAP_ENTRY(nsIDOMNSDocumentStyle)                            \
    DOM_CLASSINFO_MAP_ENTRY(nsIDOMDocumentView)                               \
    DOM_CLASSINFO_MAP_ENTRY(nsIDOMDocumentRange)                              \
    DOM_CLASSINFO_MAP_ENTRY(nsIDOMDocumentTraversal)                          \
    DOM_CLASSINFO_MAP_ENTRY(nsIDOMDocumentXBL)                                \
    DOM_CLASSINFO_MAP_ENTRY(nsIDOMNSEventTarget)                              \
    DOM_CLASSINFO_MAP_ENTRY(nsIDOMEventTarget)                                \
    DOM_CLASSINFO_MAP_ENTRY(nsIDOM3Document)                                  \
    DOM_CLASSINFO_MAP_ENTRY(nsIDOM3Node)                                      \
    DOM_CLASSINFO_MAP_ENTRY(nsIDOMXPathEvaluator)                             \
    DOM_CLASSINFO_MAP_ENTRY(nsIDOMNodeSelector)


#define DOM_CLASSINFO_GENERIC_HTML_MAP_ENTRIES                                \
    DOM_CLASSINFO_MAP_ENTRY(nsIDOMNSHTMLElement)                              \
    DOM_CLASSINFO_MAP_ENTRY(nsIDOMElementCSSInlineStyle)                      \
    DOM_CLASSINFO_MAP_ENTRY(nsIDOMNSEventTarget)                              \
    DOM_CLASSINFO_MAP_ENTRY(nsIDOMEventTarget)                                \
    DOM_CLASSINFO_MAP_ENTRY(nsIDOM3Node)                                      \
    DOM_CLASSINFO_MAP_ENTRY(nsIDOMNSElement)                                  \
    DOM_CLASSINFO_MAP_ENTRY(nsIDOMNodeSelector)

#define DOM_CLASSINFO_EVENT_MAP_ENTRIES                                       \
    DOM_CLASSINFO_MAP_ENTRY(nsIDOMEvent)                                      \
    DOM_CLASSINFO_MAP_ENTRY(nsIDOMNSEvent)                                    \

#define DOM_CLASSINFO_UI_EVENT_MAP_ENTRIES                                    \
    DOM_CLASSINFO_MAP_ENTRY(nsIDOMUIEvent)                                    \
    DOM_CLASSINFO_MAP_ENTRY(nsIDOMNSUIEvent)                                  \
    DOM_CLASSINFO_EVENT_MAP_ENTRIES

nsresult
nsDOMClassInfo::Init()
{
  /* Errors that can trigger early returns are done first,
     otherwise nsDOMClassInfo is left in a half inited state. */
  NS_ASSERTION(sizeof(PtrBits) == sizeof(void*),
               "BAD! You'll need to adjust the size of PtrBits to the size "
               "of a pointer on your platform.");

  NS_ENSURE_TRUE(!sIsInitialized, NS_ERROR_ALREADY_INITIALIZED);

  nsScriptNameSpaceManager *nameSpaceManager = nsJSRuntime::GetNameSpaceManager();
  NS_ENSURE_TRUE(nameSpaceManager, NS_ERROR_NOT_INITIALIZED);

  nsresult rv = CallGetService(nsIXPConnect::GetCID(), &sXPConnect);
  NS_ENSURE_SUCCESS(rv, rv);

  nsCOMPtr<nsIXPCFunctionThisTranslator> old;

  nsCOMPtr<nsIXPCFunctionThisTranslator> elt = new nsEventListenerThisTranslator();
  NS_ENSURE_TRUE(elt, NS_ERROR_OUT_OF_MEMORY);

  sXPConnect->SetFunctionThisTranslator(NS_GET_IID(nsIDOMEventListener),
                                        elt, getter_AddRefs(old));

  nsCOMPtr<nsIScriptSecurityManager> sm =
    do_GetService("@mozilla.org/scriptsecuritymanager;1", &rv);
  NS_ENSURE_SUCCESS(rv, rv);

  sSecMan = sm;
  NS_ADDREF(sSecMan);

  nsCOMPtr<nsIThreadJSContextStack> stack =
    do_GetService("@mozilla.org/js/xpc/ContextStack;1", &rv);
  NS_ENSURE_SUCCESS(rv, rv);

  JSContext *cx = nsnull;

  rv = stack->GetSafeJSContext(&cx);
  NS_ENSURE_SUCCESS(rv, rv);

  DOM_CLASSINFO_MAP_BEGIN(Window, nsIDOMWindow)
    DOM_CLASSINFO_MAP_ENTRY(nsIDOMWindow)
    DOM_CLASSINFO_MAP_ENTRY(nsIDOMJSWindow)
    DOM_CLASSINFO_MAP_ENTRY(nsIDOMWindowInternal)
    DOM_CLASSINFO_MAP_ENTRY(nsIDOMNSEventTarget)
    DOM_CLASSINFO_MAP_ENTRY(nsIDOMEventTarget)
    DOM_CLASSINFO_MAP_ENTRY(nsIDOMViewCSS)
    DOM_CLASSINFO_MAP_ENTRY(nsIDOMAbstractView)
    DOM_CLASSINFO_MAP_ENTRY(nsIDOMStorageWindow)
  DOM_CLASSINFO_MAP_END

  DOM_CLASSINFO_MAP_BEGIN(InnerWindow, nsIDOMWindow)
    DOM_CLASSINFO_MAP_ENTRY(nsIDOMWindow)
    DOM_CLASSINFO_MAP_ENTRY(nsIDOMJSWindow)
    DOM_CLASSINFO_MAP_ENTRY(nsIDOMWindowInternal)
    DOM_CLASSINFO_MAP_ENTRY(nsIDOMNSEventTarget)
    DOM_CLASSINFO_MAP_ENTRY(nsIDOMEventTarget)
    DOM_CLASSINFO_MAP_ENTRY(nsIDOMViewCSS)
    DOM_CLASSINFO_MAP_ENTRY(nsIDOMAbstractView)
    DOM_CLASSINFO_MAP_ENTRY(nsIDOMStorageWindow)
  DOM_CLASSINFO_MAP_END

  DOM_CLASSINFO_MAP_BEGIN(WindowUtils, nsIDOMWindowUtils)
    DOM_CLASSINFO_MAP_ENTRY(nsIDOMWindowUtils)
  DOM_CLASSINFO_MAP_END

  DOM_CLASSINFO_MAP_BEGIN(Location, nsIDOMLocation)
    DOM_CLASSINFO_MAP_ENTRY(nsIDOMLocation)
  DOM_CLASSINFO_MAP_END

  DOM_CLASSINFO_MAP_BEGIN(Navigator, nsIDOMNavigator)
    DOM_CLASSINFO_MAP_ENTRY(nsIDOMNavigator)
    DOM_CLASSINFO_MAP_ENTRY(nsIDOMNavigatorGeolocation)
    DOM_CLASSINFO_MAP_ENTRY(nsIDOMClientInformation)
  DOM_CLASSINFO_MAP_END

  DOM_CLASSINFO_MAP_BEGIN(Plugin, nsIDOMPlugin)
    DOM_CLASSINFO_MAP_ENTRY(nsIDOMPlugin)
  DOM_CLASSINFO_MAP_END

  DOM_CLASSINFO_MAP_BEGIN(PluginArray, nsIDOMPluginArray)
    DOM_CLASSINFO_MAP_ENTRY(nsIDOMPluginArray)
  DOM_CLASSINFO_MAP_END

  DOM_CLASSINFO_MAP_BEGIN(MimeType, nsIDOMMimeType)
    DOM_CLASSINFO_MAP_ENTRY(nsIDOMMimeType)
  DOM_CLASSINFO_MAP_END

  DOM_CLASSINFO_MAP_BEGIN(MimeTypeArray, nsIDOMMimeTypeArray)
    DOM_CLASSINFO_MAP_ENTRY(nsIDOMMimeTypeArray)
  DOM_CLASSINFO_MAP_END

  DOM_CLASSINFO_MAP_BEGIN(BarProp, nsIDOMBarProp)
    DOM_CLASSINFO_MAP_ENTRY(nsIDOMBarProp)
  DOM_CLASSINFO_MAP_END

  DOM_CLASSINFO_MAP_BEGIN(History, nsIDOMHistory)
    DOM_CLASSINFO_MAP_ENTRY(nsIDOMHistory)
  DOM_CLASSINFO_MAP_END

  DOM_CLASSINFO_MAP_BEGIN(Screen, nsIDOMScreen)
    DOM_CLASSINFO_MAP_ENTRY(nsIDOMScreen)
  DOM_CLASSINFO_MAP_END

  DOM_CLASSINFO_MAP_BEGIN_NO_CLASS_IF(DOMPrototype, nsIDOMDOMConstructor)
    DOM_CLASSINFO_MAP_ENTRY(nsIDOMDOMConstructor)
  DOM_CLASSINFO_MAP_END

  DOM_CLASSINFO_MAP_BEGIN(DOMConstructor, nsIDOMDOMConstructor)
    DOM_CLASSINFO_MAP_ENTRY(nsIDOMDOMConstructor)
  DOM_CLASSINFO_MAP_END

  DOM_CLASSINFO_MAP_BEGIN(XMLDocument, nsIDOMXMLDocument)
    DOM_CLASSINFO_MAP_ENTRY(nsIDOMDocument)
    DOM_CLASSINFO_MAP_ENTRY(nsIDOMXMLDocument)
    DOM_CLASSINFO_DOCUMENT_MAP_ENTRIES
  DOM_CLASSINFO_MAP_END

  DOM_CLASSINFO_MAP_BEGIN(DocumentType, nsIDOMDocumentType)
    DOM_CLASSINFO_MAP_ENTRY(nsIDOMDocumentType)
    DOM_CLASSINFO_MAP_ENTRY(nsIDOMNSEventTarget)
    DOM_CLASSINFO_MAP_ENTRY(nsIDOMEventTarget)
    DOM_CLASSINFO_MAP_ENTRY(nsIDOM3Node)
  DOM_CLASSINFO_MAP_END

  DOM_CLASSINFO_MAP_BEGIN(DOMImplementation, nsIDOMDOMImplementation)
    DOM_CLASSINFO_MAP_ENTRY(nsIDOMDOMImplementation)
  DOM_CLASSINFO_MAP_END

  DOM_CLASSINFO_MAP_BEGIN(DOMException, nsIDOMDOMException)
    DOM_CLASSINFO_MAP_ENTRY(nsIDOMDOMException)
    DOM_CLASSINFO_MAP_ENTRY(nsIException)
  DOM_CLASSINFO_MAP_END

  DOM_CLASSINFO_MAP_BEGIN(DOMTokenList, nsIDOMDOMTokenList)
    DOM_CLASSINFO_MAP_ENTRY(nsIDOMDOMTokenList)
  DOM_CLASSINFO_MAP_END

  DOM_CLASSINFO_MAP_BEGIN(DOMSettableTokenList, nsIDOMDOMSettableTokenList)
    DOM_CLASSINFO_MAP_ENTRY(nsIDOMDOMSettableTokenList)
  DOM_CLASSINFO_MAP_END

  DOM_CLASSINFO_MAP_BEGIN(DocumentFragment, nsIDOMDocumentFragment)
    DOM_CLASSINFO_MAP_ENTRY(nsIDOMDocumentFragment)
    DOM_CLASSINFO_MAP_ENTRY(nsIDOM3Node)
    DOM_CLASSINFO_MAP_ENTRY(nsIDOMNodeSelector)
    DOM_CLASSINFO_MAP_ENTRY(nsIDOMNSEventTarget)
    DOM_CLASSINFO_MAP_ENTRY(nsIDOMEventTarget)
  DOM_CLASSINFO_MAP_END

  DOM_CLASSINFO_MAP_BEGIN(Element, nsIDOMElement)
    DOM_CLASSINFO_MAP_ENTRY(nsIDOMElement)
    DOM_CLASSINFO_MAP_ENTRY(nsIDOMNSElement)
    DOM_CLASSINFO_MAP_ENTRY(nsIDOMNSEventTarget)
    DOM_CLASSINFO_MAP_ENTRY(nsIDOMEventTarget)
    DOM_CLASSINFO_MAP_ENTRY(nsIDOM3Node)
    DOM_CLASSINFO_MAP_ENTRY(nsIDOMNodeSelector)
  DOM_CLASSINFO_MAP_END

  DOM_CLASSINFO_MAP_BEGIN(Attr, nsIDOMAttr)
    DOM_CLASSINFO_MAP_ENTRY(nsIDOMAttr)
    DOM_CLASSINFO_MAP_ENTRY(nsIDOM3Node)
    DOM_CLASSINFO_MAP_ENTRY(nsIDOM3Attr)
    DOM_CLASSINFO_MAP_ENTRY(nsIDOMNSEventTarget)
    DOM_CLASSINFO_MAP_ENTRY(nsIDOMEventTarget)
  DOM_CLASSINFO_MAP_END

  DOM_CLASSINFO_MAP_BEGIN(Text, nsIDOMText)
    DOM_CLASSINFO_MAP_ENTRY(nsIDOMText)
    DOM_CLASSINFO_MAP_ENTRY(nsIDOMNSEventTarget)
    DOM_CLASSINFO_MAP_ENTRY(nsIDOMEventTarget)
    DOM_CLASSINFO_MAP_ENTRY(nsIDOM3Node)
    DOM_CLASSINFO_MAP_ENTRY(nsIDOM3Text)
  DOM_CLASSINFO_MAP_END

  DOM_CLASSINFO_MAP_BEGIN(Comment, nsIDOMComment)
    DOM_CLASSINFO_MAP_ENTRY(nsIDOMComment)
    DOM_CLASSINFO_MAP_ENTRY(nsIDOMNSEventTarget)
    DOM_CLASSINFO_MAP_ENTRY(nsIDOMEventTarget)
    DOM_CLASSINFO_MAP_ENTRY(nsIDOM3Node)
  DOM_CLASSINFO_MAP_END

  DOM_CLASSINFO_MAP_BEGIN(CDATASection, nsIDOMCDATASection)
    DOM_CLASSINFO_MAP_ENTRY(nsIDOMCDATASection)
    DOM_CLASSINFO_MAP_ENTRY(nsIDOMNSEventTarget)
    DOM_CLASSINFO_MAP_ENTRY(nsIDOMEventTarget)
    DOM_CLASSINFO_MAP_ENTRY(nsIDOM3Node)
    DOM_CLASSINFO_MAP_ENTRY(nsIDOM3Text)
  DOM_CLASSINFO_MAP_END

  DOM_CLASSINFO_MAP_BEGIN(ProcessingInstruction, nsIDOMProcessingInstruction)
    DOM_CLASSINFO_MAP_ENTRY(nsIDOMProcessingInstruction)
    DOM_CLASSINFO_MAP_ENTRY(nsIDOMNSEventTarget)
    DOM_CLASSINFO_MAP_ENTRY(nsIDOMEventTarget)
    DOM_CLASSINFO_MAP_ENTRY(nsIDOM3Node)
  DOM_CLASSINFO_MAP_END

  DOM_CLASSINFO_MAP_BEGIN(Notation, nsIDOMNotation)
    DOM_CLASSINFO_MAP_ENTRY(nsIDOMNotation)
  DOM_CLASSINFO_MAP_END

  DOM_CLASSINFO_MAP_BEGIN(NodeList, nsIDOMNodeList)
    DOM_CLASSINFO_MAP_ENTRY(nsIDOMNodeList)
  DOM_CLASSINFO_MAP_END

  DOM_CLASSINFO_MAP_BEGIN(NamedNodeMap, nsIDOMNamedNodeMap)
    DOM_CLASSINFO_MAP_ENTRY(nsIDOMNamedNodeMap)
  DOM_CLASSINFO_MAP_END

  DOM_CLASSINFO_MAP_BEGIN(Event, nsIDOMEvent)
    DOM_CLASSINFO_EVENT_MAP_ENTRIES
  DOM_CLASSINFO_MAP_END

  DOM_CLASSINFO_MAP_BEGIN(PopupBlockedEvent, nsIDOMPopupBlockedEvent)
    DOM_CLASSINFO_MAP_ENTRY(nsIDOMPopupBlockedEvent)
    DOM_CLASSINFO_EVENT_MAP_ENTRIES
  DOM_CLASSINFO_MAP_END

  DOM_CLASSINFO_MAP_BEGIN(OrientationEvent, nsIDOMOrientationEvent)
    DOM_CLASSINFO_MAP_ENTRY(nsIDOMOrientationEvent)
    DOM_CLASSINFO_EVENT_MAP_ENTRIES
  DOM_CLASSINFO_MAP_END

  DOM_CLASSINFO_MAP_BEGIN(SmartCardEvent, nsIDOMSmartCardEvent)
    DOM_CLASSINFO_MAP_ENTRY(nsIDOMSmartCardEvent)
  DOM_CLASSINFO_MAP_END

  DOM_CLASSINFO_MAP_BEGIN(PageTransitionEvent, nsIDOMPageTransitionEvent)
    DOM_CLASSINFO_MAP_ENTRY(nsIDOMPageTransitionEvent)
    DOM_CLASSINFO_EVENT_MAP_ENTRIES
  DOM_CLASSINFO_MAP_END

  DOM_CLASSINFO_MAP_BEGIN(MutationEvent, nsIDOMMutationEvent)
    DOM_CLASSINFO_MAP_ENTRY(nsIDOMMutationEvent)
    DOM_CLASSINFO_EVENT_MAP_ENTRIES
  DOM_CLASSINFO_MAP_END

  DOM_CLASSINFO_MAP_BEGIN(UIEvent, nsIDOMUIEvent)
    DOM_CLASSINFO_UI_EVENT_MAP_ENTRIES
  DOM_CLASSINFO_MAP_END
  
  DOM_CLASSINFO_MAP_BEGIN_NO_CLASS_IF(KeyboardEvent, nsIDOMKeyEvent)
    DOM_CLASSINFO_MAP_ENTRY(nsIDOMKeyEvent)
    DOM_CLASSINFO_UI_EVENT_MAP_ENTRIES
  DOM_CLASSINFO_MAP_END

  DOM_CLASSINFO_MAP_BEGIN(MouseEvent, nsIDOMMouseEvent)
    DOM_CLASSINFO_MAP_ENTRY(nsIDOMMouseEvent)
    DOM_CLASSINFO_MAP_ENTRY(nsIDOMNSMouseEvent)
    DOM_CLASSINFO_UI_EVENT_MAP_ENTRIES
  DOM_CLASSINFO_MAP_END

  DOM_CLASSINFO_MAP_BEGIN(MouseScrollEvent, nsIDOMMouseScrollEvent)
    DOM_CLASSINFO_MAP_ENTRY(nsIDOMMouseScrollEvent)
    DOM_CLASSINFO_MAP_ENTRY(nsIDOMMouseEvent)
    DOM_CLASSINFO_MAP_ENTRY(nsIDOMNSMouseEvent)
    DOM_CLASSINFO_UI_EVENT_MAP_ENTRIES
  DOM_CLASSINFO_MAP_END

  DOM_CLASSINFO_MAP_BEGIN(DragEvent, nsIDOMDragEvent)
    DOM_CLASSINFO_MAP_ENTRY(nsIDOMDragEvent)
    DOM_CLASSINFO_MAP_ENTRY(nsIDOMMouseEvent)
    DOM_CLASSINFO_MAP_ENTRY(nsIDOMNSMouseEvent)
    DOM_CLASSINFO_UI_EVENT_MAP_ENTRIES
  DOM_CLASSINFO_MAP_END

  DOM_CLASSINFO_MAP_BEGIN(PopStateEvent, nsIDOMPopStateEvent)
    DOM_CLASSINFO_MAP_ENTRY(nsIDOMPopStateEvent)
    DOM_CLASSINFO_EVENT_MAP_ENTRIES
  DOM_CLASSINFO_MAP_END

  DOM_CLASSINFO_MAP_BEGIN(HTMLDocument, nsIDOMHTMLDocument)
    DOM_CLASSINFO_MAP_ENTRY(nsIDOMHTMLDocument)
    DOM_CLASSINFO_MAP_ENTRY(nsIDOMNSHTMLDocument)
    DOM_CLASSINFO_DOCUMENT_MAP_ENTRIES
  DOM_CLASSINFO_MAP_END

  DOM_CLASSINFO_MAP_BEGIN(HTMLOptionsCollection, nsIDOMHTMLOptionsCollection)
    // Order is significant.  nsIDOMHTMLOptionsCollection.length shadows
    // nsIDOMHTMLCollection.length, which is readonly.
    DOM_CLASSINFO_MAP_ENTRY(nsIDOMHTMLOptionsCollection)
    DOM_CLASSINFO_MAP_ENTRY(nsIDOMNSHTMLOptionCollection)
    DOM_CLASSINFO_MAP_ENTRY(nsIDOMHTMLCollection)
  DOM_CLASSINFO_MAP_END

  DOM_CLASSINFO_MAP_BEGIN(HTMLCollection, nsIDOMHTMLCollection)
    DOM_CLASSINFO_MAP_ENTRY(nsIDOMHTMLCollection)
  DOM_CLASSINFO_MAP_END

  DOM_CLASSINFO_MAP_BEGIN(HTMLElement, nsIDOMHTMLElement)
    DOM_CLASSINFO_MAP_ENTRY(nsIDOMHTMLElement)
    DOM_CLASSINFO_MAP_ENTRY(nsIDOMNSHTMLElement)
    DOM_CLASSINFO_GENERIC_HTML_MAP_ENTRIES
  DOM_CLASSINFO_MAP_END

  DOM_CLASSINFO_MAP_BEGIN(HTMLAnchorElement, nsIDOMHTMLAnchorElement)
    DOM_CLASSINFO_MAP_ENTRY(nsIDOMHTMLAnchorElement)
    DOM_CLASSINFO_MAP_ENTRY(nsIDOMNSHTMLAnchorElement)
    DOM_CLASSINFO_MAP_ENTRY(nsIDOMNSHTMLAnchorElement2)
    DOM_CLASSINFO_GENERIC_HTML_MAP_ENTRIES
  DOM_CLASSINFO_MAP_END

  DOM_CLASSINFO_MAP_BEGIN(HTMLAppletElement, nsIDOMHTMLAppletElement)
    DOM_CLASSINFO_MAP_ENTRY(nsIDOMHTMLAppletElement)
    DOM_CLASSINFO_GENERIC_HTML_MAP_ENTRIES
  DOM_CLASSINFO_MAP_END

  DOM_CLASSINFO_MAP_BEGIN(HTMLAreaElement, nsIDOMHTMLAreaElement)
    DOM_CLASSINFO_MAP_ENTRY(nsIDOMHTMLAreaElement)
    DOM_CLASSINFO_MAP_ENTRY(nsIDOMNSHTMLAreaElement)
    DOM_CLASSINFO_MAP_ENTRY(nsIDOMNSHTMLAreaElement2)
    DOM_CLASSINFO_GENERIC_HTML_MAP_ENTRIES
  DOM_CLASSINFO_MAP_END

  DOM_CLASSINFO_MAP_BEGIN(HTMLBRElement, nsIDOMHTMLBRElement)
    DOM_CLASSINFO_MAP_ENTRY(nsIDOMHTMLBRElement)
    DOM_CLASSINFO_GENERIC_HTML_MAP_ENTRIES
  DOM_CLASSINFO_MAP_END

  DOM_CLASSINFO_MAP_BEGIN(HTMLBaseElement, nsIDOMHTMLBaseElement)
    DOM_CLASSINFO_MAP_ENTRY(nsIDOMHTMLBaseElement)
    DOM_CLASSINFO_GENERIC_HTML_MAP_ENTRIES
  DOM_CLASSINFO_MAP_END

  DOM_CLASSINFO_MAP_BEGIN(HTMLBodyElement, nsIDOMHTMLBodyElement)
    DOM_CLASSINFO_MAP_ENTRY(nsIDOMHTMLBodyElement)
    DOM_CLASSINFO_GENERIC_HTML_MAP_ENTRIES
  DOM_CLASSINFO_MAP_END

  DOM_CLASSINFO_MAP_BEGIN(HTMLButtonElement, nsIDOMHTMLButtonElement)
    DOM_CLASSINFO_MAP_ENTRY(nsIDOMHTMLButtonElement)
    DOM_CLASSINFO_MAP_ENTRY(nsIDOMNSHTMLButtonElement)
    DOM_CLASSINFO_GENERIC_HTML_MAP_ENTRIES
  DOM_CLASSINFO_MAP_END

  DOM_CLASSINFO_MAP_BEGIN(HTMLDListElement, nsIDOMHTMLDListElement)
    DOM_CLASSINFO_MAP_ENTRY(nsIDOMHTMLDListElement)
    DOM_CLASSINFO_GENERIC_HTML_MAP_ENTRIES
  DOM_CLASSINFO_MAP_END

  DOM_CLASSINFO_MAP_BEGIN_NO_CLASS_IF(HTMLDelElement, nsIDOMHTMLElement)
    DOM_CLASSINFO_MAP_ENTRY(nsIDOMHTMLModElement)
    DOM_CLASSINFO_GENERIC_HTML_MAP_ENTRIES
  DOM_CLASSINFO_MAP_END

  DOM_CLASSINFO_MAP_BEGIN(HTMLDirectoryElement, nsIDOMHTMLDirectoryElement)
    DOM_CLASSINFO_MAP_ENTRY(nsIDOMHTMLDirectoryElement)
    DOM_CLASSINFO_GENERIC_HTML_MAP_ENTRIES
  DOM_CLASSINFO_MAP_END

  DOM_CLASSINFO_MAP_BEGIN(HTMLDivElement, nsIDOMHTMLDivElement)
    DOM_CLASSINFO_MAP_ENTRY(nsIDOMHTMLDivElement)
    DOM_CLASSINFO_GENERIC_HTML_MAP_ENTRIES
  DOM_CLASSINFO_MAP_END

  DOM_CLASSINFO_MAP_BEGIN(HTMLEmbedElement, nsIDOMHTMLEmbedElement)
    DOM_CLASSINFO_MAP_ENTRY(nsIDOMHTMLEmbedElement)
#ifdef MOZ_SVG
    DOM_CLASSINFO_MAP_ENTRY(nsIDOMGetSVGDocument)
#endif
    DOM_CLASSINFO_GENERIC_HTML_MAP_ENTRIES
  DOM_CLASSINFO_MAP_END

  DOM_CLASSINFO_MAP_BEGIN(HTMLFieldSetElement, nsIDOMHTMLFieldSetElement)
    DOM_CLASSINFO_MAP_ENTRY(nsIDOMHTMLFieldSetElement)
    DOM_CLASSINFO_GENERIC_HTML_MAP_ENTRIES
  DOM_CLASSINFO_MAP_END

  DOM_CLASSINFO_MAP_BEGIN(HTMLFontElement, nsIDOMHTMLFontElement)
    DOM_CLASSINFO_MAP_ENTRY(nsIDOMHTMLFontElement)
    DOM_CLASSINFO_GENERIC_HTML_MAP_ENTRIES
  DOM_CLASSINFO_MAP_END

  DOM_CLASSINFO_MAP_BEGIN(HTMLFormElement, nsIDOMHTMLFormElement)
    DOM_CLASSINFO_MAP_ENTRY(nsIDOMHTMLFormElement)
    DOM_CLASSINFO_MAP_ENTRY(nsIDOMNSHTMLFormElement)
    DOM_CLASSINFO_GENERIC_HTML_MAP_ENTRIES
  DOM_CLASSINFO_MAP_END

  DOM_CLASSINFO_MAP_BEGIN(HTMLFrameElement, nsIDOMHTMLFrameElement)
    DOM_CLASSINFO_MAP_ENTRY(nsIDOMHTMLFrameElement)
    DOM_CLASSINFO_MAP_ENTRY(nsIDOMNSHTMLFrameElement)
    DOM_CLASSINFO_GENERIC_HTML_MAP_ENTRIES
  DOM_CLASSINFO_MAP_END

  DOM_CLASSINFO_MAP_BEGIN(HTMLFrameSetElement, nsIDOMHTMLFrameSetElement)
    DOM_CLASSINFO_MAP_ENTRY(nsIDOMHTMLFrameSetElement)
    DOM_CLASSINFO_GENERIC_HTML_MAP_ENTRIES
  DOM_CLASSINFO_MAP_END

  DOM_CLASSINFO_MAP_BEGIN(HTMLHRElement, nsIDOMHTMLHRElement)
    DOM_CLASSINFO_MAP_ENTRY(nsIDOMHTMLHRElement)
    DOM_CLASSINFO_MAP_ENTRY(nsIDOMNSHTMLHRElement)
    DOM_CLASSINFO_GENERIC_HTML_MAP_ENTRIES
  DOM_CLASSINFO_MAP_END

  DOM_CLASSINFO_MAP_BEGIN(HTMLHeadElement, nsIDOMHTMLHeadElement)
    DOM_CLASSINFO_MAP_ENTRY(nsIDOMHTMLHeadElement)
    DOM_CLASSINFO_GENERIC_HTML_MAP_ENTRIES
  DOM_CLASSINFO_MAP_END

  DOM_CLASSINFO_MAP_BEGIN(HTMLHeadingElement, nsIDOMHTMLHeadingElement)
    DOM_CLASSINFO_MAP_ENTRY(nsIDOMHTMLHeadingElement)
    DOM_CLASSINFO_GENERIC_HTML_MAP_ENTRIES
  DOM_CLASSINFO_MAP_END

  DOM_CLASSINFO_MAP_BEGIN(HTMLHtmlElement, nsIDOMHTMLHtmlElement)
    DOM_CLASSINFO_MAP_ENTRY(nsIDOMHTMLHtmlElement)
    DOM_CLASSINFO_GENERIC_HTML_MAP_ENTRIES
  DOM_CLASSINFO_MAP_END

  DOM_CLASSINFO_MAP_BEGIN(HTMLIFrameElement, nsIDOMHTMLIFrameElement)
    DOM_CLASSINFO_MAP_ENTRY(nsIDOMHTMLIFrameElement)
    DOM_CLASSINFO_MAP_ENTRY(nsIDOMNSHTMLFrameElement)
#ifdef MOZ_SVG
    DOM_CLASSINFO_MAP_ENTRY(nsIDOMGetSVGDocument)
#endif
    DOM_CLASSINFO_GENERIC_HTML_MAP_ENTRIES
  DOM_CLASSINFO_MAP_END

  DOM_CLASSINFO_MAP_BEGIN(HTMLImageElement, nsIDOMHTMLImageElement)
    DOM_CLASSINFO_MAP_ENTRY(nsIDOMHTMLImageElement)
    DOM_CLASSINFO_MAP_ENTRY(nsIDOMNSHTMLImageElement)
    DOM_CLASSINFO_GENERIC_HTML_MAP_ENTRIES
  DOM_CLASSINFO_MAP_END

  DOM_CLASSINFO_MAP_BEGIN(HTMLInputElement, nsIDOMHTMLInputElement)
    DOM_CLASSINFO_MAP_ENTRY(nsIDOMHTMLInputElement)
    DOM_CLASSINFO_MAP_ENTRY(nsIDOMNSHTMLInputElement)
    DOM_CLASSINFO_GENERIC_HTML_MAP_ENTRIES
  DOM_CLASSINFO_MAP_END

  DOM_CLASSINFO_MAP_BEGIN_NO_CLASS_IF(HTMLInsElement, nsIDOMHTMLElement)
    DOM_CLASSINFO_MAP_ENTRY(nsIDOMHTMLModElement)
    DOM_CLASSINFO_GENERIC_HTML_MAP_ENTRIES
  DOM_CLASSINFO_MAP_END

  DOM_CLASSINFO_MAP_BEGIN(HTMLIsIndexElement, nsIDOMHTMLIsIndexElement)
    DOM_CLASSINFO_MAP_ENTRY(nsIDOMHTMLIsIndexElement)
    DOM_CLASSINFO_GENERIC_HTML_MAP_ENTRIES
  DOM_CLASSINFO_MAP_END

  DOM_CLASSINFO_MAP_BEGIN(HTMLLIElement, nsIDOMHTMLLIElement)
    DOM_CLASSINFO_MAP_ENTRY(nsIDOMHTMLLIElement)
    DOM_CLASSINFO_GENERIC_HTML_MAP_ENTRIES
  DOM_CLASSINFO_MAP_END

  DOM_CLASSINFO_MAP_BEGIN(HTMLLabelElement, nsIDOMHTMLLabelElement)
    DOM_CLASSINFO_MAP_ENTRY(nsIDOMHTMLLabelElement)
    DOM_CLASSINFO_MAP_ENTRY(nsIDOMNSHTMLLabelElement)
    DOM_CLASSINFO_GENERIC_HTML_MAP_ENTRIES
  DOM_CLASSINFO_MAP_END

  DOM_CLASSINFO_MAP_BEGIN(HTMLLegendElement, nsIDOMHTMLLegendElement)
    DOM_CLASSINFO_MAP_ENTRY(nsIDOMHTMLLegendElement)
    DOM_CLASSINFO_GENERIC_HTML_MAP_ENTRIES
  DOM_CLASSINFO_MAP_END

  DOM_CLASSINFO_MAP_BEGIN(HTMLLinkElement, nsIDOMHTMLLinkElement)
    DOM_CLASSINFO_MAP_ENTRY(nsIDOMHTMLLinkElement)
    DOM_CLASSINFO_MAP_ENTRY(nsIDOMLinkStyle)
    DOM_CLASSINFO_GENERIC_HTML_MAP_ENTRIES
  DOM_CLASSINFO_MAP_END

  DOM_CLASSINFO_MAP_BEGIN(HTMLMapElement, nsIDOMHTMLMapElement)
    DOM_CLASSINFO_MAP_ENTRY(nsIDOMHTMLMapElement)
    DOM_CLASSINFO_GENERIC_HTML_MAP_ENTRIES
  DOM_CLASSINFO_MAP_END

  DOM_CLASSINFO_MAP_BEGIN(HTMLMenuElement, nsIDOMHTMLMenuElement)
    DOM_CLASSINFO_MAP_ENTRY(nsIDOMHTMLMenuElement)
    DOM_CLASSINFO_GENERIC_HTML_MAP_ENTRIES
  DOM_CLASSINFO_MAP_END

  DOM_CLASSINFO_MAP_BEGIN(HTMLMetaElement, nsIDOMHTMLMetaElement)
    DOM_CLASSINFO_MAP_ENTRY(nsIDOMHTMLMetaElement)
    DOM_CLASSINFO_GENERIC_HTML_MAP_ENTRIES
  DOM_CLASSINFO_MAP_END

  DOM_CLASSINFO_MAP_BEGIN(HTMLOListElement, nsIDOMHTMLOListElement)
    DOM_CLASSINFO_MAP_ENTRY(nsIDOMHTMLOListElement)
    DOM_CLASSINFO_GENERIC_HTML_MAP_ENTRIES
  DOM_CLASSINFO_MAP_END

  DOM_CLASSINFO_MAP_BEGIN(HTMLObjectElement, nsIDOMHTMLObjectElement)
    DOM_CLASSINFO_MAP_ENTRY(nsIDOMHTMLObjectElement)
#ifdef MOZ_SVG
    DOM_CLASSINFO_MAP_ENTRY(nsIDOMGetSVGDocument)
#endif
    DOM_CLASSINFO_GENERIC_HTML_MAP_ENTRIES
  DOM_CLASSINFO_MAP_END

  DOM_CLASSINFO_MAP_BEGIN(HTMLOptGroupElement, nsIDOMHTMLOptGroupElement)
    DOM_CLASSINFO_MAP_ENTRY(nsIDOMHTMLOptGroupElement)
    DOM_CLASSINFO_GENERIC_HTML_MAP_ENTRIES
  DOM_CLASSINFO_MAP_END

  DOM_CLASSINFO_MAP_BEGIN(HTMLOptionElement, nsIDOMHTMLOptionElement)
    // Order is significant.  nsIDOMNSHTMLOptionElement.text shdaows
    // nsIDOMHTMLOptionElement.text, which is readonly.
    DOM_CLASSINFO_MAP_ENTRY(nsIDOMNSHTMLOptionElement)
    DOM_CLASSINFO_MAP_ENTRY(nsIDOMHTMLOptionElement)
    DOM_CLASSINFO_GENERIC_HTML_MAP_ENTRIES
  DOM_CLASSINFO_MAP_END

  DOM_CLASSINFO_MAP_BEGIN(HTMLOutputElement, nsIDOMHTMLOutputElement)
    DOM_CLASSINFO_MAP_ENTRY(nsIDOMHTMLOutputElement)
    DOM_CLASSINFO_GENERIC_HTML_MAP_ENTRIES
  DOM_CLASSINFO_MAP_END

  DOM_CLASSINFO_MAP_BEGIN(HTMLParagraphElement, nsIDOMHTMLParagraphElement)
    DOM_CLASSINFO_MAP_ENTRY(nsIDOMHTMLParagraphElement)
    DOM_CLASSINFO_GENERIC_HTML_MAP_ENTRIES
  DOM_CLASSINFO_MAP_END

  DOM_CLASSINFO_MAP_BEGIN(HTMLParamElement, nsIDOMHTMLParamElement)
    DOM_CLASSINFO_MAP_ENTRY(nsIDOMHTMLParamElement)
    DOM_CLASSINFO_GENERIC_HTML_MAP_ENTRIES
  DOM_CLASSINFO_MAP_END

  DOM_CLASSINFO_MAP_BEGIN(HTMLPreElement, nsIDOMHTMLPreElement)
    DOM_CLASSINFO_MAP_ENTRY(nsIDOMHTMLPreElement)
    DOM_CLASSINFO_GENERIC_HTML_MAP_ENTRIES
  DOM_CLASSINFO_MAP_END

  DOM_CLASSINFO_MAP_BEGIN(HTMLQuoteElement, nsIDOMHTMLQuoteElement)
    DOM_CLASSINFO_MAP_ENTRY(nsIDOMHTMLQuoteElement)
    DOM_CLASSINFO_GENERIC_HTML_MAP_ENTRIES
  DOM_CLASSINFO_MAP_END

  DOM_CLASSINFO_MAP_BEGIN(HTMLScriptElement, nsIDOMHTMLScriptElement)
    DOM_CLASSINFO_MAP_ENTRY(nsIDOMHTMLScriptElement)
    DOM_CLASSINFO_MAP_ENTRY(nsIDOMNSHTMLScriptElement)
    DOM_CLASSINFO_GENERIC_HTML_MAP_ENTRIES
  DOM_CLASSINFO_MAP_END

  DOM_CLASSINFO_MAP_BEGIN(HTMLSelectElement, nsIDOMHTMLSelectElement)
    DOM_CLASSINFO_MAP_ENTRY(nsIDOMHTMLSelectElement)
    DOM_CLASSINFO_MAP_ENTRY(nsIDOMNSHTMLSelectElement)
    DOM_CLASSINFO_GENERIC_HTML_MAP_ENTRIES
  DOM_CLASSINFO_MAP_END

  DOM_CLASSINFO_MAP_BEGIN_NO_CLASS_IF(HTMLSpacerElement, nsIDOMHTMLElement)
    DOM_CLASSINFO_MAP_ENTRY(nsIDOMHTMLElement)
    DOM_CLASSINFO_GENERIC_HTML_MAP_ENTRIES
  DOM_CLASSINFO_MAP_END

  DOM_CLASSINFO_MAP_BEGIN_NO_CLASS_IF(HTMLSpanElement, nsIDOMHTMLElement)
    DOM_CLASSINFO_MAP_ENTRY(nsIDOMHTMLElement)
    DOM_CLASSINFO_GENERIC_HTML_MAP_ENTRIES
  DOM_CLASSINFO_MAP_END

  DOM_CLASSINFO_MAP_BEGIN(HTMLStyleElement, nsIDOMHTMLStyleElement)
    DOM_CLASSINFO_MAP_ENTRY(nsIDOMHTMLStyleElement)
    DOM_CLASSINFO_MAP_ENTRY(nsIDOMLinkStyle)
    DOM_CLASSINFO_GENERIC_HTML_MAP_ENTRIES
  DOM_CLASSINFO_MAP_END

  DOM_CLASSINFO_MAP_BEGIN(HTMLTableCaptionElement,
                          nsIDOMHTMLTableCaptionElement)
    DOM_CLASSINFO_MAP_ENTRY(nsIDOMHTMLTableCaptionElement)
    DOM_CLASSINFO_GENERIC_HTML_MAP_ENTRIES
  DOM_CLASSINFO_MAP_END

  DOM_CLASSINFO_MAP_BEGIN(HTMLTableCellElement, nsIDOMHTMLTableCellElement)
    DOM_CLASSINFO_MAP_ENTRY(nsIDOMHTMLTableCellElement)
    DOM_CLASSINFO_GENERIC_HTML_MAP_ENTRIES
  DOM_CLASSINFO_MAP_END

  DOM_CLASSINFO_MAP_BEGIN(HTMLTableColElement, nsIDOMHTMLTableColElement)
    DOM_CLASSINFO_MAP_ENTRY(nsIDOMHTMLTableColElement)
    DOM_CLASSINFO_GENERIC_HTML_MAP_ENTRIES
  DOM_CLASSINFO_MAP_END

  DOM_CLASSINFO_MAP_BEGIN(HTMLTableElement, nsIDOMHTMLTableElement)
    DOM_CLASSINFO_MAP_ENTRY(nsIDOMHTMLTableElement)
    DOM_CLASSINFO_GENERIC_HTML_MAP_ENTRIES
  DOM_CLASSINFO_MAP_END

  DOM_CLASSINFO_MAP_BEGIN(HTMLTableRowElement, nsIDOMHTMLTableRowElement)
    DOM_CLASSINFO_MAP_ENTRY(nsIDOMHTMLTableRowElement)
    DOM_CLASSINFO_GENERIC_HTML_MAP_ENTRIES
  DOM_CLASSINFO_MAP_END

  DOM_CLASSINFO_MAP_BEGIN(HTMLTableSectionElement,
                          nsIDOMHTMLTableSectionElement)
    DOM_CLASSINFO_MAP_ENTRY(nsIDOMHTMLTableSectionElement)
    DOM_CLASSINFO_GENERIC_HTML_MAP_ENTRIES
  DOM_CLASSINFO_MAP_END

  DOM_CLASSINFO_MAP_BEGIN(HTMLTextAreaElement, nsIDOMHTMLTextAreaElement)
    DOM_CLASSINFO_MAP_ENTRY(nsIDOMHTMLTextAreaElement)
    DOM_CLASSINFO_MAP_ENTRY(nsIDOMNSHTMLTextAreaElement)
    DOM_CLASSINFO_GENERIC_HTML_MAP_ENTRIES
  DOM_CLASSINFO_MAP_END

  DOM_CLASSINFO_MAP_BEGIN(HTMLTitleElement, nsIDOMHTMLTitleElement)
    DOM_CLASSINFO_MAP_ENTRY(nsIDOMHTMLTitleElement)
    DOM_CLASSINFO_GENERIC_HTML_MAP_ENTRIES
  DOM_CLASSINFO_MAP_END

  DOM_CLASSINFO_MAP_BEGIN(HTMLUListElement, nsIDOMHTMLUListElement)
    DOM_CLASSINFO_MAP_ENTRY(nsIDOMHTMLUListElement)
    DOM_CLASSINFO_GENERIC_HTML_MAP_ENTRIES
  DOM_CLASSINFO_MAP_END

  DOM_CLASSINFO_MAP_BEGIN_NO_CLASS_IF(HTMLUnknownElement, nsIDOMHTMLElement)
    DOM_CLASSINFO_MAP_ENTRY(nsIDOMHTMLElement)
    DOM_CLASSINFO_GENERIC_HTML_MAP_ENTRIES
  DOM_CLASSINFO_MAP_END

  DOM_CLASSINFO_MAP_BEGIN_NO_CLASS_IF(HTMLWBRElement, nsIDOMHTMLElement)
    DOM_CLASSINFO_MAP_ENTRY(nsIDOMHTMLElement)
    DOM_CLASSINFO_GENERIC_HTML_MAP_ENTRIES
  DOM_CLASSINFO_MAP_END

  DOM_CLASSINFO_MAP_BEGIN(CSSStyleRule, nsIDOMCSSStyleRule)
    DOM_CLASSINFO_MAP_ENTRY(nsIDOMCSSStyleRule)
  DOM_CLASSINFO_MAP_END

  DOM_CLASSINFO_MAP_BEGIN(CSSCharsetRule, nsIDOMCSSCharsetRule)
    DOM_CLASSINFO_MAP_ENTRY(nsIDOMCSSCharsetRule)
  DOM_CLASSINFO_MAP_END

  DOM_CLASSINFO_MAP_BEGIN(CSSImportRule, nsIDOMCSSImportRule)
    DOM_CLASSINFO_MAP_ENTRY(nsIDOMCSSImportRule)
  DOM_CLASSINFO_MAP_END

  DOM_CLASSINFO_MAP_BEGIN(CSSMediaRule, nsIDOMCSSMediaRule)
    DOM_CLASSINFO_MAP_ENTRY(nsIDOMCSSMediaRule)
  DOM_CLASSINFO_MAP_END

  DOM_CLASSINFO_MAP_BEGIN_NO_CLASS_IF(CSSNameSpaceRule, nsIDOMCSSRule)
    DOM_CLASSINFO_MAP_ENTRY(nsIDOMCSSRule)
  DOM_CLASSINFO_MAP_END

  DOM_CLASSINFO_MAP_BEGIN(CSSRuleList, nsIDOMCSSRuleList)
    DOM_CLASSINFO_MAP_ENTRY(nsIDOMCSSRuleList)
  DOM_CLASSINFO_MAP_END

  DOM_CLASSINFO_MAP_BEGIN_NO_CLASS_IF(CSSGroupRuleRuleList, nsIDOMCSSRuleList)
    DOM_CLASSINFO_MAP_ENTRY(nsIDOMCSSRuleList)
  DOM_CLASSINFO_MAP_END

  DOM_CLASSINFO_MAP_BEGIN(MediaList, nsIDOMMediaList)
    DOM_CLASSINFO_MAP_ENTRY(nsIDOMMediaList)
  DOM_CLASSINFO_MAP_END

  DOM_CLASSINFO_MAP_BEGIN(StyleSheetList, nsIDOMStyleSheetList)
    DOM_CLASSINFO_MAP_ENTRY(nsIDOMStyleSheetList)
  DOM_CLASSINFO_MAP_END

  DOM_CLASSINFO_MAP_BEGIN(CSSStyleSheet, nsIDOMCSSStyleSheet)
    DOM_CLASSINFO_MAP_ENTRY(nsIDOMCSSStyleSheet)
  DOM_CLASSINFO_MAP_END

  DOM_CLASSINFO_MAP_BEGIN(CSSStyleDeclaration, nsIDOMCSSStyleDeclaration)
    DOM_CLASSINFO_MAP_ENTRY(nsIDOMCSSStyleDeclaration)
    DOM_CLASSINFO_MAP_ENTRY(nsIDOMCSS2Properties)
    DOM_CLASSINFO_MAP_ENTRY(nsIDOMSVGCSS2Properties)
    DOM_CLASSINFO_MAP_ENTRY(nsIDOMNSCSS2Properties)
  DOM_CLASSINFO_MAP_END

  DOM_CLASSINFO_MAP_BEGIN_NO_CLASS_IF(ComputedCSSStyleDeclaration,
                                      nsIDOMCSSStyleDeclaration)
    DOM_CLASSINFO_MAP_ENTRY(nsIDOMCSSStyleDeclaration)
    DOM_CLASSINFO_MAP_ENTRY(nsIDOMCSS2Properties)
    DOM_CLASSINFO_MAP_ENTRY(nsIDOMSVGCSS2Properties)
    DOM_CLASSINFO_MAP_ENTRY(nsIDOMNSCSS2Properties)
  DOM_CLASSINFO_MAP_END

  DOM_CLASSINFO_MAP_BEGIN_NO_CLASS_IF(ROCSSPrimitiveValue,
                                      nsIDOMCSSPrimitiveValue)
    DOM_CLASSINFO_MAP_ENTRY(nsIDOMCSSPrimitiveValue)
  DOM_CLASSINFO_MAP_END

  DOM_CLASSINFO_MAP_BEGIN(CSSValueList, nsIDOMCSSValueList)
    DOM_CLASSINFO_MAP_ENTRY(nsIDOMCSSValueList)
  DOM_CLASSINFO_MAP_END

  DOM_CLASSINFO_MAP_BEGIN_NO_CLASS_IF(CSSRect, nsIDOMRect)
    DOM_CLASSINFO_MAP_ENTRY(nsIDOMRect)
  DOM_CLASSINFO_MAP_END

  DOM_CLASSINFO_MAP_BEGIN_NO_CLASS_IF(CSSRGBColor, nsIDOMRGBColor)
    DOM_CLASSINFO_MAP_ENTRY(nsIDOMRGBColor)
    DOM_CLASSINFO_MAP_ENTRY(nsIDOMNSRGBAColor)
  DOM_CLASSINFO_MAP_END

  DOM_CLASSINFO_MAP_BEGIN(Range, nsIDOMRange)
    DOM_CLASSINFO_MAP_ENTRY(nsIDOMRange)
    DOM_CLASSINFO_MAP_ENTRY(nsIDOMNSRange)
  DOM_CLASSINFO_MAP_END

  DOM_CLASSINFO_MAP_BEGIN(NodeIterator, nsIDOMNodeIterator)
    DOM_CLASSINFO_MAP_ENTRY(nsIDOMNodeIterator)
  DOM_CLASSINFO_MAP_END

  DOM_CLASSINFO_MAP_BEGIN(TreeWalker, nsIDOMTreeWalker)
    DOM_CLASSINFO_MAP_ENTRY(nsIDOMTreeWalker)
  DOM_CLASSINFO_MAP_END

  DOM_CLASSINFO_MAP_BEGIN(Selection, nsISelection)
    DOM_CLASSINFO_MAP_ENTRY(nsISelection)
  DOM_CLASSINFO_MAP_END

#ifdef MOZ_XUL
  DOM_CLASSINFO_MAP_BEGIN(XULDocument, nsIDOMXULDocument)
    DOM_CLASSINFO_MAP_ENTRY(nsIDOMDocument)
    DOM_CLASSINFO_MAP_ENTRY(nsIDOMXULDocument)
    DOM_CLASSINFO_DOCUMENT_MAP_ENTRIES
  DOM_CLASSINFO_MAP_END

  DOM_CLASSINFO_MAP_BEGIN(XULElement, nsIDOMXULElement)
    DOM_CLASSINFO_MAP_ENTRY(nsIDOMXULElement)
    DOM_CLASSINFO_MAP_ENTRY(nsIDOMNSEventTarget)
    DOM_CLASSINFO_MAP_ENTRY(nsIDOMEventTarget)
    DOM_CLASSINFO_MAP_ENTRY(nsIDOM3Node)
    DOM_CLASSINFO_MAP_ENTRY(nsIDOMNSElement)
    DOM_CLASSINFO_MAP_ENTRY(nsIDOMElementCSSInlineStyle)
    DOM_CLASSINFO_MAP_ENTRY(nsIDOMNodeSelector)
  DOM_CLASSINFO_MAP_END

  DOM_CLASSINFO_MAP_BEGIN(XULCommandDispatcher, nsIDOMXULCommandDispatcher)
    DOM_CLASSINFO_MAP_ENTRY(nsIDOMXULCommandDispatcher)
  DOM_CLASSINFO_MAP_END
#endif

  DOM_CLASSINFO_MAP_BEGIN_NO_CLASS_IF(XULControllers, nsIControllers)
    DOM_CLASSINFO_MAP_ENTRY(nsIControllers)
  DOM_CLASSINFO_MAP_END

  DOM_CLASSINFO_MAP_BEGIN(BoxObject, nsIBoxObject)
    DOM_CLASSINFO_MAP_ENTRY(nsIBoxObject)
  DOM_CLASSINFO_MAP_END

#ifdef MOZ_XUL
  DOM_CLASSINFO_MAP_BEGIN(TreeSelection, nsITreeSelection)
    DOM_CLASSINFO_MAP_ENTRY(nsITreeSelection)
  DOM_CLASSINFO_MAP_END

  DOM_CLASSINFO_MAP_BEGIN(TreeContentView, nsITreeContentView)
    DOM_CLASSINFO_MAP_ENTRY(nsITreeContentView)
    DOM_CLASSINFO_MAP_ENTRY(nsITreeView)
  DOM_CLASSINFO_MAP_END
#endif

  DOM_CLASSINFO_MAP_BEGIN(Crypto, nsIDOMCrypto)
    DOM_CLASSINFO_MAP_ENTRY(nsIDOMCrypto)
  DOM_CLASSINFO_MAP_END

  DOM_CLASSINFO_MAP_BEGIN(CRMFObject, nsIDOMCRMFObject)
    DOM_CLASSINFO_MAP_ENTRY(nsIDOMCRMFObject)
  DOM_CLASSINFO_MAP_END

  DOM_CLASSINFO_MAP_BEGIN_NO_CLASS_IF(XMLStylesheetProcessingInstruction, nsIDOMProcessingInstruction)
    DOM_CLASSINFO_MAP_ENTRY(nsIDOMProcessingInstruction)
    DOM_CLASSINFO_MAP_ENTRY(nsIDOMLinkStyle)
    DOM_CLASSINFO_MAP_ENTRY(nsIDOMNSEventTarget)
    DOM_CLASSINFO_MAP_ENTRY(nsIDOMEventTarget)
    DOM_CLASSINFO_MAP_ENTRY(nsIDOM3Node)
  DOM_CLASSINFO_MAP_END

  DOM_CLASSINFO_MAP_BEGIN_NO_CLASS_IF(ChromeWindow, nsIDOMWindow)
    DOM_CLASSINFO_MAP_ENTRY(nsIDOMWindow)
    DOM_CLASSINFO_MAP_ENTRY(nsIDOMJSWindow)
    DOM_CLASSINFO_MAP_ENTRY(nsIDOMWindowInternal)
    DOM_CLASSINFO_MAP_ENTRY(nsIDOMChromeWindow)
    DOM_CLASSINFO_MAP_ENTRY(nsIDOMNSEventTarget)
    DOM_CLASSINFO_MAP_ENTRY(nsIDOMEventTarget)
    DOM_CLASSINFO_MAP_ENTRY(nsIDOMStorageWindow)
    DOM_CLASSINFO_MAP_ENTRY(nsIDOMViewCSS)
    DOM_CLASSINFO_MAP_ENTRY(nsIDOMAbstractView)
  DOM_CLASSINFO_MAP_END

  DOM_CLASSINFO_MAP_BEGIN_NO_CLASS_IF(InnerChromeWindow, nsIDOMWindow)
    DOM_CLASSINFO_MAP_ENTRY(nsIDOMWindow)
    DOM_CLASSINFO_MAP_ENTRY(nsIDOMJSWindow)
    DOM_CLASSINFO_MAP_ENTRY(nsIDOMWindowInternal)
    DOM_CLASSINFO_MAP_ENTRY(nsIDOMChromeWindow)
    DOM_CLASSINFO_MAP_ENTRY(nsIDOMNSEventTarget)
    DOM_CLASSINFO_MAP_ENTRY(nsIDOMEventTarget)
    DOM_CLASSINFO_MAP_ENTRY(nsIDOMStorageWindow)
    DOM_CLASSINFO_MAP_ENTRY(nsIDOMViewCSS)
    DOM_CLASSINFO_MAP_ENTRY(nsIDOMAbstractView)
  DOM_CLASSINFO_MAP_END

  DOM_CLASSINFO_MAP_BEGIN(RangeException, nsIDOMRangeException)
    DOM_CLASSINFO_MAP_ENTRY(nsIDOMRangeException)
    DOM_CLASSINFO_MAP_ENTRY(nsIException)
  DOM_CLASSINFO_MAP_END

  DOM_CLASSINFO_MAP_BEGIN_NO_CLASS_IF(ContentList, nsIDOMHTMLCollection)
    DOM_CLASSINFO_MAP_ENTRY(nsIDOMNodeList)
    DOM_CLASSINFO_MAP_ENTRY(nsIDOMHTMLCollection)
  DOM_CLASSINFO_MAP_END

  DOM_CLASSINFO_MAP_BEGIN(ImageDocument, nsIImageDocument)
    DOM_CLASSINFO_MAP_ENTRY(nsIDOMHTMLDocument)
    DOM_CLASSINFO_MAP_ENTRY(nsIImageDocument)
    DOM_CLASSINFO_MAP_ENTRY(nsIDOMNSHTMLDocument)
    DOM_CLASSINFO_DOCUMENT_MAP_ENTRIES
  DOM_CLASSINFO_MAP_END

#ifdef MOZ_XUL
  DOM_CLASSINFO_MAP_BEGIN(XULTemplateBuilder, nsIXULTemplateBuilder)
    DOM_CLASSINFO_MAP_ENTRY(nsIXULTemplateBuilder)
  DOM_CLASSINFO_MAP_END

  DOM_CLASSINFO_MAP_BEGIN(XULTreeBuilder, nsIXULTreeBuilder)
    DOM_CLASSINFO_MAP_ENTRY(nsIXULTreeBuilder)
    DOM_CLASSINFO_MAP_ENTRY(nsITreeView)
  DOM_CLASSINFO_MAP_END
#endif

  DOM_CLASSINFO_MAP_BEGIN(DOMStringList, nsIDOMDOMStringList)
    DOM_CLASSINFO_MAP_ENTRY(nsIDOMDOMStringList)
  DOM_CLASSINFO_MAP_END

  DOM_CLASSINFO_MAP_BEGIN(NameList, nsIDOMNameList)
    DOM_CLASSINFO_MAP_ENTRY(nsIDOMNameList)
  DOM_CLASSINFO_MAP_END

#ifdef MOZ_XUL
  DOM_CLASSINFO_MAP_BEGIN(TreeColumn, nsITreeColumn)
    DOM_CLASSINFO_MAP_ENTRY(nsITreeColumn)
  DOM_CLASSINFO_MAP_END

  DOM_CLASSINFO_MAP_BEGIN(TreeColumns, nsITreeColumns)
    DOM_CLASSINFO_MAP_ENTRY(nsITreeColumns)
  DOM_CLASSINFO_MAP_END
#endif

  DOM_CLASSINFO_MAP_BEGIN(CSSMozDocumentRule, nsIDOMCSSMozDocumentRule)
    DOM_CLASSINFO_MAP_ENTRY(nsIDOMCSSMozDocumentRule)
  DOM_CLASSINFO_MAP_END

  DOM_CLASSINFO_MAP_BEGIN(BeforeUnloadEvent, nsIDOMBeforeUnloadEvent)
    DOM_CLASSINFO_MAP_ENTRY(nsIDOMBeforeUnloadEvent)
    DOM_CLASSINFO_EVENT_MAP_ENTRIES
  DOM_CLASSINFO_MAP_END

#ifdef MOZ_SVG
#define DOM_CLASSINFO_SVG_ELEMENT_MAP_ENTRIES    \
    DOM_CLASSINFO_MAP_ENTRY(nsIDOMNSEventTarget) \
    DOM_CLASSINFO_MAP_ENTRY(nsIDOMEventTarget)   \
    DOM_CLASSINFO_MAP_ENTRY(nsIDOMSVGElement)    \
    DOM_CLASSINFO_MAP_ENTRY(nsIDOMNSElement)     \
    DOM_CLASSINFO_MAP_ENTRY(nsIDOM3Node)         \
    DOM_CLASSINFO_MAP_ENTRY(nsIDOMNodeSelector)

#define DOM_CLASSINFO_SVG_GRAPHIC_ELEMENT_MAP_ENTRIES \
    DOM_CLASSINFO_MAP_ENTRY(nsIDOMSVGLocatable)       \
    DOM_CLASSINFO_MAP_ENTRY(nsIDOMSVGTransformable)   \
    DOM_CLASSINFO_MAP_ENTRY(nsIDOMSVGStylable)        \
    DOM_CLASSINFO_SVG_ELEMENT_MAP_ENTRIES

  // XXX - the proto chain stuff is sort of hackish, because of the MI in
  // the SVG interfaces. I doubt that extending the proto on one interface
  // works properly on an element which inherits off multiple interfaces.
  // Tough luck. - bbaetz

  // The SVG document

  DOM_CLASSINFO_MAP_BEGIN(SVGDocument, nsIDOMSVGDocument)
    // Order is significant.  nsIDOMDocument.title shadows
    // nsIDOMSVGDocument.title, which is readonly.
    DOM_CLASSINFO_MAP_ENTRY(nsIDOMDocument)
    DOM_CLASSINFO_MAP_ENTRY(nsIDOMSVGDocument)
    DOM_CLASSINFO_DOCUMENT_MAP_ENTRIES
  DOM_CLASSINFO_MAP_END

  // SVG element classes

  DOM_CLASSINFO_MAP_BEGIN(SVGAElement, nsIDOMSVGAElement)
    DOM_CLASSINFO_MAP_ENTRY(nsIDOMSVGAElement)
    DOM_CLASSINFO_SVG_GRAPHIC_ELEMENT_MAP_ENTRIES
  DOM_CLASSINFO_MAP_END

  DOM_CLASSINFO_MAP_BEGIN(SVGAltGlyphElement, nsIDOMSVGAltGlyphElement)
    DOM_CLASSINFO_MAP_ENTRY(nsIDOMSVGTextPositioningElement)
    DOM_CLASSINFO_MAP_ENTRY(nsIDOMSVGTextContentElement)
    DOM_CLASSINFO_MAP_ENTRY(nsIDOMSVGURIReference)
    DOM_CLASSINFO_MAP_ENTRY(nsIDOMNSEventTarget)
    DOM_CLASSINFO_MAP_ENTRY(nsIDOMEventTarget)
    DOM_CLASSINFO_MAP_ENTRY(nsIDOMSVGStylable)
    DOM_CLASSINFO_SVG_ELEMENT_MAP_ENTRIES
  DOM_CLASSINFO_MAP_END

#ifdef MOZ_SMIL
  DOM_CLASSINFO_MAP_BEGIN(SVGAnimateElement, nsIDOMSVGAnimateElement)
    DOM_CLASSINFO_MAP_ENTRY(nsIDOMSVGAnimationElement)
    DOM_CLASSINFO_MAP_ENTRY(nsIDOMSVGAnimateElement)
    DOM_CLASSINFO_MAP_ENTRY(nsIDOMElementTimeControl)
    DOM_CLASSINFO_SVG_ELEMENT_MAP_ENTRIES
  DOM_CLASSINFO_MAP_END

  DOM_CLASSINFO_MAP_BEGIN(SVGAnimateTransformElement,
                          nsIDOMSVGAnimateTransformElement)
    DOM_CLASSINFO_MAP_ENTRY(nsIDOMSVGAnimationElement)
    DOM_CLASSINFO_MAP_ENTRY(nsIDOMSVGAnimateTransformElement)
    DOM_CLASSINFO_MAP_ENTRY(nsIDOMElementTimeControl)
    DOM_CLASSINFO_SVG_ELEMENT_MAP_ENTRIES
  DOM_CLASSINFO_MAP_END

  DOM_CLASSINFO_MAP_BEGIN(SVGAnimateMotionElement,
                          nsIDOMSVGAnimateMotionElement)
    DOM_CLASSINFO_MAP_ENTRY(nsIDOMSVGAnimationElement)
    DOM_CLASSINFO_MAP_ENTRY(nsIDOMSVGAnimateMotionElement)
    DOM_CLASSINFO_MAP_ENTRY(nsIDOMElementTimeControl)
    DOM_CLASSINFO_SVG_ELEMENT_MAP_ENTRIES
  DOM_CLASSINFO_MAP_END

  DOM_CLASSINFO_MAP_BEGIN(SVGSetElement,
                          nsIDOMSVGSetElement)
    DOM_CLASSINFO_MAP_ENTRY(nsIDOMSVGAnimationElement)
    DOM_CLASSINFO_MAP_ENTRY(nsIDOMSVGSetElement)
    DOM_CLASSINFO_MAP_ENTRY(nsIDOMElementTimeControl)
    DOM_CLASSINFO_SVG_ELEMENT_MAP_ENTRIES
  DOM_CLASSINFO_MAP_END

  DOM_CLASSINFO_MAP_BEGIN(SVGMpathElement, nsIDOMSVGMpathElement)
    DOM_CLASSINFO_MAP_ENTRY(nsIDOMSVGURIReference)
    DOM_CLASSINFO_SVG_ELEMENT_MAP_ENTRIES
  DOM_CLASSINFO_MAP_END

#endif // MOZ_SMIL

  DOM_CLASSINFO_MAP_BEGIN(SVGCircleElement, nsIDOMSVGCircleElement)
    DOM_CLASSINFO_MAP_ENTRY(nsIDOMSVGCircleElement)
    DOM_CLASSINFO_SVG_GRAPHIC_ELEMENT_MAP_ENTRIES
  DOM_CLASSINFO_MAP_END

  DOM_CLASSINFO_MAP_BEGIN(SVGClipPathElement, nsIDOMSVGClipPathElement)
    DOM_CLASSINFO_MAP_ENTRY(nsIDOMSVGClipPathElement)
    DOM_CLASSINFO_MAP_ENTRY(nsIDOMSVGLocatable)
    DOM_CLASSINFO_MAP_ENTRY(nsIDOMSVGTransformable)
    DOM_CLASSINFO_MAP_ENTRY(nsIDOMSVGStylable)
    DOM_CLASSINFO_MAP_ENTRY(nsIDOMSVGUnitTypes)
    DOM_CLASSINFO_SVG_ELEMENT_MAP_ENTRIES
  DOM_CLASSINFO_MAP_END

  DOM_CLASSINFO_MAP_BEGIN(SVGDefsElement, nsIDOMSVGDefsElement)
    DOM_CLASSINFO_MAP_ENTRY(nsIDOMSVGDefsElement)
    DOM_CLASSINFO_SVG_GRAPHIC_ELEMENT_MAP_ENTRIES
  DOM_CLASSINFO_MAP_END

  DOM_CLASSINFO_MAP_BEGIN(SVGDescElement, nsIDOMSVGDescElement)
    DOM_CLASSINFO_MAP_ENTRY(nsIDOMSVGDescElement)
    DOM_CLASSINFO_MAP_ENTRY(nsIDOMSVGStylable)
    DOM_CLASSINFO_SVG_ELEMENT_MAP_ENTRIES
  DOM_CLASSINFO_MAP_END

  DOM_CLASSINFO_MAP_BEGIN(SVGEllipseElement, nsIDOMSVGEllipseElement)
    DOM_CLASSINFO_MAP_ENTRY(nsIDOMSVGEllipseElement)
    DOM_CLASSINFO_SVG_GRAPHIC_ELEMENT_MAP_ENTRIES
  DOM_CLASSINFO_MAP_END

  DOM_CLASSINFO_MAP_BEGIN(SVGFEBlendElement, nsIDOMSVGFEBlendElement)
    DOM_CLASSINFO_MAP_ENTRY(nsIDOMSVGFEBlendElement)
    DOM_CLASSINFO_MAP_ENTRY(nsIDOMSVGFilterPrimitiveStandardAttributes)
    DOM_CLASSINFO_MAP_ENTRY(nsIDOMSVGStylable)
    DOM_CLASSINFO_SVG_ELEMENT_MAP_ENTRIES
  DOM_CLASSINFO_MAP_END

  DOM_CLASSINFO_MAP_BEGIN(SVGFEColorMatrixElement, nsIDOMSVGFEColorMatrixElement)
    DOM_CLASSINFO_MAP_ENTRY(nsIDOMSVGFEColorMatrixElement)
    DOM_CLASSINFO_MAP_ENTRY(nsIDOMSVGFilterPrimitiveStandardAttributes)
    DOM_CLASSINFO_MAP_ENTRY(nsIDOMSVGStylable)
    DOM_CLASSINFO_SVG_ELEMENT_MAP_ENTRIES
  DOM_CLASSINFO_MAP_END

  DOM_CLASSINFO_MAP_BEGIN(SVGFEComponentTransferElement, nsIDOMSVGFEComponentTransferElement)
    DOM_CLASSINFO_MAP_ENTRY(nsIDOMSVGFEComponentTransferElement)
    DOM_CLASSINFO_MAP_ENTRY(nsIDOMSVGFilterPrimitiveStandardAttributes)
    DOM_CLASSINFO_MAP_ENTRY(nsIDOMSVGStylable)
    DOM_CLASSINFO_SVG_ELEMENT_MAP_ENTRIES
  DOM_CLASSINFO_MAP_END

  DOM_CLASSINFO_MAP_BEGIN(SVGFECompositeElement, nsIDOMSVGFECompositeElement)
    DOM_CLASSINFO_MAP_ENTRY(nsIDOMSVGFECompositeElement)
    DOM_CLASSINFO_MAP_ENTRY(nsIDOMSVGFilterPrimitiveStandardAttributes)
    DOM_CLASSINFO_MAP_ENTRY(nsIDOMSVGStylable)
    DOM_CLASSINFO_SVG_ELEMENT_MAP_ENTRIES
  DOM_CLASSINFO_MAP_END

  DOM_CLASSINFO_MAP_BEGIN(SVGFEConvolveMatrixElement, nsIDOMSVGFEConvolveMatrixElement)
    DOM_CLASSINFO_MAP_ENTRY(nsIDOMSVGFEConvolveMatrixElement)
    DOM_CLASSINFO_MAP_ENTRY(nsIDOMSVGFilterPrimitiveStandardAttributes)
    DOM_CLASSINFO_MAP_ENTRY(nsIDOMSVGStylable)
    DOM_CLASSINFO_SVG_ELEMENT_MAP_ENTRIES
  DOM_CLASSINFO_MAP_END

  DOM_CLASSINFO_MAP_BEGIN(SVGFEDiffuseLightingElement, nsIDOMSVGFEDiffuseLightingElement)
    DOM_CLASSINFO_MAP_ENTRY(nsIDOMSVGFEDiffuseLightingElement)
    DOM_CLASSINFO_MAP_ENTRY(nsIDOMSVGFilterPrimitiveStandardAttributes)
    DOM_CLASSINFO_MAP_ENTRY(nsIDOMSVGStylable)
    DOM_CLASSINFO_SVG_ELEMENT_MAP_ENTRIES
  DOM_CLASSINFO_MAP_END

  DOM_CLASSINFO_MAP_BEGIN(SVGFEDisplacementMapElement, nsIDOMSVGFEDisplacementMapElement)
    DOM_CLASSINFO_MAP_ENTRY(nsIDOMSVGFEDisplacementMapElement)
    DOM_CLASSINFO_MAP_ENTRY(nsIDOMSVGFilterPrimitiveStandardAttributes)
    DOM_CLASSINFO_MAP_ENTRY(nsIDOMSVGStylable)
    DOM_CLASSINFO_SVG_ELEMENT_MAP_ENTRIES
  DOM_CLASSINFO_MAP_END

  DOM_CLASSINFO_MAP_BEGIN(SVGFEDistantLightElement, nsIDOMSVGFEDistantLightElement)
    DOM_CLASSINFO_MAP_ENTRY(nsIDOMSVGFEDistantLightElement)
    DOM_CLASSINFO_SVG_ELEMENT_MAP_ENTRIES
  DOM_CLASSINFO_MAP_END

  DOM_CLASSINFO_MAP_BEGIN(SVGFEFloodElement, nsIDOMSVGFEFloodElement)
    DOM_CLASSINFO_MAP_ENTRY(nsIDOMSVGFEFloodElement)
    DOM_CLASSINFO_MAP_ENTRY(nsIDOMSVGFilterPrimitiveStandardAttributes)
    DOM_CLASSINFO_MAP_ENTRY(nsIDOMSVGStylable)
    DOM_CLASSINFO_SVG_ELEMENT_MAP_ENTRIES
  DOM_CLASSINFO_MAP_END

  DOM_CLASSINFO_MAP_BEGIN(SVGFEFuncAElement, nsIDOMSVGFEFuncAElement)
    DOM_CLASSINFO_MAP_ENTRY(nsIDOMSVGFEFuncAElement)
    DOM_CLASSINFO_SVG_ELEMENT_MAP_ENTRIES
  DOM_CLASSINFO_MAP_END

  DOM_CLASSINFO_MAP_BEGIN(SVGFEFuncBElement, nsIDOMSVGFEFuncBElement)
    DOM_CLASSINFO_MAP_ENTRY(nsIDOMSVGFEFuncBElement)
    DOM_CLASSINFO_SVG_ELEMENT_MAP_ENTRIES
  DOM_CLASSINFO_MAP_END

  DOM_CLASSINFO_MAP_BEGIN(SVGFEFuncGElement, nsIDOMSVGFEFuncGElement)
    DOM_CLASSINFO_MAP_ENTRY(nsIDOMSVGFEFuncGElement)
    DOM_CLASSINFO_SVG_ELEMENT_MAP_ENTRIES
  DOM_CLASSINFO_MAP_END

  DOM_CLASSINFO_MAP_BEGIN(SVGFEFuncRElement, nsIDOMSVGFEFuncRElement)
    DOM_CLASSINFO_MAP_ENTRY(nsIDOMSVGFEFuncRElement)
    DOM_CLASSINFO_SVG_ELEMENT_MAP_ENTRIES
  DOM_CLASSINFO_MAP_END

  DOM_CLASSINFO_MAP_BEGIN(SVGFEGaussianBlurElement, nsIDOMSVGFEGaussianBlurElement)
    DOM_CLASSINFO_MAP_ENTRY(nsIDOMSVGFEGaussianBlurElement)
    DOM_CLASSINFO_MAP_ENTRY(nsIDOMSVGFilterPrimitiveStandardAttributes)
    DOM_CLASSINFO_MAP_ENTRY(nsIDOMSVGStylable)
    DOM_CLASSINFO_SVG_ELEMENT_MAP_ENTRIES
  DOM_CLASSINFO_MAP_END

  DOM_CLASSINFO_MAP_BEGIN(SVGFEImageElement, nsIDOMSVGFEImageElement)
    DOM_CLASSINFO_MAP_ENTRY(nsIDOMSVGFEImageElement)
    DOM_CLASSINFO_MAP_ENTRY(nsIDOMSVGFilterPrimitiveStandardAttributes)
    DOM_CLASSINFO_MAP_ENTRY(nsIDOMSVGURIReference)
    DOM_CLASSINFO_MAP_ENTRY(nsIDOMSVGStylable)
    DOM_CLASSINFO_SVG_ELEMENT_MAP_ENTRIES
  DOM_CLASSINFO_MAP_END

  DOM_CLASSINFO_MAP_BEGIN(SVGFEMergeElement, nsIDOMSVGFEMergeElement)
    DOM_CLASSINFO_MAP_ENTRY(nsIDOMSVGFEMergeElement)
    DOM_CLASSINFO_MAP_ENTRY(nsIDOMSVGFilterPrimitiveStandardAttributes)
    DOM_CLASSINFO_MAP_ENTRY(nsIDOMSVGStylable)
    DOM_CLASSINFO_SVG_ELEMENT_MAP_ENTRIES
  DOM_CLASSINFO_MAP_END

  DOM_CLASSINFO_MAP_BEGIN(SVGFEMorphologyElement, nsIDOMSVGFEMorphologyElement)
    DOM_CLASSINFO_MAP_ENTRY(nsIDOMSVGFEMorphologyElement)
    DOM_CLASSINFO_MAP_ENTRY(nsIDOMSVGFilterPrimitiveStandardAttributes)
    DOM_CLASSINFO_MAP_ENTRY(nsIDOMSVGStylable)
    DOM_CLASSINFO_SVG_ELEMENT_MAP_ENTRIES
  DOM_CLASSINFO_MAP_END

  DOM_CLASSINFO_MAP_BEGIN(SVGFEMergeNodeElement, nsIDOMSVGFEMergeNodeElement)
    DOM_CLASSINFO_MAP_ENTRY(nsIDOMSVGFEMergeNodeElement)
    DOM_CLASSINFO_SVG_ELEMENT_MAP_ENTRIES
  DOM_CLASSINFO_MAP_END

  DOM_CLASSINFO_MAP_BEGIN(SVGFEOffsetElement, nsIDOMSVGFEOffsetElement)
    DOM_CLASSINFO_MAP_ENTRY(nsIDOMSVGFEOffsetElement)
    DOM_CLASSINFO_MAP_ENTRY(nsIDOMSVGFilterPrimitiveStandardAttributes)
    DOM_CLASSINFO_MAP_ENTRY(nsIDOMSVGStylable)
    DOM_CLASSINFO_SVG_ELEMENT_MAP_ENTRIES
  DOM_CLASSINFO_MAP_END

  DOM_CLASSINFO_MAP_BEGIN(SVGFEPointLightElement, nsIDOMSVGFEPointLightElement)
    DOM_CLASSINFO_MAP_ENTRY(nsIDOMSVGFEPointLightElement)
    DOM_CLASSINFO_SVG_ELEMENT_MAP_ENTRIES
  DOM_CLASSINFO_MAP_END

  DOM_CLASSINFO_MAP_BEGIN(SVGFESpecularLightingElement, nsIDOMSVGFESpecularLightingElement)
    DOM_CLASSINFO_MAP_ENTRY(nsIDOMSVGFESpecularLightingElement)
    DOM_CLASSINFO_MAP_ENTRY(nsIDOMSVGFilterPrimitiveStandardAttributes)
    DOM_CLASSINFO_MAP_ENTRY(nsIDOMSVGStylable)
    DOM_CLASSINFO_SVG_ELEMENT_MAP_ENTRIES
  DOM_CLASSINFO_MAP_END

  DOM_CLASSINFO_MAP_BEGIN(SVGFESpotLightElement, nsIDOMSVGFESpotLightElement)
    DOM_CLASSINFO_MAP_ENTRY(nsIDOMSVGFESpotLightElement)
    DOM_CLASSINFO_SVG_ELEMENT_MAP_ENTRIES
  DOM_CLASSINFO_MAP_END

  DOM_CLASSINFO_MAP_BEGIN(SVGFETileElement, nsIDOMSVGFETileElement)
    DOM_CLASSINFO_MAP_ENTRY(nsIDOMSVGFETileElement)
    DOM_CLASSINFO_MAP_ENTRY(nsIDOMSVGFilterPrimitiveStandardAttributes)
    DOM_CLASSINFO_MAP_ENTRY(nsIDOMSVGStylable)
    DOM_CLASSINFO_SVG_ELEMENT_MAP_ENTRIES
  DOM_CLASSINFO_MAP_END

  DOM_CLASSINFO_MAP_BEGIN(SVGFETurbulenceElement, nsIDOMSVGFETurbulenceElement)
    DOM_CLASSINFO_MAP_ENTRY(nsIDOMSVGFETurbulenceElement)
    DOM_CLASSINFO_MAP_ENTRY(nsIDOMSVGFilterPrimitiveStandardAttributes)
    DOM_CLASSINFO_MAP_ENTRY(nsIDOMSVGStylable)
    DOM_CLASSINFO_SVG_ELEMENT_MAP_ENTRIES
  DOM_CLASSINFO_MAP_END

  DOM_CLASSINFO_MAP_BEGIN(SVGFilterElement, nsIDOMSVGFilterElement)
    DOM_CLASSINFO_MAP_ENTRY(nsIDOMSVGFilterElement)
    DOM_CLASSINFO_MAP_ENTRY(nsIDOMSVGURIReference)
    DOM_CLASSINFO_MAP_ENTRY(nsIDOMSVGStylable)
    DOM_CLASSINFO_MAP_ENTRY(nsIDOMSVGUnitTypes)
    DOM_CLASSINFO_SVG_ELEMENT_MAP_ENTRIES
  DOM_CLASSINFO_MAP_END

  DOM_CLASSINFO_MAP_BEGIN(SVGGElement, nsIDOMSVGGElement)
    DOM_CLASSINFO_MAP_ENTRY(nsIDOMSVGGElement)
    DOM_CLASSINFO_SVG_GRAPHIC_ELEMENT_MAP_ENTRIES
  DOM_CLASSINFO_MAP_END

  DOM_CLASSINFO_MAP_BEGIN(SVGImageElement, nsIDOMSVGImageElement)
    DOM_CLASSINFO_MAP_ENTRY(nsIDOMSVGImageElement)
    DOM_CLASSINFO_MAP_ENTRY(nsIDOMSVGURIReference)
    DOM_CLASSINFO_SVG_GRAPHIC_ELEMENT_MAP_ENTRIES
  DOM_CLASSINFO_MAP_END

  DOM_CLASSINFO_MAP_BEGIN(SVGLinearGradientElement, nsIDOMSVGLinearGradientElement)
    DOM_CLASSINFO_MAP_ENTRY(nsIDOMSVGGradientElement)
    DOM_CLASSINFO_MAP_ENTRY(nsIDOMSVGLinearGradientElement)
    DOM_CLASSINFO_MAP_ENTRY(nsIDOMSVGURIReference)
    DOM_CLASSINFO_MAP_ENTRY(nsIDOMSVGStylable)
    DOM_CLASSINFO_MAP_ENTRY(nsIDOMSVGUnitTypes)
    DOM_CLASSINFO_SVG_ELEMENT_MAP_ENTRIES
  DOM_CLASSINFO_MAP_END

  DOM_CLASSINFO_MAP_BEGIN(SVGLineElement, nsIDOMSVGLineElement)
    DOM_CLASSINFO_MAP_ENTRY(nsIDOMSVGLineElement)
    DOM_CLASSINFO_SVG_GRAPHIC_ELEMENT_MAP_ENTRIES
  DOM_CLASSINFO_MAP_END

  DOM_CLASSINFO_MAP_BEGIN(SVGMarkerElement, nsIDOMSVGMarkerElement)
    DOM_CLASSINFO_MAP_ENTRY(nsIDOMSVGMarkerElement)
    DOM_CLASSINFO_MAP_ENTRY(nsIDOMSVGStylable)
    DOM_CLASSINFO_MAP_ENTRY(nsIDOMSVGFitToViewBox)
    DOM_CLASSINFO_SVG_ELEMENT_MAP_ENTRIES
  DOM_CLASSINFO_MAP_END

  DOM_CLASSINFO_MAP_BEGIN(SVGMaskElement, nsIDOMSVGMaskElement)
    DOM_CLASSINFO_MAP_ENTRY(nsIDOMSVGMaskElement)
    DOM_CLASSINFO_MAP_ENTRY(nsIDOMSVGStylable)
    DOM_CLASSINFO_MAP_ENTRY(nsIDOMSVGUnitTypes)
    DOM_CLASSINFO_SVG_ELEMENT_MAP_ENTRIES
  DOM_CLASSINFO_MAP_END

  DOM_CLASSINFO_MAP_BEGIN(SVGMetadataElement, nsIDOMSVGMetadataElement)
    DOM_CLASSINFO_MAP_ENTRY(nsIDOMSVGMetadataElement)
    DOM_CLASSINFO_SVG_ELEMENT_MAP_ENTRIES
  DOM_CLASSINFO_MAP_END

  DOM_CLASSINFO_MAP_BEGIN(SVGPathElement, nsIDOMSVGPathElement)
    DOM_CLASSINFO_MAP_ENTRY(nsIDOMSVGPathElement)
    DOM_CLASSINFO_MAP_ENTRY(nsIDOMSVGAnimatedPathData)
    DOM_CLASSINFO_SVG_GRAPHIC_ELEMENT_MAP_ENTRIES
  DOM_CLASSINFO_MAP_END

  DOM_CLASSINFO_MAP_BEGIN(SVGPatternElement, nsIDOMSVGPatternElement)
    DOM_CLASSINFO_MAP_ENTRY(nsIDOMSVGPatternElement)
    DOM_CLASSINFO_MAP_ENTRY(nsIDOMSVGFitToViewBox)
    DOM_CLASSINFO_MAP_ENTRY(nsIDOMSVGURIReference)
    DOM_CLASSINFO_MAP_ENTRY(nsIDOMSVGStylable)
    DOM_CLASSINFO_MAP_ENTRY(nsIDOMSVGUnitTypes)
    DOM_CLASSINFO_SVG_ELEMENT_MAP_ENTRIES
  DOM_CLASSINFO_MAP_END

  DOM_CLASSINFO_MAP_BEGIN(SVGPolygonElement, nsIDOMSVGPolygonElement)
    DOM_CLASSINFO_MAP_ENTRY(nsIDOMSVGPolygonElement)
    DOM_CLASSINFO_MAP_ENTRY(nsIDOMSVGAnimatedPoints)
    DOM_CLASSINFO_SVG_GRAPHIC_ELEMENT_MAP_ENTRIES
  DOM_CLASSINFO_MAP_END

  DOM_CLASSINFO_MAP_BEGIN(SVGPolylineElement, nsIDOMSVGPolylineElement)
    DOM_CLASSINFO_MAP_ENTRY(nsIDOMSVGPolylineElement)
    DOM_CLASSINFO_MAP_ENTRY(nsIDOMSVGAnimatedPoints)
    DOM_CLASSINFO_SVG_GRAPHIC_ELEMENT_MAP_ENTRIES
  DOM_CLASSINFO_MAP_END

  DOM_CLASSINFO_MAP_BEGIN(SVGRadialGradientElement, nsIDOMSVGRadialGradientElement)
    DOM_CLASSINFO_MAP_ENTRY(nsIDOMSVGGradientElement)
    DOM_CLASSINFO_MAP_ENTRY(nsIDOMSVGRadialGradientElement)
    DOM_CLASSINFO_MAP_ENTRY(nsIDOMSVGURIReference)
    DOM_CLASSINFO_MAP_ENTRY(nsIDOMSVGStylable)
    DOM_CLASSINFO_MAP_ENTRY(nsIDOMSVGUnitTypes)
    DOM_CLASSINFO_SVG_ELEMENT_MAP_ENTRIES
  DOM_CLASSINFO_MAP_END

  DOM_CLASSINFO_MAP_BEGIN(SVGRectElement, nsIDOMSVGRectElement)
    DOM_CLASSINFO_MAP_ENTRY(nsIDOMSVGRectElement)
    DOM_CLASSINFO_SVG_GRAPHIC_ELEMENT_MAP_ENTRIES
  DOM_CLASSINFO_MAP_END

  DOM_CLASSINFO_MAP_BEGIN(SVGScriptElement, nsIDOMSVGScriptElement)
    DOM_CLASSINFO_MAP_ENTRY(nsIDOMSVGScriptElement)
    DOM_CLASSINFO_MAP_ENTRY(nsIDOMSVGURIReference)
    DOM_CLASSINFO_SVG_ELEMENT_MAP_ENTRIES
  DOM_CLASSINFO_MAP_END

  DOM_CLASSINFO_MAP_BEGIN(SVGStopElement, nsIDOMSVGStopElement)
    DOM_CLASSINFO_MAP_ENTRY(nsIDOMSVGStopElement)
    DOM_CLASSINFO_MAP_ENTRY(nsIDOMSVGStylable)
    DOM_CLASSINFO_SVG_ELEMENT_MAP_ENTRIES
  DOM_CLASSINFO_MAP_END
  
  DOM_CLASSINFO_MAP_BEGIN(SVGStyleElement, nsIDOMSVGStyleElement)
    DOM_CLASSINFO_MAP_ENTRY(nsIDOMSVGStyleElement)
    DOM_CLASSINFO_MAP_ENTRY(nsIDOMLinkStyle)
    DOM_CLASSINFO_SVG_ELEMENT_MAP_ENTRIES
  DOM_CLASSINFO_MAP_END

  DOM_CLASSINFO_MAP_BEGIN(SVGSVGElement, nsIDOMSVGSVGElement)
    DOM_CLASSINFO_MAP_ENTRY(nsIDOMNSEventTarget)
    DOM_CLASSINFO_MAP_ENTRY(nsIDOMEventTarget)
    DOM_CLASSINFO_MAP_ENTRY(nsIDOMSVGSVGElement)
    DOM_CLASSINFO_MAP_ENTRY(nsIDOMSVGFitToViewBox)
    DOM_CLASSINFO_MAP_ENTRY(nsIDOMSVGLocatable)
    DOM_CLASSINFO_MAP_ENTRY(nsIDOMSVGStylable)
    DOM_CLASSINFO_MAP_ENTRY(nsIDOMSVGZoomAndPan)
    DOM_CLASSINFO_SVG_ELEMENT_MAP_ENTRIES
  DOM_CLASSINFO_MAP_END

  DOM_CLASSINFO_MAP_BEGIN(SVGSwitchElement, nsIDOMSVGSwitchElement)
    DOM_CLASSINFO_MAP_ENTRY(nsIDOMSVGSwitchElement)
    DOM_CLASSINFO_SVG_GRAPHIC_ELEMENT_MAP_ENTRIES
  DOM_CLASSINFO_MAP_END

  DOM_CLASSINFO_MAP_BEGIN(SVGSymbolElement, nsIDOMSVGSymbolElement)
    DOM_CLASSINFO_MAP_ENTRY(nsIDOMNSEventTarget)
    DOM_CLASSINFO_MAP_ENTRY(nsIDOMEventTarget)
    DOM_CLASSINFO_MAP_ENTRY(nsIDOMSVGSymbolElement)
    DOM_CLASSINFO_MAP_ENTRY(nsIDOMSVGFitToViewBox)
    DOM_CLASSINFO_MAP_ENTRY(nsIDOMSVGStylable)
    DOM_CLASSINFO_SVG_ELEMENT_MAP_ENTRIES
  DOM_CLASSINFO_MAP_END

  DOM_CLASSINFO_MAP_BEGIN(SVGTextElement, nsIDOMSVGTextElement)
    DOM_CLASSINFO_MAP_ENTRY(nsIDOMSVGTextPositioningElement)
    DOM_CLASSINFO_MAP_ENTRY(nsIDOMSVGTextContentElement)
    DOM_CLASSINFO_SVG_GRAPHIC_ELEMENT_MAP_ENTRIES
  DOM_CLASSINFO_MAP_END

  DOM_CLASSINFO_MAP_BEGIN(SVGTextPathElement, nsIDOMSVGTextPathElement)
    DOM_CLASSINFO_MAP_ENTRY(nsIDOMSVGTextContentElement)
    DOM_CLASSINFO_MAP_ENTRY(nsIDOMSVGURIReference)
    DOM_CLASSINFO_MAP_ENTRY(nsIDOMNSEventTarget)
    DOM_CLASSINFO_MAP_ENTRY(nsIDOMEventTarget)
    DOM_CLASSINFO_MAP_ENTRY(nsIDOMSVGStylable)
    DOM_CLASSINFO_SVG_ELEMENT_MAP_ENTRIES
  DOM_CLASSINFO_MAP_END

  DOM_CLASSINFO_MAP_BEGIN(SVGTitleElement, nsIDOMSVGTitleElement)
    DOM_CLASSINFO_MAP_ENTRY(nsIDOMSVGTitleElement)
    DOM_CLASSINFO_MAP_ENTRY(nsIDOMSVGStylable)
    DOM_CLASSINFO_SVG_ELEMENT_MAP_ENTRIES
  DOM_CLASSINFO_MAP_END

  DOM_CLASSINFO_MAP_BEGIN(SVGTSpanElement, nsIDOMSVGTSpanElement)
    DOM_CLASSINFO_MAP_ENTRY(nsIDOMSVGTextPositioningElement)
    DOM_CLASSINFO_MAP_ENTRY(nsIDOMSVGTextContentElement)
    DOM_CLASSINFO_MAP_ENTRY(nsIDOMNSEventTarget)
    DOM_CLASSINFO_MAP_ENTRY(nsIDOMEventTarget)
    DOM_CLASSINFO_MAP_ENTRY(nsIDOMSVGStylable)
    DOM_CLASSINFO_SVG_ELEMENT_MAP_ENTRIES
  DOM_CLASSINFO_MAP_END

  DOM_CLASSINFO_MAP_BEGIN(SVGUseElement, nsIDOMSVGUseElement)
    DOM_CLASSINFO_MAP_ENTRY(nsIDOMSVGUseElement)
    DOM_CLASSINFO_MAP_ENTRY(nsIDOMSVGURIReference)
    DOM_CLASSINFO_SVG_GRAPHIC_ELEMENT_MAP_ENTRIES
  DOM_CLASSINFO_MAP_END

  // other SVG classes

  DOM_CLASSINFO_MAP_BEGIN(SVGAngle, nsIDOMSVGAngle)
    DOM_CLASSINFO_MAP_ENTRY(nsIDOMSVGAngle)
  DOM_CLASSINFO_MAP_END

  DOM_CLASSINFO_MAP_BEGIN(SVGAnimatedAngle, nsIDOMSVGAnimatedAngle)
    DOM_CLASSINFO_MAP_ENTRY(nsIDOMSVGAnimatedAngle)
  DOM_CLASSINFO_MAP_END

  DOM_CLASSINFO_MAP_BEGIN(SVGAnimatedBoolean, nsIDOMSVGAnimatedBoolean)
    DOM_CLASSINFO_MAP_ENTRY(nsIDOMSVGAnimatedBoolean)
  DOM_CLASSINFO_MAP_END

  DOM_CLASSINFO_MAP_BEGIN(SVGAnimatedEnumeration, nsIDOMSVGAnimatedEnumeration)
    DOM_CLASSINFO_MAP_ENTRY(nsIDOMSVGAnimatedEnumeration)
  DOM_CLASSINFO_MAP_END

  DOM_CLASSINFO_MAP_BEGIN(SVGAnimatedInteger, nsIDOMSVGAnimatedInteger)
    DOM_CLASSINFO_MAP_ENTRY(nsIDOMSVGAnimatedInteger)
  DOM_CLASSINFO_MAP_END

  DOM_CLASSINFO_MAP_BEGIN(SVGAnimatedLength, nsIDOMSVGAnimatedLength)
    DOM_CLASSINFO_MAP_ENTRY(nsIDOMSVGAnimatedLength)
  DOM_CLASSINFO_MAP_END

  DOM_CLASSINFO_MAP_BEGIN(SVGAnimatedLengthList, nsIDOMSVGAnimatedLengthList)
    DOM_CLASSINFO_MAP_ENTRY(nsIDOMSVGAnimatedLengthList)
  DOM_CLASSINFO_MAP_END

  DOM_CLASSINFO_MAP_BEGIN(SVGAnimatedNumber, nsIDOMSVGAnimatedNumber)
    DOM_CLASSINFO_MAP_ENTRY(nsIDOMSVGAnimatedNumber)
  DOM_CLASSINFO_MAP_END

  DOM_CLASSINFO_MAP_BEGIN(SVGAnimatedNumberList, nsIDOMSVGAnimatedNumberList)
    DOM_CLASSINFO_MAP_ENTRY(nsIDOMSVGAnimatedNumberList)
  DOM_CLASSINFO_MAP_END

  DOM_CLASSINFO_MAP_BEGIN(SVGAnimatedPreserveAspectRatio, nsIDOMSVGAnimatedPreserveAspectRatio)
    DOM_CLASSINFO_MAP_ENTRY(nsIDOMSVGAnimatedPreserveAspectRatio)
  DOM_CLASSINFO_MAP_END

  DOM_CLASSINFO_MAP_BEGIN(SVGAnimatedRect, nsIDOMSVGAnimatedRect)
    DOM_CLASSINFO_MAP_ENTRY(nsIDOMSVGAnimatedRect)
  DOM_CLASSINFO_MAP_END

  DOM_CLASSINFO_MAP_BEGIN(SVGAnimatedString, nsIDOMSVGAnimatedString)
    DOM_CLASSINFO_MAP_ENTRY(nsIDOMSVGAnimatedString)
  DOM_CLASSINFO_MAP_END

  DOM_CLASSINFO_MAP_BEGIN(SVGAnimatedTransformList, nsIDOMSVGAnimatedTransformList)
    DOM_CLASSINFO_MAP_ENTRY(nsIDOMSVGAnimatedTransformList)
  DOM_CLASSINFO_MAP_END

  DOM_CLASSINFO_MAP_BEGIN(SVGEvent, nsIDOMSVGEvent)
    DOM_CLASSINFO_MAP_ENTRY(nsIDOMSVGEvent)
    DOM_CLASSINFO_EVENT_MAP_ENTRIES
  DOM_CLASSINFO_MAP_END

  DOM_CLASSINFO_MAP_BEGIN(SVGException, nsIDOMSVGException)
    DOM_CLASSINFO_MAP_ENTRY(nsIDOMSVGException)
    DOM_CLASSINFO_MAP_ENTRY(nsIException)
  DOM_CLASSINFO_MAP_END

  DOM_CLASSINFO_MAP_BEGIN(SVGLength, nsIDOMSVGLength)
    DOM_CLASSINFO_MAP_ENTRY(nsIDOMSVGLength)
  DOM_CLASSINFO_MAP_END

  DOM_CLASSINFO_MAP_BEGIN(SVGLengthList, nsIDOMSVGLengthList)
    DOM_CLASSINFO_MAP_ENTRY(nsIDOMSVGLengthList)
  DOM_CLASSINFO_MAP_END

  DOM_CLASSINFO_MAP_BEGIN(SVGMatrix, nsIDOMSVGMatrix)
    DOM_CLASSINFO_MAP_ENTRY(nsIDOMSVGMatrix)
  DOM_CLASSINFO_MAP_END

  DOM_CLASSINFO_MAP_BEGIN(SVGNumber, nsIDOMSVGNumber)
    DOM_CLASSINFO_MAP_ENTRY(nsIDOMSVGNumber)
  DOM_CLASSINFO_MAP_END

  DOM_CLASSINFO_MAP_BEGIN(SVGNumberList, nsIDOMSVGNumberList)
    DOM_CLASSINFO_MAP_ENTRY(nsIDOMSVGNumberList)
  DOM_CLASSINFO_MAP_END

  DOM_CLASSINFO_MAP_BEGIN(SVGPathSegArcAbs, nsIDOMSVGPathSegArcAbs)
    DOM_CLASSINFO_MAP_ENTRY(nsIDOMSVGPathSegArcAbs)
    DOM_CLASSINFO_MAP_ENTRY(nsIDOMSVGPathSeg)
  DOM_CLASSINFO_MAP_END

  DOM_CLASSINFO_MAP_BEGIN(SVGPathSegArcRel, nsIDOMSVGPathSegArcRel)
    DOM_CLASSINFO_MAP_ENTRY(nsIDOMSVGPathSegArcRel)
    DOM_CLASSINFO_MAP_ENTRY(nsIDOMSVGPathSeg)
  DOM_CLASSINFO_MAP_END

  DOM_CLASSINFO_MAP_BEGIN(SVGPathSegClosePath, nsIDOMSVGPathSegClosePath)
    DOM_CLASSINFO_MAP_ENTRY(nsIDOMSVGPathSegClosePath)
    DOM_CLASSINFO_MAP_ENTRY(nsIDOMSVGPathSeg)
  DOM_CLASSINFO_MAP_END

  DOM_CLASSINFO_MAP_BEGIN(SVGPathSegCurvetoCubicAbs, nsIDOMSVGPathSegCurvetoCubicAbs)
    DOM_CLASSINFO_MAP_ENTRY(nsIDOMSVGPathSegCurvetoCubicAbs)
    DOM_CLASSINFO_MAP_ENTRY(nsIDOMSVGPathSeg)
  DOM_CLASSINFO_MAP_END

  DOM_CLASSINFO_MAP_BEGIN(SVGPathSegCurvetoCubicRel, nsIDOMSVGPathSegCurvetoCubicRel)
    DOM_CLASSINFO_MAP_ENTRY(nsIDOMSVGPathSegCurvetoCubicRel)
    DOM_CLASSINFO_MAP_ENTRY(nsIDOMSVGPathSeg)
  DOM_CLASSINFO_MAP_END

  DOM_CLASSINFO_MAP_BEGIN(SVGPathSegCurvetoCubicSmoothAbs, nsIDOMSVGPathSegCurvetoCubicSmoothAbs)
    DOM_CLASSINFO_MAP_ENTRY(nsIDOMSVGPathSegCurvetoCubicSmoothAbs)
    DOM_CLASSINFO_MAP_ENTRY(nsIDOMSVGPathSeg)
  DOM_CLASSINFO_MAP_END

  DOM_CLASSINFO_MAP_BEGIN(SVGPathSegCurvetoCubicSmoothRel, nsIDOMSVGPathSegCurvetoCubicSmoothRel)
    DOM_CLASSINFO_MAP_ENTRY(nsIDOMSVGPathSegCurvetoCubicSmoothRel)
    DOM_CLASSINFO_MAP_ENTRY(nsIDOMSVGPathSeg)
  DOM_CLASSINFO_MAP_END

  DOM_CLASSINFO_MAP_BEGIN(SVGPathSegCurvetoQuadraticAbs, nsIDOMSVGPathSegCurvetoQuadraticAbs)
    DOM_CLASSINFO_MAP_ENTRY(nsIDOMSVGPathSegCurvetoQuadraticAbs)
    DOM_CLASSINFO_MAP_ENTRY(nsIDOMSVGPathSeg)
  DOM_CLASSINFO_MAP_END

  DOM_CLASSINFO_MAP_BEGIN(SVGPathSegCurvetoQuadraticRel, nsIDOMSVGPathSegCurvetoQuadraticRel)
    DOM_CLASSINFO_MAP_ENTRY(nsIDOMSVGPathSegCurvetoQuadraticRel)
    DOM_CLASSINFO_MAP_ENTRY(nsIDOMSVGPathSeg)
  DOM_CLASSINFO_MAP_END

  DOM_CLASSINFO_MAP_BEGIN(SVGPathSegCurvetoQuadraticSmoothAbs, nsIDOMSVGPathSegCurvetoQuadraticSmoothAbs)
    DOM_CLASSINFO_MAP_ENTRY(nsIDOMSVGPathSegCurvetoQuadraticSmoothAbs)
    DOM_CLASSINFO_MAP_ENTRY(nsIDOMSVGPathSeg)
  DOM_CLASSINFO_MAP_END

  DOM_CLASSINFO_MAP_BEGIN(SVGPathSegCurvetoQuadraticSmoothRel, nsIDOMSVGPathSegCurvetoQuadraticSmoothRel)
    DOM_CLASSINFO_MAP_ENTRY(nsIDOMSVGPathSegCurvetoQuadraticSmoothRel)
    DOM_CLASSINFO_MAP_ENTRY(nsIDOMSVGPathSeg)
  DOM_CLASSINFO_MAP_END

  DOM_CLASSINFO_MAP_BEGIN(SVGPathSegLinetoAbs, nsIDOMSVGPathSegLinetoAbs)
    DOM_CLASSINFO_MAP_ENTRY(nsIDOMSVGPathSegLinetoAbs)
    DOM_CLASSINFO_MAP_ENTRY(nsIDOMSVGPathSeg)
  DOM_CLASSINFO_MAP_END

  DOM_CLASSINFO_MAP_BEGIN(SVGPathSegLinetoHorizontalAbs, nsIDOMSVGPathSegLinetoHorizontalAbs)
    DOM_CLASSINFO_MAP_ENTRY(nsIDOMSVGPathSegLinetoHorizontalAbs)
    DOM_CLASSINFO_MAP_ENTRY(nsIDOMSVGPathSeg)
  DOM_CLASSINFO_MAP_END

  DOM_CLASSINFO_MAP_BEGIN(SVGPathSegLinetoHorizontalRel, nsIDOMSVGPathSegLinetoHorizontalRel)
    DOM_CLASSINFO_MAP_ENTRY(nsIDOMSVGPathSegLinetoHorizontalRel)
    DOM_CLASSINFO_MAP_ENTRY(nsIDOMSVGPathSeg)
  DOM_CLASSINFO_MAP_END

  DOM_CLASSINFO_MAP_BEGIN(SVGPathSegLinetoRel, nsIDOMSVGPathSegLinetoRel)
    DOM_CLASSINFO_MAP_ENTRY(nsIDOMSVGPathSegLinetoRel)
    DOM_CLASSINFO_MAP_ENTRY(nsIDOMSVGPathSeg)
  DOM_CLASSINFO_MAP_END

  DOM_CLASSINFO_MAP_BEGIN(SVGPathSegLinetoVerticalAbs, nsIDOMSVGPathSegLinetoVerticalAbs)
    DOM_CLASSINFO_MAP_ENTRY(nsIDOMSVGPathSegLinetoVerticalAbs)
    DOM_CLASSINFO_MAP_ENTRY(nsIDOMSVGPathSeg)
  DOM_CLASSINFO_MAP_END

  DOM_CLASSINFO_MAP_BEGIN(SVGPathSegLinetoVerticalRel, nsIDOMSVGPathSegLinetoVerticalRel)
    DOM_CLASSINFO_MAP_ENTRY(nsIDOMSVGPathSegLinetoVerticalRel)
    DOM_CLASSINFO_MAP_ENTRY(nsIDOMSVGPathSeg)
  DOM_CLASSINFO_MAP_END

  DOM_CLASSINFO_MAP_BEGIN(SVGPathSegList, nsIDOMSVGPathSegList)
    DOM_CLASSINFO_MAP_ENTRY(nsIDOMSVGPathSegList)
  DOM_CLASSINFO_MAP_END

  DOM_CLASSINFO_MAP_BEGIN(SVGPathSegMovetoAbs, nsIDOMSVGPathSegMovetoAbs)
    DOM_CLASSINFO_MAP_ENTRY(nsIDOMSVGPathSegMovetoAbs)
    DOM_CLASSINFO_MAP_ENTRY(nsIDOMSVGPathSeg)
  DOM_CLASSINFO_MAP_END

  DOM_CLASSINFO_MAP_BEGIN(SVGPathSegMovetoRel, nsIDOMSVGPathSegMovetoRel)
    DOM_CLASSINFO_MAP_ENTRY(nsIDOMSVGPathSegMovetoRel)
    DOM_CLASSINFO_MAP_ENTRY(nsIDOMSVGPathSeg)
  DOM_CLASSINFO_MAP_END

  DOM_CLASSINFO_MAP_BEGIN(SVGPoint, nsIDOMSVGPoint)
    DOM_CLASSINFO_MAP_ENTRY(nsIDOMSVGPoint)
  DOM_CLASSINFO_MAP_END

  DOM_CLASSINFO_MAP_BEGIN(SVGPointList, nsIDOMSVGPointList)
    DOM_CLASSINFO_MAP_ENTRY(nsIDOMSVGPointList)
  DOM_CLASSINFO_MAP_END

  DOM_CLASSINFO_MAP_BEGIN(SVGPreserveAspectRatio, nsIDOMSVGPreserveAspectRatio)
    DOM_CLASSINFO_MAP_ENTRY(nsIDOMSVGPreserveAspectRatio)
  DOM_CLASSINFO_MAP_END

  DOM_CLASSINFO_MAP_BEGIN(SVGRect, nsIDOMSVGRect)
    DOM_CLASSINFO_MAP_ENTRY(nsIDOMSVGRect)
  DOM_CLASSINFO_MAP_END

  DOM_CLASSINFO_MAP_BEGIN(SVGTransform, nsIDOMSVGTransform)
    DOM_CLASSINFO_MAP_ENTRY(nsIDOMSVGTransform)
  DOM_CLASSINFO_MAP_END

  DOM_CLASSINFO_MAP_BEGIN(SVGTransformList, nsIDOMSVGTransformList)
    DOM_CLASSINFO_MAP_ENTRY(nsIDOMSVGTransformList)
  DOM_CLASSINFO_MAP_END

  DOM_CLASSINFO_MAP_BEGIN(SVGZoomEvent, nsIDOMSVGZoomEvent)
    DOM_CLASSINFO_MAP_ENTRY(nsIDOMSVGZoomEvent)
    DOM_CLASSINFO_UI_EVENT_MAP_ENTRIES
  DOM_CLASSINFO_MAP_END
#endif // MOZ_SVG

  DOM_CLASSINFO_MAP_BEGIN(HTMLCanvasElement, nsIDOMHTMLCanvasElement)
    DOM_CLASSINFO_MAP_ENTRY(nsIDOMHTMLCanvasElement)
    DOM_CLASSINFO_GENERIC_HTML_MAP_ENTRIES
  DOM_CLASSINFO_MAP_END

  DOM_CLASSINFO_MAP_BEGIN(CanvasRenderingContext2D, nsIDOMCanvasRenderingContext2D)
    DOM_CLASSINFO_MAP_ENTRY(nsIDOMCanvasRenderingContext2D)
  DOM_CLASSINFO_MAP_END

  DOM_CLASSINFO_MAP_BEGIN(CanvasGradient, nsIDOMCanvasGradient)
    DOM_CLASSINFO_MAP_ENTRY(nsIDOMCanvasGradient)
  DOM_CLASSINFO_MAP_END

  DOM_CLASSINFO_MAP_BEGIN(CanvasPattern, nsIDOMCanvasPattern)
    DOM_CLASSINFO_MAP_ENTRY(nsIDOMCanvasPattern)
  DOM_CLASSINFO_MAP_END

  DOM_CLASSINFO_MAP_BEGIN(TextMetrics, nsIDOMTextMetrics)
    DOM_CLASSINFO_MAP_ENTRY(nsIDOMTextMetrics)
  DOM_CLASSINFO_MAP_END

  DOM_CLASSINFO_MAP_BEGIN(XSLTProcessor, nsIXSLTProcessor)
    DOM_CLASSINFO_MAP_ENTRY(nsIXSLTProcessor)
    DOM_CLASSINFO_MAP_ENTRY(nsIXSLTProcessorObsolete) // XXX DEPRECATED
    DOM_CLASSINFO_MAP_ENTRY(nsIXSLTProcessorPrivate)
  DOM_CLASSINFO_MAP_END

  DOM_CLASSINFO_MAP_BEGIN(XPathEvaluator, nsIDOMXPathEvaluator)
    DOM_CLASSINFO_MAP_ENTRY(nsIDOMXPathEvaluator)
  DOM_CLASSINFO_MAP_END

  DOM_CLASSINFO_MAP_BEGIN(XPathException, nsIDOMXPathException)
    DOM_CLASSINFO_MAP_ENTRY(nsIDOMXPathException)
    DOM_CLASSINFO_MAP_ENTRY(nsIException)
  DOM_CLASSINFO_MAP_END

  DOM_CLASSINFO_MAP_BEGIN(XPathExpression, nsIDOMXPathExpression)
    DOM_CLASSINFO_MAP_ENTRY(nsIDOMXPathExpression)
    DOM_CLASSINFO_MAP_ENTRY(nsIDOMNSXPathExpression)
  DOM_CLASSINFO_MAP_END

  DOM_CLASSINFO_MAP_BEGIN(XPathNSResolver, nsIDOMXPathNSResolver)
    DOM_CLASSINFO_MAP_ENTRY(nsIDOMXPathNSResolver)
  DOM_CLASSINFO_MAP_END

  DOM_CLASSINFO_MAP_BEGIN(XPathResult, nsIDOMXPathResult)
    DOM_CLASSINFO_MAP_ENTRY(nsIDOMXPathResult)
  DOM_CLASSINFO_MAP_END

  DOM_CLASSINFO_MAP_BEGIN(StorageObsolete, nsIDOMStorageObsolete)
    DOM_CLASSINFO_MAP_ENTRY(nsIDOMStorageObsolete)
  DOM_CLASSINFO_MAP_END

  DOM_CLASSINFO_MAP_BEGIN(Storage, nsIDOMStorage)
    DOM_CLASSINFO_MAP_ENTRY(nsIDOMStorage)
  DOM_CLASSINFO_MAP_END

  DOM_CLASSINFO_MAP_BEGIN(StorageList, nsIDOMStorageList)
    DOM_CLASSINFO_MAP_ENTRY(nsIDOMStorageList)
  DOM_CLASSINFO_MAP_END

  DOM_CLASSINFO_MAP_BEGIN(StorageItem, nsIDOMStorageItem)
    DOM_CLASSINFO_MAP_ENTRY(nsIDOMStorageItem)
    DOM_CLASSINFO_MAP_ENTRY(nsIDOMToString)
  DOM_CLASSINFO_MAP_END

  DOM_CLASSINFO_MAP_BEGIN(StorageEvent, nsIDOMStorageEvent)
    DOM_CLASSINFO_MAP_ENTRY(nsIDOMStorageEvent)
  DOM_CLASSINFO_MAP_END

  DOM_CLASSINFO_MAP_BEGIN(StorageEventObsolete, nsIDOMStorageEventObsolete)
    DOM_CLASSINFO_MAP_ENTRY(nsIDOMStorageEventObsolete)
  DOM_CLASSINFO_MAP_END

  DOM_CLASSINFO_MAP_BEGIN_NO_CLASS_IF(DOMParser, nsIDOMParser)
    DOM_CLASSINFO_MAP_ENTRY(nsIDOMParser)
    DOM_CLASSINFO_MAP_ENTRY(nsIDOMParserJS)
  DOM_CLASSINFO_MAP_END

  DOM_CLASSINFO_MAP_BEGIN_NO_CLASS_IF(XMLSerializer, nsIDOMSerializer)
    DOM_CLASSINFO_MAP_ENTRY(nsIDOMSerializer)
  DOM_CLASSINFO_MAP_END

  DOM_CLASSINFO_MAP_BEGIN(XMLHttpRequest, nsIXMLHttpRequest)
    DOM_CLASSINFO_MAP_ENTRY(nsIXMLHttpRequest)
    DOM_CLASSINFO_MAP_ENTRY(nsIJSXMLHttpRequest)
    DOM_CLASSINFO_MAP_ENTRY(nsIXMLHttpRequestEventTarget)
    DOM_CLASSINFO_MAP_ENTRY(nsIDOMNSEventTarget)
    DOM_CLASSINFO_MAP_ENTRY(nsIDOMEventTarget)
    DOM_CLASSINFO_MAP_ENTRY(nsIInterfaceRequestor)
  DOM_CLASSINFO_MAP_END

  DOM_CLASSINFO_MAP_BEGIN_NO_CLASS_IF(XMLHttpProgressEvent, nsIDOMEvent)
    DOM_CLASSINFO_MAP_ENTRY(nsIDOMLSProgressEvent)
    DOM_CLASSINFO_MAP_ENTRY(nsIDOMProgressEvent)
    DOM_CLASSINFO_EVENT_MAP_ENTRIES
  DOM_CLASSINFO_MAP_END

#ifdef MOZ_SVG
  DOM_CLASSINFO_MAP_BEGIN(SVGForeignObjectElement, nsIDOMSVGForeignObjectElement)
    DOM_CLASSINFO_MAP_ENTRY(nsIDOMSVGForeignObjectElement)
    DOM_CLASSINFO_SVG_GRAPHIC_ELEMENT_MAP_ENTRIES
  DOM_CLASSINFO_MAP_END
#endif

  DOM_CLASSINFO_MAP_BEGIN(XULCommandEvent, nsIDOMXULCommandEvent)
    DOM_CLASSINFO_MAP_ENTRY(nsIDOMXULCommandEvent)
    DOM_CLASSINFO_UI_EVENT_MAP_ENTRIES
  DOM_CLASSINFO_MAP_END

  DOM_CLASSINFO_MAP_BEGIN(CommandEvent, nsIDOMCommandEvent)
    DOM_CLASSINFO_MAP_ENTRY(nsIDOMCommandEvent)
    DOM_CLASSINFO_EVENT_MAP_ENTRIES
  DOM_CLASSINFO_MAP_END

  DOM_CLASSINFO_MAP_BEGIN(OfflineResourceList, nsIDOMOfflineResourceList)
    DOM_CLASSINFO_MAP_ENTRY(nsIDOMOfflineResourceList)
    DOM_CLASSINFO_MAP_ENTRY(nsIDOMNSEventTarget)
    DOM_CLASSINFO_MAP_ENTRY(nsIDOMEventTarget)
  DOM_CLASSINFO_MAP_END

  DOM_CLASSINFO_MAP_BEGIN(ClientRect, nsIDOMClientRect)
    DOM_CLASSINFO_MAP_ENTRY(nsIDOMClientRect)
   DOM_CLASSINFO_MAP_END
 
  DOM_CLASSINFO_MAP_BEGIN(ClientRectList, nsIDOMClientRectList)
    DOM_CLASSINFO_MAP_ENTRY(nsIDOMClientRectList)
  DOM_CLASSINFO_MAP_END

  DOM_CLASSINFO_MAP_BEGIN(FileList, nsIDOMFileList)
    DOM_CLASSINFO_MAP_ENTRY(nsIDOMFileList)
  DOM_CLASSINFO_MAP_END

  DOM_CLASSINFO_MAP_BEGIN(FileError, nsIDOMFileError)
    DOM_CLASSINFO_MAP_ENTRY(nsIDOMFileError)
  DOM_CLASSINFO_MAP_END

  DOM_CLASSINFO_MAP_BEGIN(File, nsIDOMFile)
    DOM_CLASSINFO_MAP_ENTRY(nsIDOMFile)
  DOM_CLASSINFO_MAP_END

  DOM_CLASSINFO_MAP_BEGIN(FileException, nsIDOMFileException)
    DOM_CLASSINFO_MAP_ENTRY(nsIDOMFileException)
    DOM_CLASSINFO_MAP_ENTRY(nsIException)
  DOM_CLASSINFO_MAP_END

  DOM_CLASSINFO_MAP_BEGIN(FileReader, nsIDOMFileReader)
    DOM_CLASSINFO_MAP_ENTRY(nsIDOMFileReader)
    DOM_CLASSINFO_MAP_ENTRY(nsIXMLHttpRequestEventTarget)
    DOM_CLASSINFO_MAP_ENTRY(nsIDOMNSEventTarget)
    DOM_CLASSINFO_MAP_ENTRY(nsIDOMEventTarget)
    DOM_CLASSINFO_MAP_ENTRY(nsIInterfaceRequestor)
  DOM_CLASSINFO_MAP_END

  DOM_CLASSINFO_MAP_BEGIN_NO_CLASS_IF(ModalContentWindow, nsIDOMWindow)
    DOM_CLASSINFO_MAP_ENTRY(nsIDOMWindow)
    DOM_CLASSINFO_MAP_ENTRY(nsIDOMJSWindow)
    DOM_CLASSINFO_MAP_ENTRY(nsIDOMWindowInternal)
    DOM_CLASSINFO_MAP_ENTRY(nsIDOMNSEventTarget)
    DOM_CLASSINFO_MAP_ENTRY(nsIDOMEventTarget)
    DOM_CLASSINFO_MAP_ENTRY(nsIDOMViewCSS)
    DOM_CLASSINFO_MAP_ENTRY(nsIDOMAbstractView)
    DOM_CLASSINFO_MAP_ENTRY(nsIDOMStorageWindow)
    DOM_CLASSINFO_MAP_ENTRY(nsIDOMModalContentWindow)
  DOM_CLASSINFO_MAP_END

  DOM_CLASSINFO_MAP_BEGIN_NO_CLASS_IF(InnerModalContentWindow, nsIDOMWindow)
    DOM_CLASSINFO_MAP_ENTRY(nsIDOMWindow)
    DOM_CLASSINFO_MAP_ENTRY(nsIDOMJSWindow)
    DOM_CLASSINFO_MAP_ENTRY(nsIDOMWindowInternal)
    DOM_CLASSINFO_MAP_ENTRY(nsIDOMNSEventTarget)
    DOM_CLASSINFO_MAP_ENTRY(nsIDOMEventTarget)
    DOM_CLASSINFO_MAP_ENTRY(nsIDOMViewCSS)
    DOM_CLASSINFO_MAP_ENTRY(nsIDOMAbstractView)
    DOM_CLASSINFO_MAP_ENTRY(nsIDOMStorageWindow)
    DOM_CLASSINFO_MAP_ENTRY(nsIDOMModalContentWindow)
  DOM_CLASSINFO_MAP_END

  DOM_CLASSINFO_MAP_BEGIN(DataContainerEvent, nsIDOMDataContainerEvent)
    DOM_CLASSINFO_MAP_ENTRY(nsIDOMDataContainerEvent)
    DOM_CLASSINFO_EVENT_MAP_ENTRIES
  DOM_CLASSINFO_MAP_END

  DOM_CLASSINFO_MAP_BEGIN(MessageEvent, nsIDOMMessageEvent)
    DOM_CLASSINFO_MAP_ENTRY(nsIDOMMessageEvent)
    DOM_CLASSINFO_EVENT_MAP_ENTRIES
  DOM_CLASSINFO_MAP_END

  DOM_CLASSINFO_MAP_BEGIN(GeoGeolocation, nsIDOMGeoGeolocation)
     DOM_CLASSINFO_MAP_ENTRY(nsIDOMGeoGeolocation)
  DOM_CLASSINFO_MAP_END

  DOM_CLASSINFO_MAP_BEGIN(GeoPosition, nsIDOMGeoPosition)
     DOM_CLASSINFO_MAP_ENTRY(nsIDOMGeoPosition)
  DOM_CLASSINFO_MAP_END

  DOM_CLASSINFO_MAP_BEGIN(GeoPositionCoords, nsIDOMGeoPositionCoords)
     DOM_CLASSINFO_MAP_ENTRY(nsIDOMGeoPositionCoords)
  DOM_CLASSINFO_MAP_END

  DOM_CLASSINFO_MAP_BEGIN(GeoPositionError, nsIDOMGeoPositionError)
     DOM_CLASSINFO_MAP_ENTRY(nsIDOMGeoPositionError)
  DOM_CLASSINFO_MAP_END

  DOM_CLASSINFO_MAP_BEGIN(CSSFontFaceRule, nsIDOMCSSFontFaceRule)
    DOM_CLASSINFO_MAP_ENTRY(nsIDOMCSSFontFaceRule)
  DOM_CLASSINFO_MAP_END

  DOM_CLASSINFO_MAP_BEGIN_NO_CLASS_IF(CSSFontFaceStyleDecl,
                                      nsIDOMCSSStyleDeclaration)
    DOM_CLASSINFO_MAP_ENTRY(nsIDOMCSSStyleDeclaration)
  DOM_CLASSINFO_MAP_END

#if defined (MOZ_MEDIA)
  DOM_CLASSINFO_MAP_BEGIN(HTMLVideoElement, nsIDOMHTMLVideoElement)
    DOM_CLASSINFO_MAP_ENTRY(nsIDOMHTMLVideoElement)
    DOM_CLASSINFO_GENERIC_HTML_MAP_ENTRIES
  DOM_CLASSINFO_MAP_END

  DOM_CLASSINFO_MAP_BEGIN(HTMLSourceElement, nsIDOMHTMLSourceElement)
    DOM_CLASSINFO_MAP_ENTRY(nsIDOMHTMLSourceElement)
    DOM_CLASSINFO_GENERIC_HTML_MAP_ENTRIES
  DOM_CLASSINFO_MAP_END

  DOM_CLASSINFO_MAP_BEGIN(HTMLMediaError, nsIDOMHTMLMediaError)
    DOM_CLASSINFO_MAP_ENTRY(nsIDOMHTMLMediaError)
  DOM_CLASSINFO_MAP_END

  DOM_CLASSINFO_MAP_BEGIN(HTMLAudioElement, nsIDOMHTMLAudioElement)
    DOM_CLASSINFO_MAP_ENTRY(nsIDOMHTMLAudioElement)
    DOM_CLASSINFO_GENERIC_HTML_MAP_ENTRIES
  DOM_CLASSINFO_MAP_END
#endif

  DOM_CLASSINFO_MAP_BEGIN(ProgressEvent, nsIDOMProgressEvent)
    DOM_CLASSINFO_MAP_ENTRY(nsIDOMProgressEvent)
    DOM_CLASSINFO_EVENT_MAP_ENTRIES
  DOM_CLASSINFO_MAP_END

  DOM_CLASSINFO_MAP_BEGIN(XMLHttpRequestUpload, nsIXMLHttpRequestUpload)
    DOM_CLASSINFO_MAP_ENTRY(nsIXMLHttpRequestEventTarget)
    DOM_CLASSINFO_MAP_ENTRY(nsIXMLHttpRequestUpload)
    DOM_CLASSINFO_MAP_ENTRY(nsIDOMNSEventTarget)
    DOM_CLASSINFO_MAP_ENTRY(nsIDOMEventTarget)
  DOM_CLASSINFO_MAP_END

  DOM_CLASSINFO_MAP_BEGIN(DataTransfer, nsIDOMDataTransfer)
    DOM_CLASSINFO_MAP_ENTRY(nsIDOMDataTransfer)
    DOM_CLASSINFO_MAP_ENTRY(nsIDOMNSDataTransfer)
  DOM_CLASSINFO_MAP_END

  DOM_CLASSINFO_MAP_BEGIN(NotifyPaintEvent, nsIDOMNotifyPaintEvent)
    DOM_CLASSINFO_MAP_ENTRY(nsIDOMNotifyPaintEvent)
    DOM_CLASSINFO_EVENT_MAP_ENTRIES
  DOM_CLASSINFO_MAP_END

  DOM_CLASSINFO_MAP_BEGIN(SimpleGestureEvent, nsIDOMSimpleGestureEvent)
    DOM_CLASSINFO_MAP_ENTRY(nsIDOMSimpleGestureEvent)
    DOM_CLASSINFO_MAP_ENTRY(nsIDOMMouseEvent)
    DOM_CLASSINFO_MAP_ENTRY(nsIDOMNSMouseEvent)
    DOM_CLASSINFO_UI_EVENT_MAP_ENTRIES
  DOM_CLASSINFO_MAP_END

#ifdef MOZ_MATHML
  DOM_CLASSINFO_MAP_BEGIN_NO_CLASS_IF(MathMLElement, nsIDOMElement)
    DOM_CLASSINFO_MAP_ENTRY(nsIDOMElement)
    DOM_CLASSINFO_MAP_ENTRY(nsIDOMNSElement)
    DOM_CLASSINFO_MAP_ENTRY(nsIDOMNSEventTarget)
    DOM_CLASSINFO_MAP_ENTRY(nsIDOMEventTarget)
    DOM_CLASSINFO_MAP_ENTRY(nsIDOM3Node)
    DOM_CLASSINFO_MAP_ENTRY(nsIDOMNodeSelector)
  DOM_CLASSINFO_MAP_END
#endif

  DOM_CLASSINFO_MAP_BEGIN(Worker, nsIWorker)
    DOM_CLASSINFO_MAP_ENTRY(nsIWorker)
    DOM_CLASSINFO_MAP_ENTRY(nsIAbstractWorker)
    DOM_CLASSINFO_MAP_ENTRY(nsIDOMNSEventTarget)
    DOM_CLASSINFO_MAP_ENTRY(nsIDOMEventTarget)
  DOM_CLASSINFO_MAP_END

  DOM_CLASSINFO_MAP_BEGIN(ChromeWorker, nsIChromeWorker)
    DOM_CLASSINFO_MAP_ENTRY(nsIChromeWorker)
    DOM_CLASSINFO_MAP_ENTRY(nsIWorker)
    DOM_CLASSINFO_MAP_ENTRY(nsIAbstractWorker)
    DOM_CLASSINFO_MAP_ENTRY(nsIDOMNSEventTarget)
    DOM_CLASSINFO_MAP_ENTRY(nsIDOMEventTarget)
  DOM_CLASSINFO_MAP_END

  DOM_CLASSINFO_MAP_BEGIN(CanvasRenderingContextWebGL, nsICanvasRenderingContextWebGL)
    DOM_CLASSINFO_MAP_ENTRY(nsICanvasRenderingContextWebGL)
  DOM_CLASSINFO_MAP_END

  DOM_CLASSINFO_MAP_BEGIN(WebGLBuffer, nsIWebGLBuffer)
    DOM_CLASSINFO_MAP_ENTRY(nsIWebGLBuffer)
  DOM_CLASSINFO_MAP_END

  DOM_CLASSINFO_MAP_BEGIN(WebGLTexture, nsIWebGLTexture)
    DOM_CLASSINFO_MAP_ENTRY(nsIWebGLTexture)
  DOM_CLASSINFO_MAP_END

  DOM_CLASSINFO_MAP_BEGIN(WebGLProgram, nsIWebGLProgram)
    DOM_CLASSINFO_MAP_ENTRY(nsIWebGLProgram)
  DOM_CLASSINFO_MAP_END

  DOM_CLASSINFO_MAP_BEGIN(WebGLShader, nsIWebGLShader)
    DOM_CLASSINFO_MAP_ENTRY(nsIWebGLShader)
  DOM_CLASSINFO_MAP_END

  DOM_CLASSINFO_MAP_BEGIN(WebGLFramebuffer, nsIWebGLFramebuffer)
    DOM_CLASSINFO_MAP_ENTRY(nsIWebGLFramebuffer)
  DOM_CLASSINFO_MAP_END

  DOM_CLASSINFO_MAP_BEGIN(WebGLRenderbuffer, nsIWebGLRenderbuffer)
     DOM_CLASSINFO_MAP_ENTRY(nsIWebGLRenderbuffer)
  DOM_CLASSINFO_MAP_END

  DOM_CLASSINFO_MAP_BEGIN(WebGLUniformLocation, nsIWebGLUniformLocation)
    DOM_CLASSINFO_MAP_ENTRY(nsIWebGLUniformLocation)
  DOM_CLASSINFO_MAP_END

  DOM_CLASSINFO_MAP_BEGIN(PaintRequest, nsIDOMPaintRequest)
    DOM_CLASSINFO_MAP_ENTRY(nsIDOMPaintRequest)
   DOM_CLASSINFO_MAP_END
 
  DOM_CLASSINFO_MAP_BEGIN(PaintRequestList, nsIDOMPaintRequestList)
    DOM_CLASSINFO_MAP_ENTRY(nsIDOMPaintRequestList)
  DOM_CLASSINFO_MAP_END

  DOM_CLASSINFO_MAP_BEGIN(ScrollAreaEvent, nsIDOMScrollAreaEvent)
    DOM_CLASSINFO_MAP_ENTRY(nsIDOMScrollAreaEvent)
    DOM_CLASSINFO_UI_EVENT_MAP_ENTRIES
  DOM_CLASSINFO_MAP_END

  DOM_CLASSINFO_MAP_BEGIN(EventListenerInfo, nsIEventListenerInfo)
    DOM_CLASSINFO_MAP_ENTRY(nsIEventListenerInfo)
  DOM_CLASSINFO_MAP_END

  DOM_CLASSINFO_MAP_BEGIN(TransitionEvent, nsIDOMTransitionEvent)
    DOM_CLASSINFO_MAP_ENTRY(nsIDOMTransitionEvent)
    DOM_CLASSINFO_EVENT_MAP_ENTRIES
  DOM_CLASSINFO_MAP_END

  DOM_CLASSINFO_MAP_BEGIN_NO_CLASS_IF(ContentFrameMessageManager, nsIContentFrameMessageManager)
    DOM_CLASSINFO_MAP_ENTRY(nsIDOMEventTarget)
    DOM_CLASSINFO_MAP_ENTRY(nsIDOMNSEventTarget)
    DOM_CLASSINFO_MAP_ENTRY(nsIFrameMessageManager)
    DOM_CLASSINFO_MAP_ENTRY(nsIContentFrameMessageManager)
  DOM_CLASSINFO_MAP_END

  DOM_CLASSINFO_MAP_BEGIN(FormData, nsIDOMFormData)
    DOM_CLASSINFO_MAP_ENTRY(nsIDOMFormData)
  DOM_CLASSINFO_MAP_END

  DOM_CLASSINFO_MAP_BEGIN(WebSocket, nsIWebSocket)
    DOM_CLASSINFO_MAP_ENTRY(nsIWebSocket)
    DOM_CLASSINFO_MAP_ENTRY(nsIDOMEventTarget)
    DOM_CLASSINFO_MAP_ENTRY(nsIDOMNSEventTarget)
  DOM_CLASSINFO_MAP_END

  DOM_CLASSINFO_MAP_BEGIN(CloseEvent, nsIDOMCloseEvent)
    DOM_CLASSINFO_MAP_ENTRY(nsIDOMCloseEvent)
    DOM_CLASSINFO_EVENT_MAP_ENTRIES
  DOM_CLASSINFO_MAP_END

  DOM_CLASSINFO_MAP_BEGIN(IDBFactory, nsIIDBFactory)
    DOM_CLASSINFO_MAP_ENTRY(nsIIDBFactory)
  DOM_CLASSINFO_MAP_END

  DOM_CLASSINFO_MAP_BEGIN(IDBRequest, nsIIDBRequest)
    DOM_CLASSINFO_MAP_ENTRY(nsIIDBRequest)
    DOM_CLASSINFO_MAP_ENTRY(nsIDOMNSEventTarget)
    DOM_CLASSINFO_MAP_ENTRY(nsIDOMEventTarget)
  DOM_CLASSINFO_MAP_END

  DOM_CLASSINFO_MAP_BEGIN(IDBDatabase, nsIIDBDatabase)
    DOM_CLASSINFO_MAP_ENTRY(nsIIDBDatabase)
  DOM_CLASSINFO_MAP_END

  DOM_CLASSINFO_MAP_BEGIN(IDBErrorEvent, nsIIDBErrorEvent)
    DOM_CLASSINFO_MAP_ENTRY(nsIIDBErrorEvent)
    DOM_CLASSINFO_MAP_ENTRY(nsIIDBEvent)
    DOM_CLASSINFO_MAP_ENTRY(nsIDOMEvent)
  DOM_CLASSINFO_MAP_END

  DOM_CLASSINFO_MAP_BEGIN(IDBSuccessEvent, nsIIDBSuccessEvent)
    DOM_CLASSINFO_MAP_ENTRY(nsIIDBSuccessEvent)
    DOM_CLASSINFO_MAP_ENTRY(nsIIDBEvent)
    DOM_CLASSINFO_MAP_ENTRY(nsIDOMEvent)
  DOM_CLASSINFO_MAP_END

  DOM_CLASSINFO_MAP_BEGIN(IDBTransactionEvent, nsIIDBTransactionEvent)
    DOM_CLASSINFO_MAP_ENTRY(nsIIDBTransactionEvent)
    DOM_CLASSINFO_MAP_ENTRY(nsIIDBSuccessEvent)
    DOM_CLASSINFO_MAP_ENTRY(nsIIDBEvent)
    DOM_CLASSINFO_MAP_ENTRY(nsIDOMEvent)
  DOM_CLASSINFO_MAP_END

  DOM_CLASSINFO_MAP_BEGIN(IDBObjectStore, nsIIDBObjectStore)
    DOM_CLASSINFO_MAP_ENTRY(nsIIDBObjectStore)
  DOM_CLASSINFO_MAP_END

  DOM_CLASSINFO_MAP_BEGIN(IDBTransaction, nsIIDBTransaction)
    DOM_CLASSINFO_MAP_ENTRY(nsIIDBTransaction)
    DOM_CLASSINFO_MAP_ENTRY(nsIDOMNSEventTarget)
    DOM_CLASSINFO_MAP_ENTRY(nsIDOMEventTarget)
  DOM_CLASSINFO_MAP_END

  DOM_CLASSINFO_MAP_BEGIN(IDBCursor, nsIIDBCursor)
    DOM_CLASSINFO_MAP_ENTRY(nsIIDBCursor)
  DOM_CLASSINFO_MAP_END

  DOM_CLASSINFO_MAP_BEGIN(IDBKeyRange, nsIIDBKeyRange)
    DOM_CLASSINFO_MAP_ENTRY(nsIIDBKeyRange)
  DOM_CLASSINFO_MAP_END

  DOM_CLASSINFO_MAP_BEGIN(IDBIndex, nsIIDBIndex)
    DOM_CLASSINFO_MAP_ENTRY(nsIIDBIndex)
  DOM_CLASSINFO_MAP_END

#ifdef NS_DEBUG
  {
    PRUint32 i = NS_ARRAY_LENGTH(sClassInfoData);

    if (i != eDOMClassInfoIDCount) {
      NS_ERROR("The number of items in sClassInfoData doesn't match the "
               "number of nsIDOMClassInfo ID's, this is bad! Fix it!");

      return NS_ERROR_NOT_INITIALIZED;
    }

    for (i = 0; i < eDOMClassInfoIDCount; i++) {
      if (!sClassInfoData[i].u.mConstructorFptr ||
          sClassInfoData[i].mDebugID != i) {
        NS_ERROR("Class info data out of sync, you forgot to update "
                 "nsDOMClassInfo.h and nsDOMClassInfo.cpp! Fix this, "
                 "mozilla will not work without this fixed!");

        return NS_ERROR_NOT_INITIALIZED;
      }
    }

    for (i = 0; i < eDOMClassInfoIDCount; i++) {
      if (!sClassInfoData[i].mInterfaces) {
        NS_ERROR("Class info data without an interface list! Fix this, "
                 "mozilla will not work without this fixed!");

        return NS_ERROR_NOT_INITIALIZED;
      }
    }
  }
#endif

  // Initialize static JSString's
  DefineStaticJSVals(cx);

  PRInt32 i;

  for (i = 0; i < eDOMClassInfoIDCount; ++i) {
    RegisterClassName(i);
  }

  for (i = 0; i < eDOMClassInfoIDCount; ++i) {
    RegisterClassProtos(i);
  }

  RegisterExternalClasses();

  sDisableDocumentAllSupport =
    nsContentUtils::GetBoolPref("browser.dom.document.all.disabled");

  sDisableGlobalScopePollutionSupport =
    nsContentUtils::GetBoolPref("browser.dom.global_scope_pollution.disabled");

  sIsInitialized = PR_TRUE;

  return NS_OK;
}

// static
PRInt32
nsDOMClassInfo::GetArrayIndexFromId(JSContext *cx, jsid id, PRBool *aIsNumber)
{
  if (aIsNumber) {
    *aIsNumber = PR_FALSE;
  }

  jsint i;
  if (JSID_IS_INT(id)) {
      i = JSID_TO_INT(id);
  } else {
      JSAutoRequest ar(cx);

      jsval idval;
      jsdouble array_index;
      if (!::JS_IdToValue(cx, id, &idval) ||
          !::JS_ValueToNumber(cx, idval, &array_index) ||
          !::JS_DoubleIsInt32(array_index, &i)) {
        return -1;
      }
  }

  if (aIsNumber) {
    *aIsNumber = PR_TRUE;
  }

  return i;
}

NS_IMETHODIMP
nsDOMClassInfo::GetInterfaces(PRUint32 *aCount, nsIID ***aArray)
{
  PRUint32 count = 0;

  while (mData->mInterfaces[count]) {
    count++;
  }

  *aCount = count;

  if (!count) {
    *aArray = nsnull;

    return NS_OK;
  }

  *aArray = static_cast<nsIID **>(nsMemory::Alloc(count * sizeof(nsIID *)));
  NS_ENSURE_TRUE(*aArray, NS_ERROR_OUT_OF_MEMORY);

  PRUint32 i;
  for (i = 0; i < count; i++) {
    nsIID *iid = static_cast<nsIID *>(nsMemory::Clone(mData->mInterfaces[i],
                                                         sizeof(nsIID)));

    if (!iid) {
      NS_FREE_XPCOM_ALLOCATED_POINTER_ARRAY(i, *aArray);

      return NS_ERROR_OUT_OF_MEMORY;
    }

    *((*aArray) + i) = iid;
  }

  return NS_OK;
}

NS_IMETHODIMP
nsDOMClassInfo::GetHelperForLanguage(PRUint32 language, nsISupports **_retval)
{
  if (language == nsIProgrammingLanguage::JAVASCRIPT) {
    *_retval = static_cast<nsIXPCScriptable *>(this);

    NS_ADDREF(*_retval);
  } else {
    *_retval = nsnull;
  }

  return NS_OK;
}

NS_IMETHODIMP
nsDOMClassInfo::GetContractID(char **aContractID)
{
  *aContractID = nsnull;

  return NS_OK;
}

NS_IMETHODIMP
nsDOMClassInfo::GetClassDescription(char **aClassDescription)
{
  return GetClassName(aClassDescription);
}

NS_IMETHODIMP
nsDOMClassInfo::GetClassID(nsCID **aClassID)
{
  *aClassID = nsnull;
  return NS_OK;
}

NS_IMETHODIMP
nsDOMClassInfo::GetClassIDNoAlloc(nsCID *aClassID)
{
  return NS_ERROR_NOT_AVAILABLE;
}

NS_IMETHODIMP
nsDOMClassInfo::GetImplementationLanguage(PRUint32 *aImplLanguage)
{
  *aImplLanguage = nsIProgrammingLanguage::CPLUSPLUS;

  return NS_OK;
}

NS_IMETHODIMP
nsDOMClassInfo::GetFlags(PRUint32 *aFlags)
{
  *aFlags = DOMCLASSINFO_STANDARD_FLAGS;

  return NS_OK;
}

// nsIXPCScriptable

NS_IMETHODIMP
nsDOMClassInfo::GetClassName(char **aClassName)
{
  *aClassName = NS_strdup(mData->mName);

  return NS_OK;
}

NS_IMETHODIMP
nsDOMClassInfo::GetScriptableFlags(PRUint32 *aFlags)
{
  *aFlags = mData->mScriptableFlags;

  return NS_OK;
}

NS_IMETHODIMP
nsDOMClassInfo::PreCreate(nsISupports *nativeObj, JSContext *cx,
                          JSObject *globalObj, JSObject **parentObj)
{
  *parentObj = globalObj;

  nsCOMPtr<nsPIDOMWindow> piwin = do_QueryWrapper(cx, globalObj);

  if (!piwin) {
    return NS_OK;
  }

  if (piwin->IsOuterWindow()) {
    *parentObj = ((nsGlobalWindow *)piwin.get())->
      GetCurrentInnerWindowInternal()->GetGlobalJSObject();
  }

  return NS_OK;
}

NS_IMETHODIMP
nsDOMClassInfo::Create(nsIXPConnectWrappedNative *wrapper,
                       JSContext *cx, JSObject *obj)
{
  NS_WARNING("nsDOMClassInfo::Create Don't call me!");

  return NS_ERROR_UNEXPECTED;
}

NS_IMETHODIMP
nsDOMClassInfo::PostCreate(nsIXPConnectWrappedNative *wrapper,
                           JSContext *cx, JSObject *obj)
{
  NS_WARNING("nsDOMClassInfo::PostCreate Don't call me!");

  return NS_ERROR_UNEXPECTED;
}

NS_IMETHODIMP
nsDOMClassInfo::AddProperty(nsIXPConnectWrappedNative *wrapper, JSContext *cx,
                            JSObject *obj, jsid id, jsval *vp,
                            PRBool *_retval)
{
  NS_WARNING("nsDOMClassInfo::AddProperty Don't call me!");

  return NS_ERROR_UNEXPECTED;
}

NS_IMETHODIMP
nsDOMClassInfo::DelProperty(nsIXPConnectWrappedNative *wrapper, JSContext *cx,
                            JSObject *obj, jsid id, jsval *vp,
                            PRBool *_retval)
{
  NS_WARNING("nsDOMClassInfo::DelProperty Don't call me!");

  return NS_ERROR_UNEXPECTED;
}

NS_IMETHODIMP
nsDOMClassInfo::GetProperty(nsIXPConnectWrappedNative *wrapper, JSContext *cx,
                            JSObject *obj, jsid id, jsval *vp,
                            PRBool *_retval)
{
  NS_WARNING("nsDOMClassInfo::GetProperty Don't call me!");

  return NS_OK;
}

NS_IMETHODIMP
nsDOMClassInfo::SetProperty(nsIXPConnectWrappedNative *wrapper, JSContext *cx,
                            JSObject *obj, jsid id, jsval *vp,
                            PRBool *_retval)
{
  NS_WARNING("nsDOMClassInfo::SetProperty Don't call me!");

  return NS_ERROR_UNEXPECTED;
}

NS_IMETHODIMP
nsDOMClassInfo::Enumerate(nsIXPConnectWrappedNative *wrapper, JSContext *cx,
                          JSObject *obj, PRBool *_retval)
{
#ifdef DEBUG
  if (!sSecMan) {
    NS_ERROR("No security manager!!!");
    return NS_OK;
  }

  // Ask the security manager if it's OK to enumerate
  nsresult rv =
    sSecMan->CheckPropertyAccess(cx, obj, mData->mName, sEnumerate_id,
                                 nsIXPCSecurityManager::ACCESS_GET_PROPERTY);

  NS_ASSERTION(NS_SUCCEEDED(rv),
               "XOWs should have stopped us from getting here!!!");
#endif

  return NS_OK;
}

NS_IMETHODIMP
nsDOMClassInfo::NewEnumerate(nsIXPConnectWrappedNative *wrapper,
                             JSContext *cx, JSObject *obj, PRUint32 enum_op,
                             jsval *statep, jsid *idp, PRBool *_retval)
{
  NS_WARNING("nsDOMClassInfo::NewEnumerate Don't call me!");

  return NS_ERROR_UNEXPECTED;
}

nsresult
nsDOMClassInfo::ResolveConstructor(JSContext *cx, JSObject *obj,
                                   JSObject **objp)
{
  JSObject *global = ::JS_GetGlobalForObject(cx, obj);

  jsval val;
  JSAutoRequest ar(cx);
  if (!::JS_LookupProperty(cx, global, mData->mName, &val)) {
    return NS_ERROR_UNEXPECTED;
  }

  if (!JSVAL_IS_PRIMITIVE(val)) {
    // If val is not an (non-null) object there either is no
    // constructor for this class, or someone messed with
    // window.classname, just fall through and let the JS engine
    // return the Object constructor.

    if (!::JS_DefinePropertyById(cx, obj, sConstructor_id, val, nsnull, nsnull,
                                 JSPROP_ENUMERATE)) {
      return NS_ERROR_UNEXPECTED;
    }

    *objp = obj;
  }

  return NS_OK;
}

NS_IMETHODIMP
nsDOMClassInfo::NewResolve(nsIXPConnectWrappedNative *wrapper, JSContext *cx,
                           JSObject *obj, jsid id, PRUint32 flags,
                           JSObject **objp, PRBool *_retval)
{
  if (id == sConstructor_id && !(flags & JSRESOLVE_ASSIGNING)) {
    return ResolveConstructor(cx, obj, objp);
  }

  return NS_OK;
}

NS_IMETHODIMP
nsDOMClassInfo::Convert(nsIXPConnectWrappedNative *wrapper, JSContext *cx,
                        JSObject *obj, PRUint32 type, jsval *vp,
                        PRBool *_retval)
{
  NS_WARNING("nsDOMClassInfo::Convert Don't call me!");

  return NS_ERROR_UNEXPECTED;
}

NS_IMETHODIMP
nsDOMClassInfo::Finalize(nsIXPConnectWrappedNative *wrapper, JSContext *cx,
                         JSObject *obj)
{
  NS_WARNING("nsDOMClassInfo::Finalize Don't call me!");

  return NS_ERROR_UNEXPECTED;
}

NS_IMETHODIMP
nsDOMClassInfo::CheckAccess(nsIXPConnectWrappedNative *wrapper, JSContext *cx,
                            JSObject *obj, jsid id, PRUint32 mode,
                            jsval *vp, PRBool *_retval)
{
  PRUint32 mode_type = mode & JSACC_TYPEMASK;

  if ((mode_type == JSACC_WATCH ||
       mode_type == JSACC_PROTO ||
       mode_type == JSACC_PARENT) &&
      sSecMan) {

    nsresult rv;
    JSObject *real_obj;
    if (wrapper) {
      rv = wrapper->GetJSObject(&real_obj);
      NS_ENSURE_SUCCESS(rv, rv);
    }
    else {
      real_obj = obj;
    }

    rv =
      sSecMan->CheckPropertyAccess(cx, real_obj, mData->mName, id,
                                   nsIXPCSecurityManager::ACCESS_GET_PROPERTY);

    if (NS_FAILED(rv)) {
      // Let XPConnect know that the access was not granted.
      *_retval = PR_FALSE;
    }
  }

  return NS_OK;
}

NS_IMETHODIMP
nsDOMClassInfo::Call(nsIXPConnectWrappedNative *wrapper, JSContext *cx,
                     JSObject *obj, PRUint32 argc, jsval *argv, jsval *vp,
                     PRBool *_retval)
{
  NS_WARNING("nsDOMClassInfo::Call Don't call me!");

  return NS_ERROR_UNEXPECTED;
}

NS_IMETHODIMP
nsDOMClassInfo::Construct(nsIXPConnectWrappedNative *wrapper, JSContext *cx,
                          JSObject *obj, PRUint32 argc, jsval *argv,
                          jsval *vp, PRBool *_retval)
{
  NS_WARNING("nsDOMClassInfo::Construct Don't call me!");

  return NS_ERROR_UNEXPECTED;
}

NS_IMETHODIMP
nsDOMClassInfo::HasInstance(nsIXPConnectWrappedNative *wrapper, JSContext *cx,
                            JSObject *obj, jsval val, PRBool *bp,
                            PRBool *_retval)
{
  NS_WARNING("nsDOMClassInfo::HasInstance Don't call me!");

  return NS_ERROR_UNEXPECTED;
}

NS_IMETHODIMP
nsDOMClassInfo::Trace(nsIXPConnectWrappedNative *wrapper, JSTracer *trc,
                      JSObject *obj)
{
  NS_WARNING("nsDOMClassInfo::Trace Don't call me!");

  return NS_ERROR_UNEXPECTED;
}

NS_IMETHODIMP
nsDOMClassInfo::Equality(nsIXPConnectWrappedNative *wrapper, JSContext * cx,
                         JSObject * obj, jsval val, PRBool *bp)
{
  NS_WARNING("nsDOMClassInfo::Equality Don't call me!");

  return NS_ERROR_UNEXPECTED;
}

NS_IMETHODIMP
nsDOMClassInfo::OuterObject(nsIXPConnectWrappedNative *wrapper, JSContext * cx,
                            JSObject * obj, JSObject * *_retval)
{
  NS_WARNING("nsDOMClassInfo::OuterObject Don't call me!");

  return NS_ERROR_UNEXPECTED;
}

NS_IMETHODIMP
nsDOMClassInfo::InnerObject(nsIXPConnectWrappedNative *wrapper, JSContext * cx,
                            JSObject * obj, JSObject * *_retval)
{
  NS_WARNING("nsDOMClassInfo::InnerObject Don't call me!");

  return NS_ERROR_UNEXPECTED;
}

static nsresult
GetExternalClassInfo(nsScriptNameSpaceManager *aNameSpaceManager,
                     const nsString &aName,
                     const nsGlobalNameStruct *aStruct,
                     const nsGlobalNameStruct **aResult)
{
  NS_ASSERTION(aStruct->mType ==
                 nsGlobalNameStruct::eTypeExternalClassInfoCreator,
               "Wrong type!");

  nsresult rv;
  nsCOMPtr<nsIDOMCIExtension> creator(do_CreateInstance(aStruct->mCID, &rv));
  NS_ENSURE_SUCCESS(rv, rv);

  nsCOMPtr<nsIDOMScriptObjectFactory> sof(do_GetService(kDOMSOF_CID));
  NS_ENSURE_TRUE(sof, NS_ERROR_FAILURE);

  rv = creator->RegisterDOMCI(NS_ConvertUTF16toUTF8(aName).get(), sof);
  NS_ENSURE_SUCCESS(rv, rv);

  const nsGlobalNameStruct *name_struct;
  rv = aNameSpaceManager->LookupName(aName, &name_struct);
  if (NS_SUCCEEDED(rv) && name_struct &&
      name_struct->mType == nsGlobalNameStruct::eTypeExternalClassInfo) {
    *aResult = name_struct;
  }
  else {
    NS_ERROR("Couldn't get the DOM ClassInfo data.");

    *aResult = nsnull;
  }

  return NS_OK;
}


static nsresult
ResolvePrototype(nsIXPConnect *aXPConnect, nsGlobalWindow *aWin, JSContext *cx,
                 JSObject *obj, const PRUnichar *name,
                 const nsDOMClassInfoData *ci_data,
                 const nsGlobalNameStruct *name_struct,
                 nsScriptNameSpaceManager *nameSpaceManager,
                 JSObject *dot_prototype, PRBool install, PRBool *did_resolve);


NS_IMETHODIMP
nsDOMClassInfo::PostCreatePrototype(JSContext * cx, JSObject * proto)
{
  PRUint32 flags = (mData->mScriptableFlags & DONT_ENUM_STATIC_PROPS)
                   ? 0
                   : JSPROP_ENUMERATE;

  PRUint32 count = 0;
  while (mData->mInterfaces[count]) {
    count++;
  }

  if (!sXPConnect->DefineDOMQuickStubs(cx, proto, flags,
                                       count, mData->mInterfaces)) {
    JS_ClearPendingException(cx);
  }

  // This is called before any other location that requires
  // sObjectClass, so compute it here. We assume that nobody has had a
  // chance to monkey around with proto's prototype chain before this.
  if (!sObjectClass) {
    FindObjectClass(proto);
    NS_ASSERTION(sObjectClass && !strcmp(sObjectClass->name, "Object"),
                 "Incorrect object class!");
  }

  NS_ASSERTION(::JS_GetPrototype(cx, proto) &&
               JS_GET_CLASS(cx, ::JS_GetPrototype(cx, proto)) == sObjectClass,
               "Hmm, somebody did something evil?");

#ifdef DEBUG
  if (mData->mHasClassInterface && mData->mProtoChainInterface &&
      mData->mProtoChainInterface != &NS_GET_IID(nsISupports)) {
    nsCOMPtr<nsIInterfaceInfoManager>
      iim(do_GetService(NS_INTERFACEINFOMANAGER_SERVICE_CONTRACTID));

    if (iim) {
      nsCOMPtr<nsIInterfaceInfo> if_info;
      iim->GetInfoForIID(mData->mProtoChainInterface,
                         getter_AddRefs(if_info));

      if (if_info) {
        nsXPIDLCString name;
        if_info->GetName(getter_Copies(name));

        // Allow for inner/non-inner mismatch.
        static const char inner[] = "Inner";
        const char *dataname = mData->mName;
        if (!strncmp(dataname, "Inner", sizeof(inner) - 1)) {
          dataname += sizeof(inner) - 1;
        }

        NS_ASSERTION(nsCRT::strcmp(CutPrefix(name), dataname) == 0,
                     "Class name and proto chain interface name mismatch!");
      }
    }
  }
#endif

  // Make prototype delegation work correctly. Consider if a site sets
  // HTMLElement.prototype.foopy = function () { ... } Now, calling
  // document.body.foopy() needs to ensure that looking up foopy on
  // document.body's prototype will find the right function.
  JSObject *global = ::JS_GetGlobalForObject(cx, proto);

  // Only do this if the global object is a window.
  // XXX Is there a better way to check this?
  nsISupports *globalNative = XPConnect()->GetNativeOfWrapper(cx, global);
  nsCOMPtr<nsPIDOMWindow> piwin = do_QueryInterface(globalNative);
  if(!piwin) {
    return NS_OK;
  }

  nsGlobalWindow *win = nsGlobalWindow::FromSupports(globalNative);
  if (win->IsClosedOrClosing()) {
    return NS_OK;
  }
  if (win->IsOuterWindow()) {
    // XXXjst: Do security checks here when we remove the security
    // checks on the inner window.

    win = win->GetCurrentInnerWindowInternal();

    if (!win || !(global = win->GetGlobalJSObject()) ||
        win->IsClosedOrClosing()) {
      return NS_OK;
    }
  }

  // Don't overwrite a property set by content.
  JSBool found;
  if (!::JS_AlreadyHasOwnUCProperty(cx, global, reinterpret_cast<const jschar*>(mData->mNameUTF16),
                                    nsCRT::strlen(mData->mNameUTF16), &found)) {
    return NS_ERROR_FAILURE;
  }

  nsScriptNameSpaceManager *nameSpaceManager =
    nsJSRuntime::GetNameSpaceManager();
  NS_ENSURE_TRUE(nameSpaceManager, NS_OK);

  PRBool unused;
  return ResolvePrototype(sXPConnect, win, cx, global, mData->mNameUTF16,
                          mData, nsnull, nameSpaceManager, proto, !found,
                          &unused);
}

// static
nsIClassInfo *
NS_GetDOMClassInfoInstance(nsDOMClassInfoID aID)
{
  if (aID >= eDOMClassInfoIDCount) {
    NS_ERROR("Bad ID!");

    return nsnull;
  }

  if (!nsDOMClassInfo::sIsInitialized) {
    nsresult rv = nsDOMClassInfo::Init();

    NS_ENSURE_SUCCESS(rv, nsnull);
  }

  if (!sClassInfoData[aID].mCachedClassInfo) {
    nsDOMClassInfoData& data = sClassInfoData[aID];

    data.mCachedClassInfo = data.u.mConstructorFptr(&data);
    NS_ENSURE_TRUE(data.mCachedClassInfo, nsnull);

    NS_ADDREF(data.mCachedClassInfo);
  }

  NS_ASSERTION(!IS_EXTERNAL(sClassInfoData[aID].mCachedClassInfo),
               "This is bad, internal class marked as external!");

  return sClassInfoData[aID].mCachedClassInfo;
}

// static
nsIClassInfo *
nsDOMClassInfo::GetClassInfoInstance(nsDOMClassInfoData* aData)
{
  NS_ASSERTION(IS_EXTERNAL(aData->mCachedClassInfo)
               || !aData->mCachedClassInfo,
               "This is bad, external class marked as internal!");

  if (!aData->mCachedClassInfo) {
    if (aData->u.mExternalConstructorFptr) {
      aData->mCachedClassInfo =
        aData->u.mExternalConstructorFptr(aData->mName);
    } else {
      aData->mCachedClassInfo = nsDOMGenericSH::doCreate(aData);
    }
    NS_ENSURE_TRUE(aData->mCachedClassInfo, nsnull);

    NS_ADDREF(aData->mCachedClassInfo);
    aData->mCachedClassInfo = MARK_EXTERNAL(aData->mCachedClassInfo);
  }

  return GET_CLEAN_CI_PTR(aData->mCachedClassInfo);
}


// static
void
nsDOMClassInfo::ShutDown()
{
  if (sClassInfoData[0].u.mConstructorFptr) {
    PRUint32 i;

    for (i = 0; i < eDOMClassInfoIDCount; i++) {
      NS_IF_RELEASE(sClassInfoData[i].mCachedClassInfo);
    }
  }

<<<<<<< HEAD
  sTop_id             = JSID_VOID;
  sParent_id          = JSID_VOID;
  sScrollbars_id      = JSID_VOID;
  sLocation_id        = JSID_VOID;
  sConstructor_id     = JSID_VOID;
  s_content_id        = JSID_VOID;
  sContent_id         = JSID_VOID;
  sMenubar_id         = JSID_VOID;
  sToolbar_id         = JSID_VOID;
  sLocationbar_id     = JSID_VOID;
  sPersonalbar_id     = JSID_VOID;
  sStatusbar_id       = JSID_VOID;
  sDialogArguments_id = JSID_VOID;
  sControllers_id     = JSID_VOID;
  sLength_id          = JSID_VOID;
  sInnerHeight_id     = JSID_VOID;
  sInnerWidth_id      = JSID_VOID;
  sOuterHeight_id     = JSID_VOID;
  sOuterWidth_id      = JSID_VOID;
  sScreenX_id         = JSID_VOID;
  sScreenY_id         = JSID_VOID;
  sStatus_id          = JSID_VOID;
  sName_id            = JSID_VOID;
  sOnmousedown_id     = JSID_VOID;
  sOnmouseup_id       = JSID_VOID;
  sOnclick_id         = JSID_VOID;
  sOndblclick_id      = JSID_VOID;
  sOncontextmenu_id   = JSID_VOID;
  sOnmouseover_id     = JSID_VOID;
  sOnmouseout_id      = JSID_VOID;
  sOnkeydown_id       = JSID_VOID;
  sOnkeyup_id         = JSID_VOID;
  sOnkeypress_id      = JSID_VOID;
  sOnmousemove_id     = JSID_VOID;
  sOnfocus_id         = JSID_VOID;
  sOnblur_id          = JSID_VOID;
  sOnsubmit_id        = JSID_VOID;
  sOnreset_id         = JSID_VOID;
  sOnchange_id        = JSID_VOID;
  sOnselect_id        = JSID_VOID;
  sOnload_id          = JSID_VOID;
  sOnbeforeunload_id  = JSID_VOID;
  sOnunload_id        = JSID_VOID;
  sOnhashchange_id    = JSID_VOID;
  sOnpageshow_id      = JSID_VOID;
  sOnpagehide_id      = JSID_VOID;
  sOnabort_id         = JSID_VOID;
  sOnerror_id         = JSID_VOID;
  sOnpaint_id         = JSID_VOID;
  sOnresize_id        = JSID_VOID;
  sOnscroll_id        = JSID_VOID;
  sOndrag_id          = JSID_VOID;
  sOndragend_id       = JSID_VOID;
  sOndragenter_id     = JSID_VOID;
  sOndragleave_id     = JSID_VOID;
  sOndragover_id      = JSID_VOID;
  sOndragstart_id     = JSID_VOID;
  sOndrop_id          = JSID_VOID;
  sScrollX_id         = JSID_VOID;
  sScrollY_id         = JSID_VOID;
  sScrollMaxX_id      = JSID_VOID;
  sScrollMaxY_id      = JSID_VOID;
  sOpen_id            = JSID_VOID;
  sItem_id            = JSID_VOID;
  sEnumerate_id       = JSID_VOID;
  sNavigator_id       = JSID_VOID;
  sDocument_id        = JSID_VOID;
  sWindow_id          = JSID_VOID;
  sFrames_id          = JSID_VOID;
  sSelf_id            = JSID_VOID;
  sOpener_id          = JSID_VOID;
  sAll_id             = JSID_VOID;
  sTags_id            = JSID_VOID;
  sAddEventListener_id= JSID_VOID;
  sBaseURIObject_id   = JSID_VOID;
  sNodePrincipal_id   = JSID_VOID;
  sDocumentURIObject_id=JSID_VOID;
  sOncopy_id          = JSID_VOID;
  sOncut_id           = JSID_VOID;
  sOnpaste_id         = JSID_VOID;
  sJava_id            = JSID_VOID;
  sPackages_id        = JSID_VOID;
=======
  sTop_id             = JSVAL_VOID;
  sParent_id          = JSVAL_VOID;
  sScrollbars_id      = JSVAL_VOID;
  sLocation_id        = JSVAL_VOID;
  sConstructor_id     = JSVAL_VOID;
  s_content_id        = JSVAL_VOID;
  sContent_id         = JSVAL_VOID;
  sMenubar_id         = JSVAL_VOID;
  sToolbar_id         = JSVAL_VOID;
  sLocationbar_id     = JSVAL_VOID;
  sPersonalbar_id     = JSVAL_VOID;
  sStatusbar_id       = JSVAL_VOID;
  sDialogArguments_id = JSVAL_VOID;
  sControllers_id     = JSVAL_VOID;
  sLength_id          = JSVAL_VOID;
  sInnerHeight_id     = JSVAL_VOID;
  sInnerWidth_id      = JSVAL_VOID;
  sOuterHeight_id     = JSVAL_VOID;
  sOuterWidth_id      = JSVAL_VOID;
  sScreenX_id         = JSVAL_VOID;
  sScreenY_id         = JSVAL_VOID;
  sStatus_id          = JSVAL_VOID;
  sName_id            = JSVAL_VOID;
  sOnmousedown_id     = JSVAL_VOID;
  sOnmouseup_id       = JSVAL_VOID;
  sOnclick_id         = JSVAL_VOID;
  sOndblclick_id      = JSVAL_VOID;
  sOncontextmenu_id   = JSVAL_VOID;
  sOnmouseover_id     = JSVAL_VOID;
  sOnmouseout_id      = JSVAL_VOID;
  sOnkeydown_id       = JSVAL_VOID;
  sOnkeyup_id         = JSVAL_VOID;
  sOnkeypress_id      = JSVAL_VOID;
  sOnmousemove_id     = JSVAL_VOID;
  sOnfocus_id         = JSVAL_VOID;
  sOnblur_id          = JSVAL_VOID;
  sOnsubmit_id        = JSVAL_VOID;
  sOnreset_id         = JSVAL_VOID;
  sOnchange_id        = JSVAL_VOID;
  sOnselect_id        = JSVAL_VOID;
  sOnload_id          = JSVAL_VOID;
  sOnbeforeunload_id  = JSVAL_VOID;
  sOnunload_id        = JSVAL_VOID;
  sOnhashchange_id    = JSVAL_VOID;
  sOnreadystatechange_id = JSVAL_VOID;
  sOnpageshow_id      = JSVAL_VOID;
  sOnpagehide_id      = JSVAL_VOID;
  sOnabort_id         = JSVAL_VOID;
  sOnerror_id         = JSVAL_VOID;
  sOnpaint_id         = JSVAL_VOID;
  sOnresize_id        = JSVAL_VOID;
  sOnscroll_id        = JSVAL_VOID;
  sOndrag_id          = JSVAL_VOID;
  sOndragend_id       = JSVAL_VOID;
  sOndragenter_id     = JSVAL_VOID;
  sOndragleave_id     = JSVAL_VOID;
  sOndragover_id      = JSVAL_VOID;
  sOndragstart_id     = JSVAL_VOID;
  sOndrop_id          = JSVAL_VOID;
  sScrollX_id         = JSVAL_VOID;
  sScrollY_id         = JSVAL_VOID;
  sScrollMaxX_id      = JSVAL_VOID;
  sScrollMaxY_id      = JSVAL_VOID;
  sOpen_id            = JSVAL_VOID;
  sItem_id            = JSVAL_VOID;
  sEnumerate_id       = JSVAL_VOID;
  sNavigator_id       = JSVAL_VOID;
  sDocument_id        = JSVAL_VOID;
  sWindow_id          = JSVAL_VOID;
  sFrames_id          = JSVAL_VOID;
  sSelf_id            = JSVAL_VOID;
  sOpener_id          = JSVAL_VOID;
  sAll_id             = JSVAL_VOID;
  sTags_id            = JSVAL_VOID;
  sAddEventListener_id= JSVAL_VOID;
  sBaseURIObject_id   = JSVAL_VOID;
  sNodePrincipal_id   = JSVAL_VOID;
  sDocumentURIObject_id=JSVAL_VOID;
  sOncopy_id          = JSVAL_VOID;
  sOncut_id           = JSVAL_VOID;
  sOnpaste_id         = JSVAL_VOID;
  sJava_id            = JSVAL_VOID;
  sPackages_id        = JSVAL_VOID;
>>>>>>> 52e11d5d

  NS_IF_RELEASE(sXPConnect);
  NS_IF_RELEASE(sSecMan);
  sIsInitialized = PR_FALSE;
}

// Window helper

NS_IMETHODIMP
nsWindowSH::PreCreate(nsISupports *nativeObj, JSContext *cx,
                      JSObject *globalObj, JSObject **parentObj)
{
  // Normally ::PreCreate() is used to give XPConnect the parent
  // object for the object that's being wrapped, this parent object is
  // set as the parent of the wrapper and it's also used to find the
  // right scope for the object being wrapped. Now, in the case of the
  // global object the wrapper shouldn't have a parent but we supply
  // one here anyway (the global object itself) and this will be used
  // by XPConnect only to find the right scope, once the scope is
  // found XPConnect will find the existing wrapper (which always
  // exists since it's created on window construction), since an
  // existing wrapper is found the parent we supply here is ignored
  // after the wrapper is found.

  nsCOMPtr<nsIScriptGlobalObject> sgo(do_QueryInterface(nativeObj));
  NS_ASSERTION(sgo, "nativeObj not a global object!");

  nsGlobalWindow *win = nsGlobalWindow::FromSupports(nativeObj);

  if (sgo) {
    *parentObj = sgo->GetGlobalJSObject();

    if (*parentObj) {
      return win->IsChromeWindow() ? NS_OK : NS_SUCCESS_NEEDS_XOW;
    }
  }

  // We're most likely being called when the global object is
  // created, at that point we won't get a nsIScriptContext but we
  // know we're called on the correct context so we return globalObj

  *parentObj = globalObj;

  return win->IsChromeWindow() ? NS_OK : NS_SUCCESS_NEEDS_XOW;
}


// This JS class piggybacks on nsHTMLDocumentSH::ReleaseDocument()...

static JSClass sGlobalScopePolluterClass = {
  "Global Scope Polluter",
  JSCLASS_HAS_PRIVATE | JSCLASS_PRIVATE_IS_NSISUPPORTS | JSCLASS_NEW_RESOLVE,
  nsWindowSH::SecurityCheckOnSetProp, nsWindowSH::SecurityCheckOnSetProp,
  nsWindowSH::GlobalScopePolluterGetProperty,
  nsWindowSH::SecurityCheckOnSetProp, JS_EnumerateStub,
  (JSResolveOp)nsWindowSH::GlobalScopePolluterNewResolve, JS_ConvertStub,
  nsHTMLDocumentSH::ReleaseDocument
};


// static
JSBool
nsWindowSH::GlobalScopePolluterGetProperty(JSContext *cx, JSObject *obj,
                                           jsid id, jsval *vp)
{
  // Someone is accessing a element by referencing its name/id in the
  // global scope, do a security check to make sure that's ok.

  nsresult rv =
    sSecMan->CheckPropertyAccess(cx, ::JS_GetGlobalForObject(cx, obj),
                                 "Window", id,
                                 nsIXPCSecurityManager::ACCESS_GET_PROPERTY);

  if (NS_FAILED(rv)) {
    // The security check failed. The security manager set a JS
    // exception for us.

    return JS_FALSE;
  }

  // Print a warning on the console so developers have a chance to
  // catch and fix these mistakes.
  PrintWarningOnConsole(cx, "GlobalScopeElementReference");

  return JS_TRUE;
}

// static
JSBool
nsWindowSH::SecurityCheckOnSetProp(JSContext *cx, JSObject *obj, jsid id,
                                   jsval *vp)
{
  // Someone is accessing a element by referencing its name/id in the
  // global scope, do a security check to make sure that's ok.

  nsresult rv =
    sSecMan->CheckPropertyAccess(cx, ::JS_GetGlobalForObject(cx, obj),
                                 "Window", id,
                                 nsIXPCSecurityManager::ACCESS_SET_PROPERTY);

  // If !NS_SUCCEEDED(rv) the security check failed. The security
  // manager set a JS exception for us.
  return NS_SUCCEEDED(rv);
}

// static
JSBool
nsWindowSH::GlobalScopePolluterNewResolve(JSContext *cx, JSObject *obj,
                                          jsid id, uintN flags,
                                          JSObject **objp)
{
  if (flags & (JSRESOLVE_ASSIGNING | JSRESOLVE_DECLARING |
               JSRESOLVE_CLASSNAME | JSRESOLVE_QUALIFIED) ||
      !JSID_IS_STRING(id)) {
    // Nothing to do here if we're either assigning or declaring,
    // resolving a class name, doing a qualified resolve, or
    // resolving a number.

    return JS_TRUE;
  }

  nsIHTMLDocument *doc = (nsIHTMLDocument *)::JS_GetPrivate(cx, obj);
  nsCOMPtr<nsIDocument> document(do_QueryInterface(doc));

  if (!document ||
      document->GetCompatibilityMode() != eCompatibility_NavQuirks) {
    // If we don't have a document, or if the document is not in
    // quirks mode, return early.

    return JS_TRUE;
  }

  JSObject *proto = ::JS_GetPrototype(cx, obj);
  JSString *jsstr = JSID_TO_STRING(id);
  JSBool hasProp;

  if (!proto || !::JS_HasPropertyById(cx, proto, id, &hasProp) ||
      hasProp) {
    // No prototype, or the property exists on the prototype. Do
    // nothing.

    return JS_TRUE;
  }

  nsDependentJSString str(jsstr);
  nsCOMPtr<nsISupports> result = document->GetElementById(str);

  if (!result) {
    doc->ResolveName(str, nsnull, getter_AddRefs(result));
  }

  if (result) {
    jsval v;
    nsCOMPtr<nsIXPConnectJSObjectHolder> holder;
    nsresult rv = WrapNative(cx, obj, result, PR_TRUE, &v,
                             getter_AddRefs(holder));
    NS_ENSURE_SUCCESS(rv, JS_FALSE);

    if (!::JS_DefinePropertyById(cx, obj, id, v, nsnull, nsnull, 0)) {
      nsDOMClassInfo::ThrowJSException(cx, NS_ERROR_UNEXPECTED);

      return JS_FALSE;
    }

    *objp = obj;
  }

  return JS_TRUE;
}

// static
void
nsWindowSH::InvalidateGlobalScopePolluter(JSContext *cx, JSObject *obj)
{
  JSObject *proto;

  JSAutoRequest ar(cx);

  while ((proto = ::JS_GetPrototype(cx, obj))) {
    if (JS_GET_CLASS(cx, proto) == &sGlobalScopePolluterClass) {
      nsIHTMLDocument *doc = (nsIHTMLDocument *)::JS_GetPrivate(cx, proto);

      NS_IF_RELEASE(doc);

      ::JS_SetPrivate(cx, proto, nsnull);

      // Pull the global scope polluter out of the prototype chain so
      // that it can be freed.
      ::JS_SetPrototype(cx, obj, ::JS_GetPrototype(cx, proto));

      break;
    }

    obj = proto;
  }
}

// static
nsresult
nsWindowSH::InstallGlobalScopePolluter(JSContext *cx, JSObject *obj,
                                       nsIHTMLDocument *doc)
{
  // If global scope pollution is disabled, or if our document is not
  // a HTML document, do nothing
  if (sDisableGlobalScopePollutionSupport || !doc) {
    return NS_OK;
  }

  JSAutoRequest ar(cx);

  JSObject *gsp = ::JS_NewObject(cx, &sGlobalScopePolluterClass, nsnull, obj);
  if (!gsp) {
    return NS_ERROR_OUT_OF_MEMORY;
  }

  JSObject *o = obj, *proto;

  // Find the place in the prototype chain where we want this global
  // scope polluter (right before Object.prototype).

  while ((proto = ::JS_GetPrototype(cx, o))) {
    if (JS_GET_CLASS(cx, proto) == sObjectClass) {
      // Set the global scope polluters prototype to Object.prototype
      if (!::JS_SetPrototype(cx, gsp, proto)) {
        return NS_ERROR_UNEXPECTED;
      }

      break;
    }

    o = proto;
  }

  // And then set the prototype of the object whose prototype was
  // Object.prototype to be the global scope polluter.
  if (!::JS_SetPrototype(cx, o, gsp)) {
    return NS_ERROR_UNEXPECTED;
  }

  if (!::JS_SetPrivate(cx, gsp, doc)) {
    return NS_ERROR_UNEXPECTED;
  }

  // The global scope polluter will release doc on destruction (or
  // invalidation).
  NS_ADDREF(doc);

  return NS_OK;
}

static
already_AddRefed<nsIDOMWindow>
GetChildFrame(nsGlobalWindow *win, jsid id)
{
  nsCOMPtr<nsIDOMWindowCollection> frames;
  win->GetFrames(getter_AddRefs(frames));

  nsIDOMWindow *frame = nsnull;

  if (frames) {
    frames->Item(JSID_TO_INT(id), &frame);
  }

  return frame;
}

NS_IMETHODIMP
nsWindowSH::GetProperty(nsIXPConnectWrappedNative *wrapper, JSContext *cx,
                        JSObject *obj, jsid id, jsval *vp, PRBool *_retval)
{
  nsGlobalWindow *win = nsGlobalWindow::FromWrapper(wrapper);

  JSAutoRequest ar(cx);

#ifdef DEBUG_SH_FORWARDING
  {
    JSString *jsstr = ::JS_ValueToString(cx, id);
    if (jsstr) {
      nsDependentJSString str(jsstr);

      if (win->IsInnerWindow()) {
#ifdef DEBUG_PRINT_INNER
        printf("Property '%s' get on inner window %p\n",
              NS_ConvertUTF16toUTF8(str).get(), (void *)win);
#endif
      } else {
        printf("Property '%s' get on outer window %p\n",
              NS_ConvertUTF16toUTF8(str).get(), (void *)win);
      }
    }
  }
#endif

  JSObject *realObj;
  wrapper->GetJSObject(&realObj);
  if (win->IsOuterWindow() && realObj == obj) {
    // XXXjst: Do security checks here when we remove the security
    // checks on the inner window.

    nsGlobalWindow *innerWin = win->GetCurrentInnerWindowInternal();

    JSObject *innerObj;
    if (innerWin && (innerObj = innerWin->GetGlobalJSObject())) {
#ifdef DEBUG_SH_FORWARDING
      printf(" --- Forwarding get to inner window %p\n", (void *)innerWin);
#endif

      // Forward the get to the inner object
      if (JSID_IS_STRING(id)) {
        *_retval = ::JS_GetPropertyById(cx, innerObj, id, vp);
      } else if (JSID_IS_INT(id)) {
        *_retval = ::JS_GetElement(cx, innerObj, JSID_TO_INT(id), vp);
      } else {
        NS_ERROR("Write me!");

        return NS_ERROR_NOT_IMPLEMENTED;
      }

      return NS_OK;
    }
  }

  // The order in which things are done in this method are a bit
  // whacky, that's because this method is *extremely* performace
  // critical. Don't touch this unless you know what you're doing.

  if (JSID_IS_INT(id)) {
    // If we're accessing a numeric property we'll treat that as if
    // window.frames[n] is accessed (since window.frames === window),
    // if window.frames[n] is a child frame, wrap the frame and return
    // it without doing a security check.

    nsCOMPtr<nsIDOMWindow> frame = GetChildFrame(win, id);
    nsresult rv = NS_OK;

    if (frame) {
      // A numeric property accessed and the numeric property is a
      // child frame, wrap the child frame without doing a security
      // check and return.

      nsGlobalWindow *frameWin = (nsGlobalWindow *)frame.get();

      nsCOMPtr<nsIXPConnectJSObjectHolder> holder;
      rv = WrapNative(cx, frameWin->GetGlobalJSObject(), frame,
                      &NS_GET_IID(nsIDOMWindow), PR_TRUE, vp,
                      getter_AddRefs(holder));

      if (NS_SUCCEEDED(rv) && !win->IsChromeWindow()) {
        JSObject *scopeobj = JS_GetScopeChain(cx);
        if (!scopeobj) {
          *_retval = JS_FALSE;
          return NS_ERROR_FAILURE;
        }

        rv = sXPConnect->GetXOWForObject(cx, scopeobj, JSVAL_TO_OBJECT(*vp),
                                         vp);
      }
    }

    return NS_FAILED(rv) ? rv : NS_SUCCESS_I_DID_SOMETHING;
  }

  if (JSID_IS_STRING(id) && !JSVAL_IS_PRIMITIVE(*vp) &&
      ::JS_TypeOfValue(cx, *vp) != JSTYPE_FUNCTION) {
    // A named property accessed which could have been resolved to a
    // child frame in nsWindowSH::NewResolve() (*vp will tell us if
    // that's the case). If *vp is a window object (i.e. a child
    // frame), return without doing a security check.
    //
    // Calling GetWrappedNativeOfJSObject() is not all that cheap, so
    // only do that if the JSClass name is one that is likely to be a
    // window object.

    const char *name = JS_GET_CLASS(cx, JSVAL_TO_OBJECT(*vp))->name;

    // The list of Window class names here need to be kept in sync
    // with the actual class names! The class name
    // XPCCrossOriginWrapper needs to be handled here too as XOWs
    // define child frame names with a XOW as the value, and thus
    // we'll need to get through here with XOWs class name too.
    if ((*name == 'W' && strcmp(name, "Window") == 0) ||
        (*name == 'C' && strcmp(name, "ChromeWindow") == 0) ||
        (*name == 'M' && strcmp(name, "ModalContentWindow") == 0) ||
        (*name == 'I' &&
         (strcmp(name, "InnerWindow") == 0 ||
          strcmp(name, "InnerChromeWindow") == 0 ||
          strcmp(name, "InnerModalContentWindow") == 0)) ||
        (*name == 'X' && strcmp(name, "XPCCrossOriginWrapper") == 0)) {
      nsCOMPtr<nsIDOMWindow> window = do_QueryWrapper(cx, JSVAL_TO_OBJECT(*vp));

      if (window) {
        // Yup, *vp is a window object, return early (*vp is already
        // the window, so no need to wrap it again).

        return NS_SUCCESS_I_DID_SOMETHING;
      }
    }
  }

  return NS_OK;
}

NS_IMETHODIMP
nsWindowSH::SetProperty(nsIXPConnectWrappedNative *wrapper, JSContext *cx,
                        JSObject *obj, jsid id, jsval *vp, PRBool *_retval)
{
  nsGlobalWindow *win = nsGlobalWindow::FromWrapper(wrapper);

#ifdef DEBUG_SH_FORWARDING
  {
    nsDependentJSString str(::JS_ValueToString(cx, id));

    if (win->IsInnerWindow()) {
#ifdef DEBUG_PRINT_INNER
      printf("Property '%s' set on inner window %p\n",
             NS_ConvertUTF16toUTF8(str).get(), (void *)win);
#endif
    } else {
      printf("Property '%s' set on outer window %p\n",
             NS_ConvertUTF16toUTF8(str).get(), (void *)win);
    }
  }
#endif

  JSObject *realObj;
  wrapper->GetJSObject(&realObj);
  if (win->IsOuterWindow() && obj == realObj) {
    // XXXjst: Do security checks here when we remove the security
    // checks on the inner window.

    nsGlobalWindow *innerWin = win->GetCurrentInnerWindowInternal();

    JSObject *innerObj;
    if (innerWin && (innerObj = innerWin->GetGlobalJSObject())) {
#ifdef DEBUG_SH_FORWARDING
      printf(" --- Forwarding set to inner window %p\n", (void *)innerWin);
#endif

      // Forward the set to the inner object
      if (JSID_IS_STRING(id)) {
        *_retval = ::JS_SetPropertyById(cx, innerObj, id, vp);
      } else if (JSID_IS_INT(id)) {
        *_retval = ::JS_SetElement(cx, innerObj, JSID_TO_INT(id), vp);
      } else {
        NS_ERROR("Write me!");

        return NS_ERROR_NOT_IMPLEMENTED;
      }

      return NS_OK;
    }
  }

  if (id == sLocation_id) {
    JSAutoRequest ar(cx);

    JSString *val = ::JS_ValueToString(cx, *vp);
    NS_ENSURE_TRUE(val, NS_ERROR_UNEXPECTED);

    nsCOMPtr<nsIDOMWindowInternal> window(do_QueryWrappedNative(wrapper));
    NS_ENSURE_TRUE(window, NS_ERROR_UNEXPECTED);

    nsCOMPtr<nsIDOMLocation> location;
    nsresult rv = window->GetLocation(getter_AddRefs(location));
    NS_ENSURE_TRUE(NS_SUCCEEDED(rv) && location, rv);

    nsCOMPtr<nsIXPConnectJSObjectHolder> holder;
    rv = WrapNative(cx, obj, location, &NS_GET_IID(nsIDOMLocation), PR_TRUE,
                    vp, getter_AddRefs(holder));
    NS_ENSURE_SUCCESS(rv, rv);

    rv = location->SetHref(nsDependentJSString(val));

    return NS_FAILED(rv) ? rv : NS_SUCCESS_I_DID_SOMETHING;
  }

  return nsEventReceiverSH::SetProperty(wrapper, cx, obj, id, vp, _retval);
}

NS_IMETHODIMP
nsWindowSH::AddProperty(nsIXPConnectWrappedNative *wrapper, JSContext *cx,
                        JSObject *obj, jsid id, jsval *vp,
                        PRBool *_retval)
{
  nsGlobalWindow *win = nsGlobalWindow::FromWrapper(wrapper);

#ifdef DEBUG_SH_FORWARDING
  {
    nsDependentJSString str(::JS_ValueToString(cx, id));

    if (win->IsInnerWindow()) {
#ifdef DEBUG_PRINT_INNER
      printf("Property '%s' add on inner window %p\n",
             NS_ConvertUTF16toUTF8(str).get(), (void *)win);
#endif
    } else {
      printf("Property '%s' add on outer window %p\n",
             NS_ConvertUTF16toUTF8(str).get(), (void *)win);
    }
  }
#endif

  JSObject *realObj;
  wrapper->GetJSObject(&realObj);
  if (win->IsOuterWindow() && obj == realObj) {
    // XXXjst: Do security checks here when we remove the security
    // checks on the inner window.

    nsGlobalWindow *innerWin = win->GetCurrentInnerWindowInternal();

    JSObject *innerObj;
    if (innerWin && (innerObj = innerWin->GetGlobalJSObject())) {
      if (sResolving) {
        return NS_OK;
      }

#ifdef DEBUG_SH_FORWARDING
      printf(" --- Forwarding add to inner window %p\n", (void *)innerWin);
#endif

      JSPropertyDescriptor desc;
      if (!JS_GetPropertyDescriptorById(cx, obj, id,
                                        JSRESOLVE_QUALIFIED, &desc)) {
        *_retval = JS_FALSE;
        return NS_OK;
      }

      // Forward the add to the inner object
      *_retval = JS_DefinePropertyById(cx, innerObj, id, *vp,
                                       desc.getter, desc.setter,
                                       desc.attrs | JSPROP_ENUMERATE);
      return NS_OK;
    }
  }

  return nsEventReceiverSH::AddProperty(wrapper, cx, obj, id, vp, _retval);
}

NS_IMETHODIMP
nsWindowSH::DelProperty(nsIXPConnectWrappedNative *wrapper, JSContext *cx,
                        JSObject *obj, jsid id, jsval *vp,
                        PRBool *_retval)
{
  nsGlobalWindow *win = nsGlobalWindow::FromWrapper(wrapper);

#ifdef DEBUG_SH_FORWARDING
  {
    nsDependentJSString str(::JS_ValueToString(cx, id));

    if (win->IsInnerWindow()) {
#ifdef DEBUG_PRINT_INNER
      printf("Property '%s' del on inner window %p\n",
             NS_ConvertUTF16toUTF8(str).get(), (void *)win);
#endif
    } else {
      printf("Property '%s' del on outer window %p\n",
             NS_ConvertUTF16toUTF8(str).get(), (void *)win);
    }
  }
#endif

  if (win->IsOuterWindow() && !ObjectIsNativeWrapper(cx, obj)) {
    // XXXjst: Do security checks here when we remove the security
    // checks on the inner window.

    nsGlobalWindow *innerWin = win->GetCurrentInnerWindowInternal();

    JSObject *innerObj;
    if (innerWin && (innerObj = innerWin->GetGlobalJSObject())) {
#ifdef DEBUG_SH_FORWARDING
      printf(" --- Forwarding del to inner window %p\n", (void *)innerWin);
#endif

      // Forward the del to the inner object
      *_retval = JS_DeletePropertyById(cx, innerObj, id);

      return NS_OK;
    }
  }

  // Notify any XOWs on our outer window.

  nsGlobalWindow *outerWin = win->GetOuterWindowInternal();
  if (outerWin) {
    nsCOMPtr<nsIXPConnectWrappedNative> wn;
    nsIXPConnect *xpc = nsContentUtils::XPConnect();
    nsresult rv =
      xpc->GetWrappedNativeOfJSObject(cx, outerWin->GetGlobalJSObject(),
                                      getter_AddRefs(wn));
    NS_ENSURE_SUCCESS(rv, rv);

    rv = xpc->UpdateXOWs(cx, wn, nsIXPConnect::XPC_XOW_CLEARSCOPE);
    NS_ENSURE_SUCCESS(rv, rv);
  }

  return NS_OK;
}

static const char*
FindConstructorContractID(const nsDOMClassInfoData *aDOMClassInfoData)
{
  PRUint32 i;
  for (i = 0; i < NS_ARRAY_LENGTH(kConstructorMap); ++i) {
    if (&sClassInfoData[kConstructorMap[i].mDOMClassInfoID] ==
        aDOMClassInfoData) {
      return kConstructorMap[i].mContractID;
    }
  }
  return nsnull;
}

static nsDOMConstructorFunc
FindConstructorFunc(const nsDOMClassInfoData *aDOMClassInfoData)
{
  for (PRUint32 i = 0; i < NS_ARRAY_LENGTH(kConstructorFuncMap); ++i) {
    if (&sClassInfoData[kConstructorFuncMap[i].mDOMClassInfoID] ==
        aDOMClassInfoData) {
      return kConstructorFuncMap[i].mConstructorFunc;
    }
  }
  return nsnull;
}

static nsresult
BaseStubConstructor(nsIWeakReference* aWeakOwner,
                    const nsGlobalNameStruct *name_struct, JSContext *cx,
                    JSObject *obj, uintN argc, jsval *argv, jsval *rval)
{
  nsresult rv;
  nsCOMPtr<nsISupports> native;
  if (name_struct->mType == nsGlobalNameStruct::eTypeClassConstructor) {
    const nsDOMClassInfoData* ci_data =
      &sClassInfoData[name_struct->mDOMClassInfoID];
    const char *contractid = FindConstructorContractID(ci_data);
    if (contractid) {
      native = do_CreateInstance(contractid, &rv);
    }
    else {
      nsDOMConstructorFunc func = FindConstructorFunc(ci_data);
      if (func) {
        rv = func(getter_AddRefs(native));
      }
      else {
        rv = NS_ERROR_NOT_AVAILABLE;
      }
    }
  } else if (name_struct->mType == nsGlobalNameStruct::eTypeExternalConstructor) {
    native = do_CreateInstance(name_struct->mCID, &rv);
  } else if (name_struct->mType == nsGlobalNameStruct::eTypeExternalConstructorAlias) {
    native = do_CreateInstance(name_struct->mAlias->mCID, &rv);
  } else {
    native = do_CreateInstance(*name_struct->mData->mConstructorCID, &rv);
  }
  if (NS_FAILED(rv)) {
    NS_ERROR("Failed to create the object");
    return rv;
  }

  nsCOMPtr<nsIJSNativeInitializer> initializer(do_QueryInterface(native));
  if (initializer) {
    // Initialize object using the current inner window, but only if
    // the caller can access it.
    nsCOMPtr<nsPIDOMWindow> owner = do_QueryReferent(aWeakOwner);
    nsPIDOMWindow* outerWindow = owner ? owner->GetOuterWindow() : nsnull;
    nsPIDOMWindow* currentInner =
      outerWindow ? outerWindow->GetCurrentInnerWindow() : nsnull;
    if (!currentInner ||
        (owner != currentInner &&
         !nsContentUtils::CanCallerAccess(currentInner))) {
      return NS_ERROR_DOM_SECURITY_ERR;
    }

    rv = initializer->Initialize(currentInner, cx, obj, argc, argv);
    if (NS_FAILED(rv)) {
      return rv;
    }
  }

  nsCOMPtr<nsIScriptObjectOwner> owner(do_QueryInterface(native));
  if (owner) {
    nsIScriptContext *context = nsJSUtils::GetStaticScriptContext(cx, obj);
    if (!context) {
      return NS_ERROR_UNEXPECTED;
    }

    JSObject* new_obj;
    rv = owner->GetScriptObject(context, (void**)&new_obj);

    if (NS_SUCCEEDED(rv)) {
      *rval = OBJECT_TO_JSVAL(new_obj);
    }

    return rv;
  }

  rv = nsDOMGenericSH::WrapNative(cx, obj, native, PR_TRUE, rval);

  return rv;
}

static nsresult
DefineInterfaceConstants(JSContext *cx, JSObject *obj, const nsIID *aIID)
{
  nsCOMPtr<nsIInterfaceInfoManager>
    iim(do_GetService(NS_INTERFACEINFOMANAGER_SERVICE_CONTRACTID));
  NS_ENSURE_TRUE(iim, NS_ERROR_UNEXPECTED);

  nsCOMPtr<nsIInterfaceInfo> if_info;

  nsresult rv = iim->GetInfoForIID(aIID, getter_AddRefs(if_info));
  NS_ENSURE_TRUE(NS_SUCCEEDED(rv) && if_info, rv);

  PRUint16 constant_count;

  if_info->GetConstantCount(&constant_count);

  if (!constant_count) {
    return NS_OK;
  }

  nsCOMPtr<nsIInterfaceInfo> parent_if_info;

  rv = if_info->GetParent(getter_AddRefs(parent_if_info));
  NS_ENSURE_TRUE(NS_SUCCEEDED(rv) && parent_if_info, rv);

  PRUint16 parent_constant_count, i;
  parent_if_info->GetConstantCount(&parent_constant_count);

  for (i = parent_constant_count; i < constant_count; i++) {
    const nsXPTConstant *c = nsnull;

    rv = if_info->GetConstant(i, &c);
    NS_ENSURE_TRUE(NS_SUCCEEDED(rv) && c, rv);

    PRUint16 type = c->GetType().TagPart();

    jsval v;
    switch (type) {
      case nsXPTType::T_I8:
      case nsXPTType::T_U8:
      {
        v = INT_TO_JSVAL(c->GetValue()->val.u8);
        break;
      }
      case nsXPTType::T_I16:
      case nsXPTType::T_U16:
      {
        v = INT_TO_JSVAL(c->GetValue()->val.u16);
        break;
      }
      case nsXPTType::T_I32:
      {
        if (!JS_NewNumberValue(cx, c->GetValue()->val.i32, &v)) {
          return NS_ERROR_UNEXPECTED;
        }
        break;
      }
      case nsXPTType::T_U32:
      {
        if (!JS_NewNumberValue(cx, c->GetValue()->val.u32, &v)) {
          return NS_ERROR_UNEXPECTED;
        }
        break;
      }
      default:
      {
#ifdef NS_DEBUG
        NS_ERROR("Non-numeric constant found in interface.");
#endif
        continue;
      }
    }

    if (!::JS_DefineProperty(cx, obj, c->GetName(), v, nsnull, nsnull,
                             JSPROP_ENUMERATE)) {
      return NS_ERROR_UNEXPECTED;
    }
  }

  return NS_OK;
}

NS_IMETHODIMP
nsHTMLBodyElementSH::NewResolve(nsIXPConnectWrappedNative *wrapper, JSContext
                                *cx, JSObject *obj, jsid id, PRUint32 flags,
                                JSObject **objp, PRBool *_retval)
{
  if (id == sOnhashchange_id) {
    // Special handling so |"onhashchange" in document.body| returns true.
    if (!JS_DefinePropertyById(cx, obj, id, JSVAL_VOID,
                               nsnull, nsnull, JSPROP_ENUMERATE)) {
      *_retval = PR_FALSE;
      return NS_ERROR_FAILURE;
    }

    *objp = obj;
    return NS_OK;
  }

  return nsElementSH::NewResolve(wrapper, cx, obj, id, flags, objp, _retval);
}

NS_IMETHODIMP
nsHTMLBodyElementSH::GetProperty(nsIXPConnectWrappedNative *wrapper,
                                 JSContext *cx, JSObject *obj, jsid id,
                                 jsval *vp, PRBool *_retval)
{
  if (id == sOnhashchange_id) {
    // Forward the request to the Window.
    if (!JS_GetPropertyById(cx, JS_GetGlobalForObject(cx, obj), id, vp)) {
      *_retval = PR_FALSE;
      return NS_ERROR_FAILURE;
    }

    return NS_OK;
  }

  return nsElementSH::GetProperty(wrapper, cx, obj, id, vp, _retval);
}

NS_IMETHODIMP
nsHTMLBodyElementSH::SetProperty(nsIXPConnectWrappedNative *wrapper,
                                 JSContext *cx, JSObject *obj,
                                 jsid id, jsval *vp, PRBool *_retval)
{
  if (id == sOnhashchange_id) {
    // Forward the request to the Window.
    if (!JS_SetPropertyById(cx, JS_GetGlobalForObject(cx, obj), id, vp)) {
      *_retval = PR_FALSE;
      return NS_ERROR_FAILURE;
    }

    return NS_OK;
  }

  return nsElementSH::SetProperty(wrapper, cx, obj, id, vp, _retval);
}

class nsDOMConstructor : public nsIDOMDOMConstructor
{
protected:
  nsDOMConstructor(const PRUnichar* aName,
                   PRBool aIsConstructable,
                   nsPIDOMWindow* aOwner)
    : mClassName(aName),
      mConstructable(aIsConstructable),
      mWeakOwner(do_GetWeakReference(aOwner))
  {
  }

public:

  static nsresult Create(const PRUnichar* aName,
                         const nsDOMClassInfoData* aData,
                         const nsGlobalNameStruct* aNameStruct,
                         nsPIDOMWindow* aOwner,
                         nsDOMConstructor** aResult);

  NS_DECL_ISUPPORTS
  NS_DECL_NSIDOMDOMCONSTRUCTOR

  nsresult Construct(nsIXPConnectWrappedNative *wrapper, JSContext *cx,
                     JSObject *obj, PRUint32 argc, jsval *argv,
                     jsval *vp, PRBool *_retval);

  nsresult HasInstance(nsIXPConnectWrappedNative *wrapper, JSContext *cx,
                       JSObject *obj, jsval val, PRBool *bp,
                       PRBool *_retval);

  nsresult Install(JSContext *cx, JSObject *target, jsval thisAsVal)
  {
    JSBool ok =
      ::JS_DefineUCProperty(cx, target,
                            reinterpret_cast<const jschar *>(mClassName),
                            nsCRT::strlen(mClassName), thisAsVal, nsnull,
                            nsnull, JSPROP_PERMANENT);

    return ok ? NS_OK : NS_ERROR_UNEXPECTED;
  }

private:
  const nsGlobalNameStruct *GetNameStruct()
  {
    if (!mClassName) {
      NS_ERROR("Can't get name");
      return nsnull;
    }

    const nsGlobalNameStruct *nameStruct;
#ifdef DEBUG
    nsresult rv =
#endif
      GetNameStruct(nsDependentString(mClassName), &nameStruct);

    NS_ASSERTION(NS_FAILED(rv) || nameStruct, "Name isn't in hash.");

    return nameStruct;
  }

  static nsresult GetNameStruct(const nsAString& aName,
                                const nsGlobalNameStruct **aNameStruct)
  {
    *aNameStruct = nsnull;

    nsScriptNameSpaceManager *nameSpaceManager = nsJSRuntime::GetNameSpaceManager();
    if (!nameSpaceManager) {
      NS_ERROR("Can't get namespace manager.");
      return NS_ERROR_UNEXPECTED;
    }

    nameSpaceManager->LookupName(aName, aNameStruct);

    // Return NS_OK here, aName just isn't a DOM class but nothing failed.
    return NS_OK;
  }

  static PRBool IsConstructable(const nsDOMClassInfoData *aData)
  {
    if (IS_EXTERNAL(aData->mCachedClassInfo)) {
      const nsExternalDOMClassInfoData* data =
        static_cast<const nsExternalDOMClassInfoData*>(aData);
      return data->mConstructorCID != nsnull;
    }

    return FindConstructorContractID(aData) || FindConstructorFunc(aData);
  }
  static PRBool IsConstructable(const nsGlobalNameStruct *aNameStruct)
  {
    return
      (aNameStruct->mType == nsGlobalNameStruct::eTypeClassConstructor &&
       IsConstructable(&sClassInfoData[aNameStruct->mDOMClassInfoID])) ||
      (aNameStruct->mType == nsGlobalNameStruct::eTypeExternalClassInfo &&
       IsConstructable(aNameStruct->mData)) ||
      aNameStruct->mType == nsGlobalNameStruct::eTypeExternalConstructor ||
      aNameStruct->mType == nsGlobalNameStruct::eTypeExternalConstructorAlias;
  }

  const PRUnichar*   mClassName;
  const PRPackedBool mConstructable;
  nsWeakPtr          mWeakOwner;
};

//static
nsresult
nsDOMConstructor::Create(const PRUnichar* aName,
                         const nsDOMClassInfoData* aData,
                         const nsGlobalNameStruct* aNameStruct,
                         nsPIDOMWindow* aOwner,
                         nsDOMConstructor** aResult)
{
  *aResult = nsnull;
  // Prevent creating a constructor if aOwner is inner window which doesn't have
  // an outer window. If the outer window doesn't have an inner window or the
  // caller can't access the outer window's current inner window then try to use
  // the owner (so long as it is, in fact, an inner window). If that doesn't
  // work then prevent creation also.
  nsPIDOMWindow* outerWindow = aOwner->GetOuterWindow();
  nsPIDOMWindow* currentInner =
    outerWindow ? outerWindow->GetCurrentInnerWindow() : aOwner;
  if (!outerWindow ||
      (aOwner != currentInner &&
       !nsContentUtils::CanCallerAccess(currentInner) &&
       !(currentInner = aOwner)->IsInnerWindow())) {
    return NS_ERROR_DOM_SECURITY_ERR;
  }

  PRBool constructable = aNameStruct ?
                         IsConstructable(aNameStruct) :
                         IsConstructable(aData);

  *aResult = new nsDOMConstructor(aName, constructable, currentInner);
  NS_ENSURE_TRUE(*aResult, NS_ERROR_OUT_OF_MEMORY);
  NS_ADDREF(*aResult);
  return NS_OK;
}

NS_IMPL_ADDREF(nsDOMConstructor)
NS_IMPL_RELEASE(nsDOMConstructor)
NS_INTERFACE_MAP_BEGIN(nsDOMConstructor)
  NS_INTERFACE_MAP_ENTRY(nsIDOMDOMConstructor)
  NS_INTERFACE_MAP_ENTRY(nsISupports)
  if (aIID.Equals(NS_GET_IID(nsIClassInfo))) {
#ifdef DEBUG
    {
      const nsGlobalNameStruct *name_struct = GetNameStruct();
      NS_ASSERTION(!name_struct ||
                   mConstructable == IsConstructable(name_struct),
                   "Can't change constructability dynamically!");
    }
#endif
    foundInterface =
      NS_GetDOMClassInfoInstance(mConstructable ?
                                 eDOMClassInfo_DOMConstructor_id :
                                 eDOMClassInfo_DOMPrototype_id);
    if (!foundInterface) {
      *aInstancePtr = nsnull;
      return NS_ERROR_OUT_OF_MEMORY;
    }
  } else
NS_INTERFACE_MAP_END

nsresult
nsDOMConstructor::Construct(nsIXPConnectWrappedNative *wrapper, JSContext * cx,
                            JSObject * obj, PRUint32 argc, jsval * argv,
                            jsval * vp, PRBool *_retval)
{
  JSObject* class_obj = JSVAL_TO_OBJECT(argv[-2]);
  if (!class_obj) {
    NS_ERROR("nsDOMConstructor::Construct couldn't get constructor object.");
    return NS_ERROR_UNEXPECTED;
  }

  const nsGlobalNameStruct *name_struct = GetNameStruct();
  NS_ENSURE_TRUE(name_struct, NS_ERROR_FAILURE);

  if (!IsConstructable(name_struct)) {
    // ignore return value, we return JS_FALSE anyway
    return NS_ERROR_DOM_NOT_SUPPORTED_ERR;
  }

  return BaseStubConstructor(mWeakOwner, name_struct, cx, obj, argc, argv, vp);
}

nsresult
nsDOMConstructor::HasInstance(nsIXPConnectWrappedNative *wrapper,
                              JSContext * cx, JSObject * obj,
                              jsval v, PRBool *bp, PRBool *_retval)

{
  // No need to look these up in the hash.
  if (JSVAL_IS_PRIMITIVE(v)) {
    return NS_OK;
  }

  JSObject *dom_obj = JSVAL_TO_OBJECT(v);
  NS_ASSERTION(dom_obj, "nsDOMConstructor::HasInstance couldn't get object");

  // This might not be the right object, if XPCNativeWrapping
  // happened.  Get the wrapped native for this object, then get its
  // JS object.
  JSObject *wrapped_obj;
  nsresult rv = nsContentUtils::XPConnect()->GetJSObjectOfWrapper(cx, dom_obj,
                                                                  &wrapped_obj);
  if (NS_SUCCEEDED(rv)) {
    dom_obj = wrapped_obj;
  }

  JSClass *dom_class = JS_GET_CLASS(cx, dom_obj);
  if (!dom_class) {
    NS_ERROR("nsDOMConstructor::HasInstance can't get class.");
    return NS_ERROR_UNEXPECTED;
  }

  const nsGlobalNameStruct *name_struct;
  rv = GetNameStruct(NS_ConvertASCIItoUTF16(dom_class->name), &name_struct);
  if (!name_struct) {
    return rv;
  }

  if (name_struct->mType != nsGlobalNameStruct::eTypeClassConstructor &&
      name_struct->mType != nsGlobalNameStruct::eTypeExternalClassInfo &&
      name_struct->mType != nsGlobalNameStruct::eTypeExternalConstructorAlias) {
    // Doesn't have DOM interfaces.
    return NS_OK;
  }

  const nsGlobalNameStruct *class_name_struct = GetNameStruct();
  NS_ENSURE_TRUE(class_name_struct, NS_ERROR_FAILURE);

  if (name_struct == class_name_struct) {
    *bp = JS_TRUE;

    return NS_OK;
  }

  nsScriptNameSpaceManager *nameSpaceManager = nsJSRuntime::GetNameSpaceManager();
  NS_ASSERTION(nameSpaceManager, "Can't get namespace manager?");

  const nsIID *class_iid;
  if (class_name_struct->mType == nsGlobalNameStruct::eTypeInterface ||
      class_name_struct->mType == nsGlobalNameStruct::eTypeClassProto) {
    class_iid = &class_name_struct->mIID;
  } else if (class_name_struct->mType == nsGlobalNameStruct::eTypeClassConstructor) {
    class_iid =
      sClassInfoData[class_name_struct->mDOMClassInfoID].mProtoChainInterface;
  } else if (class_name_struct->mType == nsGlobalNameStruct::eTypeExternalClassInfo) {
    class_iid = class_name_struct->mData->mProtoChainInterface;
  } else if (class_name_struct->mType == nsGlobalNameStruct::eTypeExternalConstructorAlias) {
    const nsGlobalNameStruct* alias_struct =
      nameSpaceManager->GetConstructorProto(class_name_struct);
    if (!alias_struct) {
      NS_ERROR("Couldn't get constructor prototype.");
      return NS_ERROR_UNEXPECTED;
    }

    if (alias_struct->mType == nsGlobalNameStruct::eTypeClassConstructor) {
      class_iid =
        sClassInfoData[alias_struct->mDOMClassInfoID].mProtoChainInterface;
    } else if (alias_struct->mType == nsGlobalNameStruct::eTypeExternalClassInfo) {
      class_iid = alias_struct->mData->mProtoChainInterface;
    } else {
      NS_ERROR("Expected eTypeClassConstructor or eTypeExternalClassInfo.");
      return NS_ERROR_UNEXPECTED;
    }
  } else {
    *bp = JS_FALSE;

    return NS_OK;
  }

  if (name_struct->mType == nsGlobalNameStruct::eTypeExternalConstructorAlias) {
    name_struct = nameSpaceManager->GetConstructorProto(name_struct);
    if (!name_struct) {
      NS_ERROR("Couldn't get constructor prototype.");
      return NS_ERROR_UNEXPECTED;
    }
  }

  NS_ASSERTION(name_struct->mType == nsGlobalNameStruct::eTypeClassConstructor ||
               name_struct->mType == nsGlobalNameStruct::eTypeExternalClassInfo,
               "The constructor was set up with a struct of the wrong type.");

  const nsDOMClassInfoData *ci_data = nsnull;
  if (name_struct->mType == nsGlobalNameStruct::eTypeClassConstructor &&
      name_struct->mDOMClassInfoID >= 0) {
    ci_data = &sClassInfoData[name_struct->mDOMClassInfoID];
  } else if (name_struct->mType == nsGlobalNameStruct::eTypeExternalClassInfo) {
    ci_data = name_struct->mData;
  }

  nsCOMPtr<nsIInterfaceInfoManager>
    iim(do_GetService(NS_INTERFACEINFOMANAGER_SERVICE_CONTRACTID));
  if (!iim) {
    NS_ERROR("nsDOMConstructor::HasInstance can't get interface info mgr.");
    return NS_ERROR_UNEXPECTED;
  }

  nsCOMPtr<nsIInterfaceInfo> if_info;
  PRUint32 count = 0;
  const nsIID* class_interface;
  while ((class_interface = ci_data->mInterfaces[count++])) {
    if (class_iid->Equals(*class_interface)) {
      *bp = JS_TRUE;

      return NS_OK;
    }

    iim->GetInfoForIID(class_interface, getter_AddRefs(if_info));
    if (!if_info) {
      NS_ERROR("nsDOMConstructor::HasInstance can't get interface info.");
      return NS_ERROR_UNEXPECTED;
    }

    if_info->HasAncestor(class_iid, bp);

    if (*bp) {
      return NS_OK;
    }
  }

  return NS_OK;
}

NS_IMETHODIMP
nsDOMConstructor::ToString(nsAString &aResult)
{
  aResult.AssignLiteral("[object ");
  aResult.Append(mClassName);
  aResult.Append(PRUnichar(']'));

  return NS_OK;
}


static nsresult
GetXPCProto(nsIXPConnect *aXPConnect, JSContext *cx, nsGlobalWindow *aWin,
            const nsGlobalNameStruct *aNameStruct,
            nsIXPConnectJSObjectHolder **aProto)
{
  NS_ASSERTION(aNameStruct->mType ==
                 nsGlobalNameStruct::eTypeClassConstructor ||
               aNameStruct->mType == nsGlobalNameStruct::eTypeExternalClassInfo,
               "Wrong type!");

  nsCOMPtr<nsIClassInfo> ci;
  if (aNameStruct->mType == nsGlobalNameStruct::eTypeClassConstructor) {
    PRInt32 id = aNameStruct->mDOMClassInfoID;
    NS_ABORT_IF_FALSE(id >= 0, "Negative DOM classinfo?!?");

    nsDOMClassInfoID ci_id = (nsDOMClassInfoID)id;

    ci = NS_GetDOMClassInfoInstance(ci_id);

    // In most cases we want to find the wrapped native prototype in
    // aWin's scope and use that prototype for
    // ClassName.prototype. But in the case where we're setting up
    // "Window.prototype" or "ChromeWindow.prototype" we want to do
    // the look up in aWin's outer window's scope since the inner
    // window's wrapped native prototype comes from the outer
    // window's scope.
    if (ci_id == eDOMClassInfo_Window_id ||
        ci_id == eDOMClassInfo_ModalContentWindow_id ||
        ci_id == eDOMClassInfo_ChromeWindow_id) {
      nsGlobalWindow *scopeWindow = aWin->GetOuterWindowInternal();

      if (scopeWindow) {
        aWin = scopeWindow;
      }
    }
  }
  else {
    ci = nsDOMClassInfo::GetClassInfoInstance(aNameStruct->mData);
  }
  NS_ENSURE_TRUE(ci, NS_ERROR_UNEXPECTED);

  return aXPConnect->GetWrappedNativePrototype(cx, aWin->GetGlobalJSObject(),
                                               ci, aProto);
}

// Either ci_data must be non-null or name_struct must be non-null and of type
// eTypeClassProto.
static nsresult
ResolvePrototype(nsIXPConnect *aXPConnect, nsGlobalWindow *aWin, JSContext *cx,
                 JSObject *obj, const PRUnichar *name,
                 const nsDOMClassInfoData *ci_data,
                 const nsGlobalNameStruct *name_struct,
                 nsScriptNameSpaceManager *nameSpaceManager,
                 JSObject *dot_prototype, PRBool install, PRBool *did_resolve)
{
  NS_ASSERTION(ci_data ||
               (name_struct &&
                name_struct->mType == nsGlobalNameStruct::eTypeClassProto),
               "Wrong type or missing ci_data!");

  nsRefPtr<nsDOMConstructor> constructor;
  nsresult rv = nsDOMConstructor::Create(name, ci_data, name_struct, aWin,
                                         getter_AddRefs(constructor));
  NS_ENSURE_SUCCESS(rv, rv);

  nsCOMPtr<nsIXPConnectJSObjectHolder> holder;
  jsval v;

  rv = nsDOMClassInfo::WrapNative(cx, obj, constructor,
                                  &NS_GET_IID(nsIDOMDOMConstructor),
                                  PR_FALSE, &v, getter_AddRefs(holder));
  NS_ENSURE_SUCCESS(rv, rv);

  if (install) {
    rv = constructor->Install(cx, obj, v);
    NS_ENSURE_SUCCESS(rv, rv);
  }

  JSObject *class_obj;
  holder->GetJSObject(&class_obj);
  NS_ASSERTION(class_obj, "The return value lied");

  const nsIID *primary_iid = &NS_GET_IID(nsISupports);

  if (!ci_data) {
    primary_iid = &name_struct->mIID;
  }
  else if (ci_data->mProtoChainInterface) {
    primary_iid = ci_data->mProtoChainInterface;
  }

  nsCOMPtr<nsIInterfaceInfo> if_info;
  nsCOMPtr<nsIInterfaceInfo> parent;
  const char *class_parent_name = nsnull;

  if (!primary_iid->Equals(NS_GET_IID(nsISupports))) {
    rv = DefineInterfaceConstants(cx, class_obj, primary_iid);
    NS_ENSURE_SUCCESS(rv, rv);

    // Special case for |Node|, which needs constants from Node3
    // too for forwards compatibility.
    if (primary_iid->Equals(NS_GET_IID(nsIDOMNode))) {
      rv = DefineInterfaceConstants(cx, class_obj,
                                    &NS_GET_IID(nsIDOM3Node));
      NS_ENSURE_SUCCESS(rv, rv);
    }

    // Special case for |Event|, Event needs constants from NSEvent
    // too for backwards compatibility.
    if (primary_iid->Equals(NS_GET_IID(nsIDOMEvent))) {
      rv = DefineInterfaceConstants(cx, class_obj,
                                    &NS_GET_IID(nsIDOMNSEvent));
      NS_ENSURE_SUCCESS(rv, rv);
    }

    nsCOMPtr<nsIInterfaceInfoManager>
      iim(do_GetService(NS_INTERFACEINFOMANAGER_SERVICE_CONTRACTID));
    NS_ENSURE_TRUE(iim, NS_ERROR_NOT_AVAILABLE);

    iim->GetInfoForIID(primary_iid, getter_AddRefs(if_info));
    NS_ENSURE_TRUE(if_info, NS_ERROR_UNEXPECTED);

    const nsIID *iid = nsnull;

    if (ci_data && !ci_data->mHasClassInterface) {
      if_info->GetIIDShared(&iid);
    } else {
      if_info->GetParent(getter_AddRefs(parent));
      NS_ENSURE_TRUE(parent, NS_ERROR_UNEXPECTED);

      parent->GetIIDShared(&iid);
    }

    if (iid) {
      if (!iid->Equals(NS_GET_IID(nsISupports))) {
        if (ci_data && !ci_data->mHasClassInterface) {
          // If the class doesn't have a class interface the primary
          // interface is the interface that should be
          // constructor.prototype.__proto__.

          if_info->GetNameShared(&class_parent_name);
        } else {
          // If the class does have a class interface (or there's no
          // real class for this name) then the parent of the
          // primary interface is what we want on
          // constructor.prototype.__proto__.

          NS_ASSERTION(parent, "Whoa, this is bad, null parent here!");

          parent->GetNameShared(&class_parent_name);
        }
      }
    }
  }

  JSObject *proto = nsnull;

  if (class_parent_name) {
    jsval val;

    if (!::JS_LookupProperty(cx, obj, CutPrefix(class_parent_name), &val)) {
      return NS_ERROR_UNEXPECTED;
    }

    JSObject *tmp = JSVAL_IS_OBJECT(val) ? JSVAL_TO_OBJECT(val) : nsnull;

    if (tmp) {
      if (!::JS_LookupProperty(cx, tmp, "prototype", &val)) {
        return NS_ERROR_UNEXPECTED;
      }

      if (JSVAL_IS_OBJECT(val)) {
        proto = JSVAL_TO_OBJECT(val);
      }
    }
  }

  if (dot_prototype) {
    JSObject *xpc_proto_proto = ::JS_GetPrototype(cx, dot_prototype);

    if (proto &&
        (!xpc_proto_proto ||
         JS_GET_CLASS(cx, xpc_proto_proto) == sObjectClass)) {
      if (!::JS_SetPrototype(cx, dot_prototype, proto)) {
        return NS_ERROR_UNEXPECTED;
      }
    }
  } else {
    dot_prototype = ::JS_NewObject(cx, &sDOMConstructorProtoClass, proto,
                                   obj);
    NS_ENSURE_TRUE(dot_prototype, NS_ERROR_OUT_OF_MEMORY);
  }

  v = OBJECT_TO_JSVAL(dot_prototype);

  // Per ECMA, the prototype property is {DontEnum, DontDelete, ReadOnly}
  if (!::JS_DefineProperty(cx, class_obj, "prototype", v, nsnull, nsnull,
                           JSPROP_PERMANENT | JSPROP_READONLY)) {
    return NS_ERROR_UNEXPECTED;
  }

  *did_resolve = PR_TRUE;

  return NS_OK;
}


// static
nsresult
nsWindowSH::GlobalResolve(nsGlobalWindow *aWin, JSContext *cx,
                          JSObject *obj, JSString *str, PRBool *did_resolve)
{
  *did_resolve = PR_FALSE;

  nsScriptNameSpaceManager *nameSpaceManager = nsJSRuntime::GetNameSpaceManager();
  NS_ENSURE_TRUE(nameSpaceManager, NS_ERROR_NOT_INITIALIZED);

  nsDependentJSString name(str);

  const nsGlobalNameStruct *name_struct = nsnull;
  const PRUnichar *class_name = nsnull;

  nameSpaceManager->LookupName(name, &name_struct, &class_name);

  if (!name_struct) {
    return NS_OK;
  }

  NS_ENSURE_TRUE(class_name, NS_ERROR_UNEXPECTED);

  nsresult rv = NS_OK;

  if (name_struct->mType == nsGlobalNameStruct::eTypeExternalClassInfoCreator) {
    rv = GetExternalClassInfo(nameSpaceManager, name, name_struct,
                              &name_struct);
    if (NS_FAILED(rv) || !name_struct) {
      return rv;
    }
  }

  if (name_struct->mType == nsGlobalNameStruct::eTypeInterface) {
    // We're resolving a name of a DOM interface for which there is no
    // direct DOM class, create a constructor object...

    nsRefPtr<nsDOMConstructor> constructor;
    rv = nsDOMConstructor::Create(class_name,
                                  nsnull,
                                  name_struct,
                                  static_cast<nsPIDOMWindow*>(aWin),
                                  getter_AddRefs(constructor));
    NS_ENSURE_SUCCESS(rv, rv);

    nsCOMPtr<nsIXPConnectJSObjectHolder> holder;
    jsval v;
    rv = WrapNative(cx, obj, constructor, &NS_GET_IID(nsIDOMDOMConstructor),
                    PR_FALSE, &v, getter_AddRefs(holder));
    NS_ENSURE_SUCCESS(rv, rv);

    rv = constructor->Install(cx, obj, v);
    NS_ENSURE_SUCCESS(rv, rv);

    JSObject *class_obj;
    holder->GetJSObject(&class_obj);
    NS_ASSERTION(class_obj, "The return value lied");

    // ... and define the constants from the DOM interface on that
    // constructor object.

    rv = DefineInterfaceConstants(cx, class_obj, &name_struct->mIID);
    NS_ENSURE_SUCCESS(rv, rv);

    *did_resolve = PR_TRUE;

    return NS_OK;
  }

  if (name_struct->mType == nsGlobalNameStruct::eTypeClassConstructor ||
      name_struct->mType == nsGlobalNameStruct::eTypeExternalClassInfo) {
    // Don't expose chrome only constructors to content windows.
    if (name_struct->mChromeOnly && aWin->IsChromeWindow()) {
      NS_ASSERTION(nsContentUtils::IsCallerChrome(), "Uh, bad?!");
      return NS_OK;
    }

    // Create the XPConnect prototype for our classinfo, PostCreateProto will
    // set up the prototype chain.
    nsCOMPtr<nsIXPConnectJSObjectHolder> proto_holder;
    rv = GetXPCProto(sXPConnect, cx, aWin, name_struct,
                     getter_AddRefs(proto_holder));

    if (NS_SUCCEEDED(rv) && obj != aWin->GetGlobalJSObject()) {
      JSObject* dot_prototype;
      rv = proto_holder->GetJSObject(&dot_prototype);
      NS_ENSURE_SUCCESS(rv, rv);

      const nsDOMClassInfoData *ci_data;
      if (name_struct->mType == nsGlobalNameStruct::eTypeClassConstructor) {
        ci_data = &sClassInfoData[name_struct->mDOMClassInfoID];
      } else {
        ci_data = name_struct->mData;
      }

      return ResolvePrototype(sXPConnect, aWin, cx, obj, class_name, ci_data,
                              name_struct, nameSpaceManager, dot_prototype,
                              PR_TRUE, did_resolve);
    }

    *did_resolve = NS_SUCCEEDED(rv);

    return rv;
  }

  if (name_struct->mType == nsGlobalNameStruct::eTypeClassProto) {
    // We don't have a XPConnect prototype object, let ResolvePrototype create
    // one.
    return ResolvePrototype(sXPConnect, aWin, cx, obj, class_name, nsnull,
                            name_struct, nameSpaceManager, nsnull, PR_TRUE,
                            did_resolve);
  }

  if (name_struct->mType == nsGlobalNameStruct::eTypeExternalConstructorAlias) {
    const nsGlobalNameStruct *alias_struct =
      nameSpaceManager->GetConstructorProto(name_struct);
    NS_ENSURE_TRUE(alias_struct, NS_ERROR_UNEXPECTED);

    // We need to use the XPConnect prototype for the DOM class that this
    // constructor is an alias for (for example for Image we need the prototype
    // for HTMLImageElement).
    nsCOMPtr<nsIXPConnectJSObjectHolder> proto_holder;
    rv = GetXPCProto(sXPConnect, cx, aWin, alias_struct,
                     getter_AddRefs(proto_holder));
    NS_ENSURE_SUCCESS(rv, rv);

    JSObject* dot_prototype;
    rv = proto_holder->GetJSObject(&dot_prototype);
    NS_ENSURE_SUCCESS(rv, rv);

    const nsDOMClassInfoData *ci_data;
    if (alias_struct->mType == nsGlobalNameStruct::eTypeClassConstructor) {
      ci_data = &sClassInfoData[alias_struct->mDOMClassInfoID];
    } else if (alias_struct->mType == nsGlobalNameStruct::eTypeExternalClassInfo) {
      ci_data = alias_struct->mData;
    } else {
      return NS_ERROR_UNEXPECTED;
    }

    return ResolvePrototype(sXPConnect, aWin, cx, obj, class_name, ci_data,
                            name_struct, nameSpaceManager, nsnull, PR_TRUE,
                            did_resolve);
  }

  if (name_struct->mType == nsGlobalNameStruct::eTypeExternalConstructor) {
    nsRefPtr<nsDOMConstructor> constructor;
    rv = nsDOMConstructor::Create(class_name, nsnull, name_struct,
                                  static_cast<nsPIDOMWindow*>(aWin),
                                  getter_AddRefs(constructor));
    NS_ENSURE_SUCCESS(rv, rv);

    jsval val;
    nsCOMPtr<nsIXPConnectJSObjectHolder> holder;
    rv = WrapNative(cx, obj, constructor, &NS_GET_IID(nsIDOMDOMConstructor),
                    PR_FALSE, &val, getter_AddRefs(holder));
    NS_ENSURE_SUCCESS(rv, rv);

    rv = constructor->Install(cx, obj, val);
    NS_ENSURE_SUCCESS(rv, rv);

    JSObject* class_obj;
    holder->GetJSObject(&class_obj);
    NS_ASSERTION(class_obj, "Why didn't we get a JSObject?");

    *did_resolve = PR_TRUE;

    return NS_OK;
  }

  if (name_struct->mType == nsGlobalNameStruct::eTypeProperty) {
    if (name_struct->mChromeOnly && !nsContentUtils::IsCallerChrome())
      return NS_OK;

    nsCOMPtr<nsISupports> native(do_CreateInstance(name_struct->mCID, &rv));
    NS_ENSURE_SUCCESS(rv, rv);

    jsval prop_val; // Property value.

    nsCOMPtr<nsIXPConnectJSObjectHolder> holder;
    nsCOMPtr<nsIScriptObjectOwner> owner(do_QueryInterface(native));
    if (owner) {
      nsIScriptContext *context = nsJSUtils::GetStaticScriptContext(cx, obj);
      NS_ENSURE_TRUE(context, NS_ERROR_UNEXPECTED);

      JSObject *prop_obj = nsnull;
      rv = owner->GetScriptObject(context, (void**)&prop_obj);
      NS_ENSURE_TRUE(prop_obj, NS_ERROR_UNEXPECTED);

      prop_val = OBJECT_TO_JSVAL(prop_obj);
    } else {
      JSObject *scope;

      if (aWin->IsOuterWindow()) {
        nsGlobalWindow *inner = aWin->GetCurrentInnerWindowInternal();
        NS_ENSURE_TRUE(inner, NS_ERROR_UNEXPECTED);

        scope = inner->GetGlobalJSObject();
      } else {
        scope = aWin->GetGlobalJSObject();
      }

      rv = WrapNative(cx, scope, native, PR_TRUE, &prop_val,
                      getter_AddRefs(holder));
    }

    NS_ENSURE_SUCCESS(rv, rv);

    JSBool ok = ::JS_DefineUCProperty(cx, obj, ::JS_GetStringChars(str),
                                      ::JS_GetStringLength(str),
                                      prop_val, nsnull, nsnull,
                                      JSPROP_ENUMERATE);

    *did_resolve = PR_TRUE;

    return ok ? NS_OK : NS_ERROR_FAILURE;
  }

  if (name_struct->mType == nsGlobalNameStruct::eTypeDynamicNameSet) {
    nsCOMPtr<nsIScriptExternalNameSet> nameset =
      do_CreateInstance(name_struct->mCID, &rv);
    NS_ENSURE_SUCCESS(rv, rv);

    nsIScriptContext *context = aWin->GetContext();
    NS_ENSURE_TRUE(context, NS_ERROR_UNEXPECTED);

    rv = nameset->InitializeNameSet(context);

    *did_resolve = PR_TRUE;
  }

  return rv;
}

// Native code for window._content getter, this simply maps
// window._content to window.content for backwards compatibility only.
static JSBool
ContentWindowGetter(JSContext *cx, JSObject *obj, uintN argc, jsval *argv,
                    jsval *rval)
{
  return ::JS_GetProperty(cx, obj, "content", rval);
}

PRBool
nsWindowSH::sResolving = PR_FALSE;

NS_IMETHODIMP
nsWindowSH::NewResolve(nsIXPConnectWrappedNative *wrapper, JSContext *cx,
                       JSObject *obj, jsid id, PRUint32 flags,
                       JSObject **objp, PRBool *_retval)
{
  nsGlobalWindow *win = nsGlobalWindow::FromWrapper(wrapper);

#ifdef DEBUG_SH_FORWARDING
  {
    nsDependentJSString str(::JS_ValueToString(cx, id));

    if (win->IsInnerWindow()) {
#ifdef DEBUG_PRINT_INNER
      printf("Property '%s' resolve on inner window %p\n",
             NS_ConvertUTF16toUTF8(str).get(), (void *)win);
#endif
    } else {
      printf("Property '%s' resolve on outer window %p\n",
             NS_ConvertUTF16toUTF8(str).get(), (void *)win);
    }
  }
#endif

  // Note, we won't forward resolve of the location property to the
  // inner window, we need to deal with that one for the outer too
  // since we've got special security protection code for that
  // property.  Also note that we want to enter this block even for
  // native wrappers, so that we'll ensure an inner window to wrap
  // against for the result of whatever we're getting.
  if (win->IsOuterWindow() && id != sLocation_id) {
    // XXXjst: Do security checks here when we remove the security
    // checks on the inner window.

    nsGlobalWindow *innerWin = win->GetCurrentInnerWindowInternal();

    if ((!innerWin || !innerWin->GetExtantDocument()) &&
        !win->IsCreatingInnerWindow()) {
      // We're resolving a property on an outer window for which there
      // is no inner window yet, and we're not in the midst of
      // creating the inner window or in the middle of initializing
      // XPConnect classes on it. If the context is already
      // initialized, force creation of a new inner window. This will
      // create a synthetic about:blank document, and an inner window
      // which may be reused by the actual document being loaded into
      // this outer window. This way properties defined on the window
      // before the document load started will be visible to the
      // document once it's loaded, assuming same origin etc.
      nsIScriptContext *scx = win->GetContextInternal();

      if (scx && scx->IsContextInitialized()) {
        // Grab the new inner window.
        innerWin = win->EnsureInnerWindowInternal();

        if (!innerWin) {
          return NS_ERROR_OUT_OF_MEMORY;
        }
      }
    }

    JSObject *innerObj;
    JSObject *realObj;
    wrapper->GetJSObject(&realObj);
    if (realObj == obj &&
        innerWin && (innerObj = innerWin->GetGlobalJSObject())) {
#ifdef DEBUG_SH_FORWARDING
      printf(" --- Forwarding resolve to inner window %p\n", (void *)innerWin);
#endif

      JSPropertyDescriptor desc;

      *_retval = JS_GetPropertyDescriptorById(cx, innerObj, id, flags, &desc);

      if (*_retval && desc.obj) {
#ifdef DEBUG_SH_FORWARDING
        printf(" --- Resolve on inner window found property.\n");
#endif

        // The JS engine assumes that the object that we return in objp is on
        // our prototype chain. As a result, for an assignment, it wants to
        // shadow the property by defining one on our object (unless the
        // property has a setter). This confuses our code and, for fast
        // expandos, we end up overriding the fast expando with a slow one. So
        // detect when we're about to get a new property from the JS engine
        // that would shadow a fast expando and define it ourselves, sending
        // ourselves a signal via sResolving that we are doing this. Note that
        // we only care about fast expandos on the innerObj itself, things
        // found further up the prototype chain need to fend for themselves.
        if ((flags & JSRESOLVE_ASSIGNING) &&
            !(desc.attrs & (JSPROP_GETTER | JSPROP_SETTER)) &&
            desc.obj == innerObj) {
          PRBool oldResolving = sResolving;
          sResolving = PR_TRUE;

          *_retval = JS_DefinePropertyById(cx, obj, id, JSVAL_VOID,
                                           nsnull, nsnull,
                                           desc.attrs & JSPROP_ENUMERATE);

          sResolving = oldResolving;
          if (!*_retval) {
            return NS_OK;
          }
        }

        *objp = desc.obj;
      }

      return NS_OK;
    }
  }

  if (!JSID_IS_STRING(id)) {
    if (JSID_IS_INT(id) && !(flags & JSRESOLVE_ASSIGNING)) {
      // If we're resolving a numeric property, treat that as if
      // window.frames[n] is resolved (since window.frames ===
      // window), if window.frames[n] is a child frame, define a
      // property for this index.

      nsCOMPtr<nsIDOMWindow> frame = GetChildFrame(win, id);

      if (frame) {
        // A numeric property accessed and the numeric property is a
        // child frame. Define a property for this index.

        *_retval = ::JS_DefineElement(cx, obj, JSID_TO_INT(id), JSVAL_VOID,
                                      nsnull, nsnull, JSPROP_SHARED);

        if (*_retval) {
          *objp = obj;
        }
      }
    }

    return NS_OK;
  }

  nsIScriptContext *my_context = win->GetContextInternal();

  nsresult rv = NS_OK;

  // Resolve standard classes on my_context's JSContext (or on cx,
  // if we don't have a my_context yet), in case the two contexts
  // have different origins.  We want lazy standard class
  // initialization to behave as if it were done eagerly, on each
  // window's own context (not on some other window-caller's
  // context).

  JSBool did_resolve = JS_FALSE;
  JSContext *my_cx;

  if (!my_context) {
    my_cx = cx;
  } else {
    my_cx = (JSContext *)my_context->GetNativeContext();
  }

  JSBool ok;
  jsval exn;
  {
    JSAutoTransferRequest transfer(cx, my_cx);

    JSObject *realObj;
    wrapper->GetJSObject(&realObj);
    
    // Don't resolve standard classes on XPCNativeWrapper etc, only
    // resolve them if we're resolving on the real global object.
    ok = obj == realObj ?
         ::JS_ResolveStandardClass(my_cx, obj, id, &did_resolve) :
         JS_TRUE;
    
    if (!ok) {
      // Trust the JS engine (or the script security manager) to set
      // the exception in the JS engine.
      
      if (!JS_GetPendingException(my_cx, &exn)) {
        return NS_ERROR_UNEXPECTED;
      }
      
      // Return NS_OK to avoid stomping over the exception that was passed
      // down from the ResolveStandardClass call.
      // Note that the order of the JS_ClearPendingException and
      // JS_SetPendingException is important in the case that my_cx == cx.
      
      JS_ClearPendingException(my_cx);
    }
  }

  if (!ok) {
    JS_SetPendingException(cx, exn);
    *_retval = JS_FALSE;
    return NS_OK;
  }

  if (did_resolve) {
    *objp = obj;

    return NS_OK;
  }

  if (!(flags & JSRESOLVE_ASSIGNING)) {
    // We want this code to be before the child frame lookup code
    // below so that a child frame named 'constructor' doesn't
    // shadow the window's constructor property.
    if (id == sConstructor_id) {
      return ResolveConstructor(cx, obj, objp);
    }
  }

  if (!my_context || !my_context->IsContextInitialized()) {
    // The context is not yet initialized so there's nothing we can do
    // here yet.

    return NS_OK;
  }


  // Hmm, we do an awful lot of QIs here; maybe we should add a
  // method on an interface that would let us just call into the
  // window code directly...

  JSString *str = JSID_TO_STRING(id);

  // Don't resolve named frames on native wrappers
  if (!ObjectIsNativeWrapper(cx, obj)) {
    nsCOMPtr<nsIDocShellTreeNode> dsn(do_QueryInterface(win->GetDocShell()));

    PRInt32 count = 0;

    if (dsn) {
      dsn->GetChildCount(&count);
    }

    if (count > 0) {
      nsCOMPtr<nsIDocShellTreeItem> child;

      const jschar *chars = ::JS_GetStringChars(str);

      dsn->FindChildWithName(reinterpret_cast<const PRUnichar*>(chars),
                             PR_FALSE, PR_TRUE, nsnull, nsnull,
                             getter_AddRefs(child));

      nsCOMPtr<nsIDOMWindow> child_win(do_GetInterface(child));

      if (child_win) {
        // We found a subframe of the right name, define the property
        // on the wrapper so that ::NewResolve() doesn't get called
        // again for this property name.

        JSObject *wrapperObj;
        wrapper->GetJSObject(&wrapperObj);

        jsval v;
        nsCOMPtr<nsIXPConnectJSObjectHolder> holder;
        rv = WrapNative(cx, wrapperObj, child_win,
                        &NS_GET_IID(nsIDOMWindowInternal), PR_TRUE, &v,
                        getter_AddRefs(holder));
        NS_ENSURE_SUCCESS(rv, rv);

#ifdef DEBUG
        if (!win->IsChromeWindow()) {
          NS_ASSERTION(JSVAL_IS_OBJECT(v) &&
                       !strcmp(JSVAL_TO_OBJECT(v)->getClass()->name,
                               "XPCCrossOriginWrapper"),
                       "Didn't wrap a window!");
        }
#endif

        JSAutoRequest ar(cx);

        PRBool ok = ::JS_DefinePropertyById(cx, obj, id, v, nsnull, nsnull, 0);
        if (!ok) {
          return NS_ERROR_FAILURE;
        }

        *objp = obj;

        return NS_OK;
      }
    }
  }

  // It is not worth calling GlobalResolve() if we are resolving
  // for assignment, since only read-write properties get dealt
  // with there.
  if (!(flags & JSRESOLVE_ASSIGNING)) {
    JSAutoRequest ar(cx);

    // Call GlobalResolve() after we call FindChildWithName() so
    // that named child frames will override external properties
    // which have been registered with the script namespace manager.

    JSBool did_resolve = JS_FALSE;
    rv = GlobalResolve(win, cx, obj, str, &did_resolve);
    NS_ENSURE_SUCCESS(rv, rv);

    if (did_resolve) {
      // GlobalResolve() resolved something, so we're done here.
      *objp = obj;

      return NS_OK;
    }
  }

  if (id == s_content_id) {
    // Map window._content to window.content for backwards
    // compatibility, this should spit out an message on the JS
    // console.

    JSObject *windowObj = win->GetGlobalJSObject();

    JSAutoRequest ar(cx);

    JSFunction *fun = ::JS_NewFunction(cx, ContentWindowGetter, 0, 0,
                                       windowObj, "_content");
    if (!fun) {
      return NS_ERROR_OUT_OF_MEMORY;
    }

    JSObject *funObj = ::JS_GetFunctionObject(fun);

    nsAutoGCRoot root(&funObj, &rv);
    NS_ENSURE_SUCCESS(rv, rv);

    if (!::JS_DefinePropertyById(cx, windowObj, id, JSVAL_VOID,
                                 JS_DATA_TO_FUNC_PTR(JSPropertyOp, funObj),
                                 nsnull,
                                 JSPROP_ENUMERATE | JSPROP_GETTER |
                                 JSPROP_SHARED)) {
      return NS_ERROR_FAILURE;
    }

    *objp = obj;

    return NS_OK;
  }

  if (id == sLocation_id) {
    // This must be done even if we're just getting the value of
    // window.location (i.e. no checking flags & JSRESOLVE_ASSIGNING
    // here) since we must define window.location to prevent the
    // getter from being overriden (for security reasons).

    // Note: Because we explicitly don't forward to the inner window
    // above, we have to ensure here that our window has a current
    // inner window so that the location object we return will work.

    if (win->IsOuterWindow()) {
      win->EnsureInnerWindow();
    }

    nsCOMPtr<nsIDOMLocation> location;
    rv = win->GetLocation(getter_AddRefs(location));
    NS_ENSURE_SUCCESS(rv, rv);

    // Make sure we wrap the location object in the inner window's
    // scope if we've got an inner window.
    JSObject *scope = nsnull;
    if (win->IsOuterWindow()) {
      nsGlobalWindow *innerWin = win->GetCurrentInnerWindowInternal();

      if (innerWin) {
        scope = innerWin->GetGlobalJSObject();
      }
    }

    if (!scope) {
      wrapper->GetJSObject(&scope);
    }

    nsCOMPtr<nsIXPConnectJSObjectHolder> holder;
    jsval v;
    rv = WrapNative(cx, scope, location, &NS_GET_IID(nsIDOMLocation), PR_TRUE,
                    &v, getter_AddRefs(holder));
    NS_ENSURE_SUCCESS(rv, rv);

#ifdef DEBUG
    if (!win->IsChromeWindow()) {
          NS_ASSERTION(JSVAL_IS_OBJECT(v) &&
                       !strcmp(JSVAL_TO_OBJECT(v)->getClass()->name,
                               "XPCCrossOriginWrapper"),
                       "Didn't wrap a location object!");
    }
#endif

    JSAutoRequest ar(cx);

    JSBool ok = ::JS_DefinePropertyById(cx, obj, id, v, nsnull, nsnull,
                                        JSPROP_PERMANENT | JSPROP_ENUMERATE);

    if (!ok) {
      return NS_ERROR_FAILURE;
    }

    *objp = obj;

    return NS_OK;
  }

  if (id == sOnhashchange_id) {
    // Special handling so |"onhashchange" in window| returns true
    if (!JS_DefinePropertyById(cx, obj, id, JSVAL_VOID,
                                nsnull, nsnull, JSPROP_ENUMERATE)) {
      *_retval = PR_FALSE;
      return NS_ERROR_FAILURE;
    }

    *objp = obj;
    return NS_OK;
  }

  if (flags & JSRESOLVE_ASSIGNING) {
    if (IsReadonlyReplaceable(id) ||
        (!(flags & JSRESOLVE_QUALIFIED) && IsWritableReplaceable(id))) {
      // A readonly "replaceable" property is being set, or a
      // readwrite "replaceable" property is being set w/o being
      // fully qualified. Define the property on obj with the value
      // undefined to override the predefined property. This is done
      // for compatibility with other browsers.
      JSAutoRequest ar(cx);

      if (!::JS_DefinePropertyById(cx, obj, id, JSVAL_VOID, JS_PropertyStub,
                                   JS_PropertyStub, JSPROP_ENUMERATE)) {
        return NS_ERROR_FAILURE;
      }
      *objp = obj;

      return NS_OK;
    }
  } else {
    if (id == sNavigator_id) {
      nsCOMPtr<nsIDOMNavigator> navigator;
      rv = win->GetNavigator(getter_AddRefs(navigator));
      NS_ENSURE_SUCCESS(rv, rv);

      jsval v;
      nsCOMPtr<nsIXPConnectJSObjectHolder> holder;
      rv = WrapNative(cx, obj, navigator, &NS_GET_IID(nsIDOMNavigator), PR_TRUE,
                      &v, getter_AddRefs(holder));
      NS_ENSURE_SUCCESS(rv, rv);

      JSAutoRequest ar(cx);

      if (!::JS_DefinePropertyById(cx, obj, id, v, nsnull, nsnull,
                                   JSPROP_READONLY | JSPROP_PERMANENT |
                                   JSPROP_ENUMERATE)) {
        return NS_ERROR_FAILURE;
      }
      *objp = obj;

      return NS_OK;
    }

    if (id == sDocument_id) {
      nsCOMPtr<nsIDOMDocument> document;
      rv = win->GetDocument(getter_AddRefs(document));
      NS_ENSURE_SUCCESS(rv, rv);

      jsval v;
      nsCOMPtr<nsIXPConnectJSObjectHolder> holder;
      rv = WrapNative(cx, obj, document, &NS_GET_IID(nsIDOMDocument), PR_FALSE,
                      &v, getter_AddRefs(holder));
      NS_ENSURE_SUCCESS(rv, rv);

      // The PostCreate hook for the document will handle defining the
      // property
      *objp = obj;

      if (ObjectIsNativeWrapper(cx, obj)) {
        // Unless our object is a native wrapper, in which case we have to
        // define it ourselves.

        *_retval = JS_DefineProperty(cx, obj, "document", v, NULL, NULL,
                                     JSPROP_READONLY | JSPROP_ENUMERATE);
        if (!*_retval) {
          return NS_ERROR_UNEXPECTED;
        }
      }

      return NS_OK;
    }

    if (id == sWindow_id) {
      // window should *always* be the outer window object.
      nsGlobalWindow *oldWin = win;
      win = win->GetOuterWindowInternal();
      NS_ENSURE_TRUE(win, NS_ERROR_NOT_AVAILABLE);

      JSAutoRequest ar(cx);

      jsval winVal = OBJECT_TO_JSVAL(win->GetGlobalJSObject());
      if (!win->IsChromeWindow()) {
        JSObject *scope;
        nsGlobalWindow *innerWin;
        if (oldWin->IsInnerWindow()) {
          scope = oldWin->GetGlobalJSObject();
        } else if ((innerWin = oldWin->GetCurrentInnerWindowInternal())) {
          scope = innerWin->GetGlobalJSObject();
        } else {
          NS_ERROR("I don't know what scope to use!");
          scope = oldWin->GetGlobalJSObject();
        }

        rv = sXPConnect->GetXOWForObject(cx, scope, JSVAL_TO_OBJECT(winVal),
                                         &winVal);
        NS_ENSURE_SUCCESS(rv, rv);
      }
      PRBool ok =
        ::JS_DefinePropertyById(cx, obj, id, winVal, JS_PropertyStub, JS_PropertyStub,
                                JSPROP_READONLY | JSPROP_ENUMERATE);

      if (!ok) {
        return NS_ERROR_FAILURE;
      }
      *objp = obj;

      return NS_OK;
    }

    if (id == sJava_id || id == sPackages_id) {
      static PRBool isResolvingJavaProperties;

      if (!isResolvingJavaProperties) {
        isResolvingJavaProperties = PR_TRUE;

        // Tell the window to initialize the Java properties. The
        // window needs to do this as we need to do this only once,
        // and detecting that reliably from here is hard.

        win->InitJavaProperties(); 

        PRBool hasProp;
        PRBool ok = ::JS_HasProperty(cx, obj, ::JS_GetStringBytes(str),
                                     &hasProp);

        isResolvingJavaProperties = PR_FALSE;

        if (!ok) {
          return NS_ERROR_FAILURE;
        }

        if (hasProp) {
          *objp = obj;

          return NS_OK;
        }
      }
    } else if (id == sDialogArguments_id &&
               (mData == &sClassInfoData[eDOMClassInfo_InnerModalContentWindow_id] ||
                mData == &sClassInfoData[eDOMClassInfo_ModalContentWindow_id])) {
      nsCOMPtr<nsIArray> args;
      ((nsGlobalModalWindow *)win)->GetDialogArguments(getter_AddRefs(args));

      nsIScriptContext *script_cx = win->GetContext();
      if (script_cx) {
        JSAutoSuspendRequest asr(cx);

        // Make nsJSContext::SetProperty()'s magic argument array
        // handling happen.
        rv = script_cx->SetProperty(obj, "dialogArguments", args);
        NS_ENSURE_SUCCESS(rv, rv);

        *objp = obj;
      }

      return NS_OK;
    }
  }

  JSObject *oldobj = *objp;
  rv = nsEventReceiverSH::NewResolve(wrapper, cx, obj, id, flags, objp,
                                     _retval);

  if (NS_FAILED(rv) || *objp != oldobj) {
    // Something went wrong, or the property got resolved. Return.
    return rv;
  }

  // Make a fast expando if we're assigning to (not declaring or
  // binding a name) a new undefined property that's not already
  // defined on our prototype chain. This way we can access this
  // expando w/o ever getting back into XPConnect.
  if ((flags & JSRESOLVE_ASSIGNING) && !(flags & JSRESOLVE_WITH) &&
      win->IsInnerWindow()) {
    JSObject *realObj;
    wrapper->GetJSObject(&realObj);

    if (obj == realObj) {
      JSObject *proto = obj->getProto();
      if (proto) {
        JSObject *pobj = NULL;
        jsval val;

        if (!::JS_LookupPropertyWithFlagsById(cx, proto, id, flags,
                                              &pobj, &val)) {
          *_retval = JS_FALSE;

          return NS_OK;
        }

        if (pobj) {
          // A property was found on the prototype chain.
          *objp = pobj;
          return NS_OK;
        }
      }

      // Define a fast expando, the key here is to use JS_PropertyStub
      // as the getter/setter, which makes us stay out of XPConnect
      // when using this property.
      //
      // We don't need to worry about property attributes here as we
      // know here we're dealing with an undefined property set, so
      // we're not declaring readonly or permanent properties.
      //
      // Since we always create the undeclared property here without given a
      // chance for the interpreter to report applicable strict mode warnings,
      // we must take care to check those warnings here.
      JSString *str = JSID_TO_STRING(id);
      if ((!(flags & JSRESOLVE_QUALIFIED) &&
           !js_CheckUndeclaredVarAssignment(cx, str)) ||
          !::JS_DefinePropertyById(cx, obj, id, JSVAL_VOID, JS_PropertyStub,
                                   JS_PropertyStub, JSPROP_ENUMERATE)) {
        *_retval = JS_FALSE;

        return NS_OK;
      }

      *objp = obj;
    }
  }

  return NS_OK;
}

NS_IMETHODIMP
nsWindowSH::NewEnumerate(nsIXPConnectWrappedNative *wrapper, JSContext *cx,
                         JSObject *obj, PRUint32 enum_op, jsval *statep,
                         jsid *idp, PRBool *_retval)
{
  switch ((JSIterateOp)enum_op) {
    case JSENUMERATE_INIT:
    {
      // First, do the security check that nsDOMClassInfo does to see
      // if we need to do any work at all.
      nsDOMClassInfo::Enumerate(wrapper, cx, obj, _retval);
      if (!*_retval) {
        return NS_OK;
      }

      // The security check passed, let's see if we need to get the inner
      // window's JS object or if we can just start enumerating.
      nsGlobalWindow *win = nsGlobalWindow::FromWrapper(wrapper);
      JSObject *enumobj = win->GetGlobalJSObject();
      if (win->IsOuterWindow()) {
        nsGlobalWindow *inner = win->GetCurrentInnerWindowInternal();
        if (inner) {
          enumobj = inner->GetGlobalJSObject();
        }
      }

      // Great, we have the js object, now let's enumerate it.
      JSObject *iterator = JS_NewPropertyIterator(cx, enumobj);
      if (!iterator) {
        return NS_ERROR_OUT_OF_MEMORY;
      }

      *statep = OBJECT_TO_JSVAL(iterator);
      if (idp) {
        // Note: With these property iterators, we can't tell ahead of time how
        // many properties we're going to be iterating over.
        *idp = INT_TO_JSID(0);
      }
      break;
    }
    case JSENUMERATE_NEXT:
    {
      JSObject *iterator = (JSObject*)JSVAL_TO_OBJECT(*statep);
      if (!JS_NextProperty(cx, iterator, idp)) {
        return NS_ERROR_UNEXPECTED;
      }

      if (*idp != JSID_VOID) {
        break;
      }

      // Fall through.
    }
    case JSENUMERATE_DESTROY:
      // Let GC at our iterator object.
      *statep = JSVAL_NULL;
      break;
  }

  return NS_OK;
}

NS_IMETHODIMP
nsWindowSH::Finalize(nsIXPConnectWrappedNative *wrapper, JSContext *cx,
                     JSObject *obj)
{
  nsCOMPtr<nsIScriptGlobalObject> sgo(do_QueryWrappedNative(wrapper));
  NS_ENSURE_TRUE(sgo, NS_ERROR_UNEXPECTED);

  sgo->OnFinalize(nsIProgrammingLanguage::JAVASCRIPT, obj);

  return NS_OK;
}

NS_IMETHODIMP
nsWindowSH::Equality(nsIXPConnectWrappedNative *wrapper, JSContext * cx,
                     JSObject * obj, jsval val, PRBool *bp)
{
  *bp = PR_FALSE;

  if (JSVAL_IS_PRIMITIVE(val)) {
    return NS_OK;
  }

  nsCOMPtr<nsIXPConnectWrappedNative> other_wrapper;
  nsContentUtils::XPConnect()->
    GetWrappedNativeOfJSObject(cx, JSVAL_TO_OBJECT(val),
                               getter_AddRefs(other_wrapper));
  if (!other_wrapper) {
    // Not equal.

    return NS_OK;
  }

  nsGlobalWindow *win = nsGlobalWindow::FromWrapper(wrapper);

  NS_ASSERTION(win->IsOuterWindow(),
               "Inner window detected in Equality hook!");

  nsCOMPtr<nsPIDOMWindow> other = do_QueryWrappedNative(other_wrapper);

  if (other) {
    NS_ASSERTION(other->IsOuterWindow(),
                 "Inner window detected in Equality hook!");

    *bp = win->GetOuterWindow() == other->GetOuterWindow();
  }

  return NS_OK;
}

NS_IMETHODIMP
nsWindowSH::OuterObject(nsIXPConnectWrappedNative *wrapper, JSContext * cx,
                        JSObject * obj, JSObject * *_retval)
{
  nsGlobalWindow *origWin = nsGlobalWindow::FromWrapper(wrapper);
  nsGlobalWindow *win = origWin->GetOuterWindowInternal();

  if (!win) {
    // If we no longer have an outer window. No code should ever be
    // running on a window w/o an outer, which means this hook should
    // never be called when we have no outer. But just in case, return
    // null to prevent leaking an inner window to code in a different
    // window.
    *_retval = nsnull;
    return NS_ERROR_UNEXPECTED;
  }

  JSObject *winObj = win->FastGetGlobalJSObject();
  if (!winObj) {
    NS_ASSERTION(origWin->IsOuterWindow(), "What window is this?");
    *_retval = obj;
    return NS_OK;
  }

  *_retval = winObj;
  return NS_OK;
}

NS_IMETHODIMP
nsWindowSH::InnerObject(nsIXPConnectWrappedNative *wrapper, JSContext * cx,
                        JSObject * obj, JSObject * *_retval)
{
  nsGlobalWindow *win = nsGlobalWindow::FromWrapper(wrapper);

  if (win->IsInnerWindow() || win->IsFrozen()) {
    // Return the inner window, or the outer if we're dealing with a
    // frozen outer.

    *_retval = obj;
  } else {
    // Try to find the current inner window.

    nsGlobalWindow *inner = win->GetCurrentInnerWindowInternal();
    if (!inner) {
      // Yikes! No inner window! Instead of leaking the outer window into the
      // scope chain, let's return an error.

      *_retval = nsnull;

      return NS_ERROR_UNEXPECTED;
    }

    *_retval = inner->FastGetGlobalJSObject();
  }

  return NS_OK;
}

// DOM Location helper

NS_IMETHODIMP
nsLocationSH::CheckAccess(nsIXPConnectWrappedNative *wrapper, JSContext *cx,
                          JSObject *obj, jsid id, PRUint32 mode,
                          jsval *vp, PRBool *_retval)
{
  if ((mode & JSACC_TYPEMASK) == JSACC_PROTO && (mode & JSACC_WRITE)) {
    // No setting location.__proto__, ever!

    // Let XPConnect know that the access was not granted.
    *_retval = PR_FALSE;

    return NS_ERROR_DOM_SECURITY_ERR;
  }

  return nsDOMGenericSH::CheckAccess(wrapper, cx, obj, id, mode, vp, _retval);
}

NS_IMETHODIMP
nsLocationSH::PreCreate(nsISupports *nativeObj, JSContext *cx,
                        JSObject *globalObj, JSObject **parentObj)
{
  // window.location can be held onto by both evil pages that want to track the
  // user's progress on the web and bookmarklets that want to use the location
  // object. Parent it to the outer window so that access checks do the Right
  // Thing.
  *parentObj = globalObj;

  nsCOMPtr<nsIDOMLocation> safeLoc(do_QueryInterface(nativeObj));
  if (!safeLoc) {
    // Oops, this wasn't really a location object. This can happen if someone
    // tries to use our scriptable helper as a real object and tries to wrap
    // it, see bug 319296
    return NS_OK;
  }

  nsLocation *loc = (nsLocation *)safeLoc.get();
  nsIDocShell *ds = loc->GetDocShell();
  if (!ds) {
    NS_WARNING("Refusing to create a location in the wrong scope");
    return NS_ERROR_UNEXPECTED;
  }

  nsCOMPtr<nsIScriptGlobalObject> sgo = do_GetInterface(ds);

  if (sgo) {
    JSObject *global = sgo->GetGlobalJSObject();

    if (global) {
      *parentObj = global;
    }
  }

  return NS_OK;
}

// DOM Navigator helper
nsresult
nsNavigatorSH::PreCreate(nsISupports *nativeObj, JSContext *cx,
                         JSObject *globalObj, JSObject **parentObj)
{
  // window.navigator is persisted across document transitions if
  // we're loading a page from the same origin. Because of that we
  // need to parent the navigator wrapper at the outer window to avoid
  // holding on to the inner window where the navigator was initially
  // created too long.
  *parentObj = globalObj;

  nsCOMPtr<nsIDOMNavigator> safeNav(do_QueryInterface(nativeObj));
  if (!safeNav) {
    // Oops, this wasn't really a navigator object. This can happen if someone
    // tries to use our scriptable helper as a real object and tries to wrap
    // it, see bug 319296.
    return NS_OK;
  }

  nsNavigator *nav = (nsNavigator *)safeNav.get();
  nsIDocShell *ds = nav->GetDocShell();
  if (!ds) {
    NS_WARNING("Refusing to create a navigator in the wrong scope");
    return NS_ERROR_UNEXPECTED;
  }

  nsCOMPtr<nsIScriptGlobalObject> sgo = do_GetInterface(ds);

  if (sgo) {
    JSObject *global = sgo->GetGlobalJSObject();

    if (global) {
      *parentObj = global;
    }
  }

  return NS_OK;
}

// DOM Node helper

PRBool
nsNodeSH::IsCapabilityEnabled(const char* aCapability)
{
  PRBool enabled;
  return sSecMan &&
    NS_SUCCEEDED(sSecMan->IsCapabilityEnabled(aCapability, &enabled)) &&
    enabled;
}

nsresult
nsNodeSH::DefineVoidProp(JSContext* cx, JSObject* obj, jsid id,
                         JSObject** objp)
{
  NS_ASSERTION(JSID_IS_STRING(id), "id must be a string");

  // We want this to be as invisible to content script as possible.  So
  // don't enumerate this, and set is as JSPROP_SHARED so it won't get
  // cached on the object.
  JSBool ok = ::JS_DefinePropertyById(cx, obj, id, JSVAL_VOID,
                                      nsnull, nsnull, JSPROP_SHARED);

  if (!ok) {
    return NS_ERROR_FAILURE;
  }

  *objp = obj;
  return NS_OK;
}

NS_IMETHODIMP
nsNodeSH::PreCreate(nsISupports *nativeObj, JSContext *cx, JSObject *globalObj,
                    JSObject **parentObj)
{
  nsINode *node = static_cast<nsINode*>(nativeObj);
  
#ifdef DEBUG
  {
    nsCOMPtr<nsINode> node_qi(do_QueryInterface(nativeObj));

    // If this assertion fires the QI implementation for the object in
    // question doesn't use the nsINode pointer as the nsISupports
    // pointer. That must be fixed, or we'll crash...
    NS_ASSERTION(node_qi == node, "Uh, fix QI!");
  }
#endif

  // Make sure that we get the owner document of the content node, in case
  // we're in document teardown.  If we are, it's important to *not* use
  // globalObj as the nodes parent since that would give the node the
  // principal of globalObj (i.e. the principal of the document that's being
  // loaded) and not the principal of the document that's being unloaded.
  // See http://bugzilla.mozilla.org/show_bug.cgi?id=227417
  nsIDocument* doc = node->GetOwnerDoc();

  if (!doc) {
    // No document reachable from nativeObj, use the global object
    // that was passed to this method.

    *parentObj = globalObj;

    return node->IsInNativeAnonymousSubtree() ?
      NS_SUCCESS_CHROME_ACCESS_ONLY : NS_OK;
  }

  // If we have a document, make sure one of these is true
  // (1) it has a script handling object,
  // (2) has had one, or has been marked to have had one,
  // (3) we are running a privileged script.
  // Event handling is possible only if (1). If (2) event handling is prevented.
  // If document has never had a script handling object,
  // untrusted scripts (3) shouldn't touch it!
  PRBool hasHadScriptHandlingObject = PR_FALSE;
  NS_ENSURE_STATE(doc->GetScriptHandlingObject(hasHadScriptHandlingObject) ||
                  hasHadScriptHandlingObject ||
                  IsPrivilegedScript());

  nsISupports *native_parent;

  PRBool slimWrappers = PR_TRUE;
  PRBool nodeIsElement = node->IsElement();
  if (nodeIsElement && node->AsElement()->IsXUL()) {
    // For XUL elements, use the parent, if any.
    native_parent = node->GetParent();

    if (!native_parent) {
      native_parent = doc;
    }
  } else if (!node->IsNodeOfType(nsINode::eDOCUMENT)) {
    NS_ASSERTION(node->IsNodeOfType(nsINode::eCONTENT) ||
                 node->IsNodeOfType(nsINode::eATTRIBUTE),
                 "Unexpected node type");
                 
    // For attributes and non-XUL content, use the document as scope parent.
    native_parent = doc;

    // But for HTML form controls, use the form as scope parent.
    if (nodeIsElement) {
      if (node->IsNodeOfType(nsINode::eHTML_FORM_CONTROL)) {
        nsCOMPtr<nsIFormControl> form_control(do_QueryInterface(node));

        if (form_control) {
          nsCOMPtr<nsIDOMHTMLFormElement> form;
          form_control->GetForm(getter_AddRefs(form));

          if (form) {
            // Found a form, use it.
            native_parent = form;
          }
        }
      // Legend isn't an HTML form control but should have its fieldset form
      // as scope parent at least for backward compatibility.
      } else if (node->AsElement()->IsHTML() &&
                 node->AsElement()->Tag() == nsGkAtoms::legend) {
        nsCOMPtr<nsIDOMHTMLLegendElement> legend(do_QueryInterface(node));

        if (legend) {
          nsCOMPtr<nsIDOMHTMLFormElement> form;
          legend->GetForm(getter_AddRefs(form));

          if (form) {
            native_parent = form;
          }
        }
      }
    }
  } else {
    // We're called for a document object; set the parent to be the
    // document's global object, if there is one

    // Get the scope object from the document.
    native_parent = doc->GetScopeObject();

    if (!native_parent) {
      // No global object reachable from this document, use the
      // global object that was passed to this method.

      *parentObj = globalObj;

      return node->IsInNativeAnonymousSubtree() ?
        NS_SUCCESS_CHROME_ACCESS_ONLY : NS_OK;
    }

    slimWrappers = PR_FALSE;
  }

  // XXXjst: Maybe we need to find the global to use from the
  // nsIScriptGlobalObject that's reachable from the node we're about
  // to wrap here? But that's not always reachable, let's use
  // globalObj for now...

  if (native_parent == doc && (*parentObj = doc->GetWrapper()))
    return node->IsInNativeAnonymousSubtree() ?
      NS_SUCCESS_CHROME_ACCESS_ONLY :
      (slimWrappers ? NS_SUCCESS_ALLOW_SLIM_WRAPPERS : NS_OK);

  jsval v;
  nsCOMPtr<nsIXPConnectJSObjectHolder> holder;
  nsresult rv = WrapNative(cx, globalObj, native_parent, PR_FALSE, &v,
                           getter_AddRefs(holder));
  NS_ENSURE_SUCCESS(rv, rv);

  *parentObj = JSVAL_TO_OBJECT(v);

  return node->IsInNativeAnonymousSubtree() ?
    NS_SUCCESS_CHROME_ACCESS_ONLY :
    (slimWrappers ? NS_SUCCESS_ALLOW_SLIM_WRAPPERS : NS_OK);
}

NS_IMETHODIMP
nsNodeSH::AddProperty(nsIXPConnectWrappedNative *wrapper, JSContext *cx,
                      JSObject *obj, jsid id, jsval *vp, PRBool *_retval)
{
  nsNodeSH::PreserveWrapper(GetNative(wrapper, obj));
  return nsEventReceiverSH::AddProperty(wrapper, cx, obj, id, vp, _retval);
}

NS_IMETHODIMP
nsNodeSH::NewResolve(nsIXPConnectWrappedNative *wrapper, JSContext *cx,
                     JSObject *obj, jsid id, PRUint32 flags,
                     JSObject **objp, PRBool *_retval)
{
  if ((id == sBaseURIObject_id || id == sNodePrincipal_id) &&
      IsPrivilegedScript()) {
    return DefineVoidProp(cx, obj, id, objp);
  }

  if (id == sOnload_id || id == sOnerror_id) {
    // Make sure that this node can't go away while waiting for a
    // network load that could fire an event handler.
    nsNodeSH::PreserveWrapper(GetNative(wrapper, obj));
  }

  return nsEventReceiverSH::NewResolve(wrapper, cx, obj, id, flags, objp,
                                       _retval);
}

NS_IMETHODIMP
nsNodeSH::GetProperty(nsIXPConnectWrappedNative *wrapper, JSContext *cx,
                      JSObject *obj, jsid id, jsval *vp, PRBool *_retval)
{
  if (id == sBaseURIObject_id && IsPrivilegedScript()) {
    // I wish GetBaseURI lived on nsINode
    nsCOMPtr<nsIURI> uri;
    nsCOMPtr<nsIContent> content = do_QueryWrappedNative(wrapper, obj);
    if (content) {
      uri = content->GetBaseURI();
      NS_ENSURE_TRUE(uri, NS_ERROR_OUT_OF_MEMORY);
    } else {
      nsCOMPtr<nsIDocument> doc = do_QueryWrappedNative(wrapper, obj);
      NS_ENSURE_TRUE(doc, NS_ERROR_UNEXPECTED);

      uri = doc->GetBaseURI();
      NS_ENSURE_TRUE(uri, NS_ERROR_NOT_AVAILABLE);
    }

    nsCOMPtr<nsIXPConnectJSObjectHolder> holder;
    nsresult rv = WrapNative(cx, obj, uri, &NS_GET_IID(nsIURI), PR_TRUE, vp,
                             getter_AddRefs(holder));
    return NS_FAILED(rv) ? rv : NS_SUCCESS_I_DID_SOMETHING;
  }

  if (id == sNodePrincipal_id && IsPrivilegedScript()) {
    nsCOMPtr<nsINode> node = do_QueryWrappedNative(wrapper, obj);
    NS_ENSURE_TRUE(node, NS_ERROR_UNEXPECTED);

    nsCOMPtr<nsIXPConnectJSObjectHolder> holder;
    nsresult rv = WrapNative(cx, obj, node->NodePrincipal(),
                             &NS_GET_IID(nsIPrincipal), PR_TRUE, vp,
                             getter_AddRefs(holder));
    return NS_FAILED(rv) ? rv : NS_SUCCESS_I_DID_SOMETHING;
  }    

  // Note: none of our ancestors want GetProperty
  return NS_OK;
}

NS_IMETHODIMP
nsNodeSH::SetProperty(nsIXPConnectWrappedNative *wrapper, JSContext *cx,
                      JSObject *obj, jsid id, jsval *vp, PRBool *_retval)
{
  if ((id == sBaseURIObject_id || id == sNodePrincipal_id) &&
      IsPrivilegedScript()) {
    // We don't want privileged script that can read this property to set it,
    // but _do_ want to allow everyone else to set a value they can then read.
    //
    // XXXbz Is there a better error we could use here?
    return NS_ERROR_DOM_NOT_SUPPORTED_ERR;
  }

  return nsEventReceiverSH::SetProperty(wrapper, cx, obj, id, vp,_retval);
}

NS_IMETHODIMP
nsNodeSH::GetFlags(PRUint32 *aFlags)
{
  *aFlags = DOMCLASSINFO_STANDARD_FLAGS | nsIClassInfo::CONTENT_NODE;

  return NS_OK;
}

void
nsNodeSH::PreserveWrapper(nsISupports *aNative)
{
  nsINode *node = static_cast<nsINode*>(aNative);
  nsContentUtils::PreserveWrapper(aNative, node);
}

// EventReceiver helper

// static
PRBool
nsEventReceiverSH::ReallyIsEventName(jsid id, jschar aFirstChar)
{
  // I wonder if this is faster than using a hash...

  switch (aFirstChar) {
  case 'a' :
    return id == sOnabort_id;
  case 'b' :
    return (id == sOnbeforeunload_id ||
            id == sOnblur_id);
  case 'e' :
    return id == sOnerror_id;
  case 'f' :
    return id == sOnfocus_id;
  case 'c' :
    return (id == sOnchange_id       ||
            id == sOnclick_id        ||
            id == sOncontextmenu_id  ||
            id == sOncopy_id         ||
            id == sOncut_id);
  case 'd' :
    return (id == sOndblclick_id     || 
            id == sOndrag_id         ||
            id == sOndragend_id      ||
            id == sOndragenter_id    ||
            id == sOndragleave_id    ||
            id == sOndragover_id     ||
            id == sOndragstart_id    ||
            id == sOndrop_id);
  case 'h' :
    return id == sOnhashchange_id;
  case 'l' :
    return id == sOnload_id;
  case 'p' :
    return (id == sOnpaint_id        ||
            id == sOnpageshow_id     ||
            id == sOnpagehide_id     ||
            id == sOnpaste_id        ||
            id == sOnpopstate_id);
  case 'k' :
    return (id == sOnkeydown_id      ||
            id == sOnkeypress_id     ||
            id == sOnkeyup_id);
  case 'u' :
    return id == sOnunload_id;
  case 'm' :
    return (id == sOnmousemove_id    ||
            id == sOnmouseout_id     ||
            id == sOnmouseover_id    ||
            id == sOnmouseup_id      ||
            id == sOnmousedown_id);
  case 'r' :
    return (id == sOnreadystatechange_id ||
            id == sOnreset_id            ||
            id == sOnresize_id);
  case 's' :
    return (id == sOnscroll_id       ||
            id == sOnselect_id       ||
            id == sOnsubmit_id);
  }

  return PR_FALSE;
}

nsresult
nsEventReceiverSH::RegisterCompileHandler(nsIXPConnectWrappedNative *wrapper,
                                          JSContext *cx, JSObject *obj,
                                          jsid id, PRBool compile,
                                          PRBool remove,
                                          PRBool *did_define)
{
  NS_PRECONDITION(!compile || !remove,
                  "Can't both compile and remove at the same time");
  *did_define = PR_FALSE;

  if (!IsEventName(id)) {
    return NS_OK;
  }

  if (ObjectIsNativeWrapper(cx, obj)) {
    return NS_ERROR_NOT_AVAILABLE;
  }

  nsIScriptContext *script_cx = nsJSUtils::GetStaticScriptContext(cx, obj);
  NS_ENSURE_TRUE(script_cx, NS_ERROR_UNEXPECTED);

  nsCOMPtr<nsPIDOMEventTarget> piTarget =
    do_QueryWrappedNative(wrapper, obj);
  if (!piTarget) {
    // Doesn't do events
    NS_WARNING("Doesn't QI to nsPIDOMEventTarget?");
    return NS_OK;
  }
  
  nsIEventListenerManager* manager = piTarget->GetListenerManager(PR_TRUE);
  NS_ENSURE_TRUE(manager, NS_ERROR_UNEXPECTED);

  nsCOMPtr<nsIAtom> atom(do_GetAtom(nsDependentJSString(id)));
  NS_ENSURE_TRUE(atom, NS_ERROR_OUT_OF_MEMORY);

  nsresult rv;

  JSObject *scope = ::JS_GetGlobalForObject(cx, obj);

  if (compile) {
    rv = manager->CompileScriptEventListener(script_cx, scope, piTarget, atom,
                                             did_define);
  } else if (remove) {
    rv = manager->RemoveScriptEventListener(atom);
  } else {
    rv = manager->RegisterScriptEventListener(script_cx, scope, piTarget,
                                              atom);
  }

  return NS_FAILED(rv) ? rv : NS_SUCCESS_I_DID_SOMETHING;
}

NS_IMETHODIMP
nsEventReceiverSH::NewResolve(nsIXPConnectWrappedNative *wrapper,
                              JSContext *cx, JSObject *obj, jsid id,
                              PRUint32 flags, JSObject **objp, PRBool *_retval)
{
  if (!JSID_IS_STRING(id)) {
    return NS_OK;
  }

  if (flags & JSRESOLVE_ASSIGNING) {
    if (!IsEventName(id)) {
      // Bail out.  We don't care about this assignment.
      return NS_OK;
    }

    // If we're assigning to an on* property, just resolve to null for
    // now; the assignment will then set the right value. Only do this
    // in the case where the property isn't already defined on the
    // object's prototype chain though.
    JSAutoRequest ar(cx);

    JSObject *proto = ::JS_GetPrototype(cx, obj);
    PRBool ok = PR_TRUE, hasProp = PR_FALSE;
    if (!proto || ((ok = ::JS_HasPropertyById(cx, proto, id, &hasProp)) &&
                   !hasProp)) {
      // Make sure the flags here match those in
      // nsJSContext::BindCompiledEventHandler
      if (!::JS_DefinePropertyById(cx, obj, id, JSVAL_NULL, nsnull, nsnull,
                                   JSPROP_ENUMERATE | JSPROP_PERMANENT)) {
        return NS_ERROR_FAILURE;
      }

      *objp = obj;
      return NS_OK;
    }

    return ok ? NS_OK : NS_ERROR_FAILURE;
  }

  if (id == sAddEventListener_id) {
    return NS_OK;
  }

  PRBool did_define = PR_FALSE;
  nsresult rv = RegisterCompileHandler(wrapper, cx, obj, id, PR_TRUE, PR_FALSE,
                                       &did_define);
  NS_ENSURE_SUCCESS(rv, rv);

  if (did_define) {
    *objp = obj;
  }

  return nsDOMGenericSH::NewResolve(wrapper, cx, obj, id, flags, objp,
                                    _retval);
}

NS_IMETHODIMP
nsEventReceiverSH::SetProperty(nsIXPConnectWrappedNative *wrapper,
                               JSContext *cx, JSObject *obj, jsid id,
                               jsval *vp, PRBool *_retval)
{
  JSAutoRequest ar(cx);

  if ((::JS_TypeOfValue(cx, *vp) != JSTYPE_FUNCTION && !JSVAL_IS_NULL(*vp)) ||
      !JSID_IS_STRING(id) || id == sAddEventListener_id) {
    return NS_OK;
  }

  PRBool did_compile; // Ignored here.

  return RegisterCompileHandler(wrapper, cx, obj, id, PR_FALSE,
                                JSVAL_IS_NULL(*vp), &did_compile);
}

NS_IMETHODIMP
nsEventReceiverSH::AddProperty(nsIXPConnectWrappedNative *wrapper,
                               JSContext *cx, JSObject *obj, jsid id,
                               jsval *vp, PRBool *_retval)
{
  return nsEventReceiverSH::SetProperty(wrapper, cx, obj, id, vp, _retval);
}

// EventTarget helper

NS_IMETHODIMP
nsEventTargetSH::PreCreate(nsISupports *nativeObj, JSContext *cx,
                           JSObject *globalObj, JSObject **parentObj)
{
  nsDOMEventTargetWrapperCache *target =
    nsDOMEventTargetWrapperCache::FromSupports(nativeObj);

  nsCOMPtr<nsIScriptGlobalObject> native_parent;
  target->GetParentObject(getter_AddRefs(native_parent));

  *parentObj = native_parent ? native_parent->GetGlobalJSObject() : globalObj;

  return NS_OK;
}

NS_IMETHODIMP
nsEventTargetSH::AddProperty(nsIXPConnectWrappedNative *wrapper, JSContext *cx,
                             JSObject *obj, jsid id, jsval *vp, PRBool *_retval)
{
  if (id == sAddEventListener_id) {
    return NS_OK;
  }

  nsEventTargetSH::PreserveWrapper(GetNative(wrapper, obj));

  return NS_OK;
}

void
nsEventTargetSH::PreserveWrapper(nsISupports *aNative)
{
  nsDOMEventTargetWrapperCache *target =
    nsDOMEventTargetWrapperCache::FromSupports(aNative);
  nsContentUtils::PreserveWrapper(aNative, target);
}


// Element helper

static PRBool
GetBindingURL(Element *aElement, nsIDocument *aDocument,
              nsCSSValue::URL **aResult)
{
  // If we have a frame the frame has already loaded the binding.  And
  // otherwise, don't do anything else here unless we're dealing with
  // XUL.
  nsIPresShell *shell = aDocument->GetShell();
  if (!shell || aElement->GetPrimaryFrame() || !aElement->IsXUL()) {
    *aResult = nsnull;

    return PR_TRUE;
  }

  // Get the computed -moz-binding directly from the style context
  nsPresContext *pctx = shell->GetPresContext();
  NS_ENSURE_TRUE(pctx, PR_FALSE);

  nsRefPtr<nsStyleContext> sc = pctx->StyleSet()->ResolveStyleFor(aElement,
                                                                  nsnull);
  NS_ENSURE_TRUE(sc, PR_FALSE);

  *aResult = sc->GetStyleDisplay()->mBinding;

  return PR_TRUE;
}

NS_IMETHODIMP
nsElementSH::PreCreate(nsISupports *nativeObj, JSContext *cx,
                       JSObject *globalObj, JSObject **parentObj)
{
  nsresult rv = nsNodeSH::PreCreate(nativeObj, cx, globalObj, parentObj);
  NS_ENSURE_SUCCESS(rv, rv);

  Element *element = static_cast<Element*>(nativeObj);

#ifdef DEBUG
  {
    nsCOMPtr<nsIContent> content_qi(do_QueryInterface(nativeObj));

    // If this assertion fires the QI implementation for the object in
    // question doesn't use the nsIContent pointer as the nsISupports
    // pointer. That must be fixed, or we'll crash...
    NS_ASSERTION(content_qi == element, "Uh, fix QI!");
  }
#endif

  nsIDocument *doc = element->HasFlag(NODE_FORCE_XBL_BINDINGS) ?
                     element->GetOwnerDoc() :
                     element->GetCurrentDoc();

  if (!doc) {
    return rv;
  }

  if (element->HasFlag(NODE_MAY_BE_IN_BINDING_MNGR) &&
      doc->BindingManager()->GetBinding(element)) {
    // Don't allow slim wrappers.
    return rv == NS_SUCCESS_ALLOW_SLIM_WRAPPERS ? NS_OK : rv;
  }

  nsCSSValue::URL *bindingURL;
  PRBool ok = GetBindingURL(element, doc, &bindingURL);
  NS_ENSURE_TRUE(ok, NS_ERROR_FAILURE);

  // Only allow slim wrappers if there's no binding.
  if (!bindingURL) {
    return rv;
  }

  element->SetFlags(NODE_ATTACH_BINDING_ON_POSTCREATE);

  return rv == NS_SUCCESS_ALLOW_SLIM_WRAPPERS ? NS_OK : rv;
}

NS_IMETHODIMP
nsElementSH::PostCreate(nsIXPConnectWrappedNative *wrapper, JSContext *cx,
                        JSObject *obj)
{
  Element *element = static_cast<Element*>(wrapper->Native());

#ifdef DEBUG
  {
    nsCOMPtr<nsIContent> content_qi(do_QueryWrappedNative(wrapper));

    // If this assertion fires the QI implementation for the object in
    // question doesn't use the nsIContent pointer as the nsISupports
    // pointer. That must be fixed, or we'll crash...
    NS_ASSERTION(content_qi == element, "Uh, fix QI!");
  }
#endif

  nsIDocument* doc;
  if (element->HasFlag(NODE_FORCE_XBL_BINDINGS)) {
    doc = element->GetOwnerDoc();
  }
  else {
    doc = element->GetCurrentDoc();
  }

  if (!doc) {
    // There's no baseclass that cares about this call so we just
    // return here.

    return NS_OK;
  }

  // We must ensure that the XBL Binding is installed before we hand
  // back this object.

  if (!element->HasFlag(NODE_ATTACH_BINDING_ON_POSTCREATE)) {
    // There's already a binding for this element so nothing left to
    // be done here.

    // In theory we could call ExecuteAttachedHandler here when it's safe to
    // run script if we also removed the binding from the PAQ queue, but that
    // seems like a scary change that would mosly just add more
    // inconsistencies.

    return NS_OK;
  }

  element->UnsetFlags(NODE_ATTACH_BINDING_ON_POSTCREATE);

  // Make sure the style context goes away _before_ we load the binding
  // since that can destroy the relevant presshell.
  nsCSSValue::URL *bindingURL;
  PRBool ok = GetBindingURL(element, doc, &bindingURL);
  NS_ENSURE_TRUE(ok, NS_ERROR_FAILURE);

  if (!bindingURL) {
    // No binding, nothing left to do here.
    return NS_OK;
  }

  nsCOMPtr<nsIURI> uri = bindingURL->mURI;
  nsCOMPtr<nsIPrincipal> principal = bindingURL->mOriginPrincipal;

  // We have a binding that must be installed.
  PRBool dummy;

  nsCOMPtr<nsIXBLService> xblService(do_GetService("@mozilla.org/xbl;1"));
  NS_ENSURE_TRUE(xblService, NS_ERROR_NOT_AVAILABLE);

  nsRefPtr<nsXBLBinding> binding;
  xblService->LoadBindings(element, uri, principal, PR_FALSE,
                           getter_AddRefs(binding), &dummy);
  
  if (binding) {
    if (nsContentUtils::IsSafeToRunScript()) {
      binding->ExecuteAttachedHandler();
    }
    else {
      nsContentUtils::AddScriptRunner(
        NS_NewRunnableMethod(binding, &nsXBLBinding::ExecuteAttachedHandler));
    }
  }

  return NS_OK;
}

NS_IMETHODIMP
nsElementSH::Enumerate(nsIXPConnectWrappedNative *wrapper, JSContext *cx,
                       JSObject *obj, PRBool *_retval)
{
  // Make sure to not call the superclass here!
  nsCOMPtr<nsIContent> content(do_QueryWrappedNative(wrapper, obj));
  NS_ENSURE_TRUE(content, NS_ERROR_UNEXPECTED);

  nsIDocument* doc = content->GetOwnerDoc();
  if (!doc) {
    // Nothing else to do here
    return NS_OK;
  }

  nsRefPtr<nsXBLBinding> binding = doc->BindingManager()->GetBinding(content);
  if (!binding) {
    // Nothing else to do here
    return NS_OK;
  }

  *_retval = binding->ResolveAllFields(cx, obj);
  
  return NS_OK;
}
  

// Generic array scriptable helper.

NS_IMETHODIMP
nsGenericArraySH::NewResolve(nsIXPConnectWrappedNative *wrapper, JSContext *cx,
                             JSObject *obj, jsid id, PRUint32 flags,
                             JSObject **objp, PRBool *_retval)
{
  if (id == sLength_id) {
    // Bail early; this isn't something we're interested in
    return NS_OK;
  }
  
  PRBool is_number = PR_FALSE;
  PRInt32 n = GetArrayIndexFromId(cx, id, &is_number);

  if (is_number && n >= 0) {
    // XXX The following is a cheap optimization to avoid hitting xpconnect to
    // get the length. We may want to consider asking our concrete
    // implementation for the length, and falling back onto the GetProperty if
    // it doesn't provide one.

    PRUint32 length;
    nsresult rv = GetLength(wrapper, cx, obj, &length);
    NS_ENSURE_SUCCESS(rv, rv);

    if ((PRUint32)n < length) {
      *_retval = ::JS_DefineElement(cx, obj, n, JSVAL_VOID, nsnull, nsnull,
                                    JSPROP_ENUMERATE | JSPROP_SHARED);
      *objp = obj;
    }
  }

  return NS_OK;
}

nsresult
nsGenericArraySH::GetLength(nsIXPConnectWrappedNative *wrapper, JSContext *cx,
                             JSObject *obj, PRUint32 *length)
{
  *length = 0;

  jsval lenval;
  if (!JS_GetProperty(cx, obj, "length", &lenval)) {
    return NS_ERROR_UNEXPECTED;
  }

  if (!JSVAL_IS_INT(lenval)) {
    // This can apparently happen with some sparse array impls falling back
    // onto this code.
    return NS_OK;
  }

  PRInt32 slen = JSVAL_TO_INT(lenval);
  if (slen < 0) {
    return NS_OK;
  }

  *length = (PRUint32)slen;

  return NS_OK;
}

NS_IMETHODIMP
nsGenericArraySH::Enumerate(nsIXPConnectWrappedNative *wrapper, JSContext *cx,
                            JSObject *obj, PRBool *_retval)
{
  // Recursion protection in case someone tries to be smart and call
  // the enumerate hook from a user defined .length getter, or
  // somesuch.

  static PRBool sCurrentlyEnumerating;

  if (sCurrentlyEnumerating) {
    // Don't recurse to death.
    return NS_OK;
  }

  sCurrentlyEnumerating = PR_TRUE;

  jsval len_val;
  JSAutoRequest ar(cx);
  JSBool ok = ::JS_GetProperty(cx, obj, "length", &len_val);

  if (ok && JSVAL_IS_INT(len_val)) {
    PRInt32 length = JSVAL_TO_INT(len_val);

    for (PRInt32 i = 0; ok && i < length; ++i) {
      ok = ::JS_DefineElement(cx, obj, i, JSVAL_VOID, nsnull, nsnull,
                              JSPROP_ENUMERATE | JSPROP_SHARED);
    }
  }

  sCurrentlyEnumerating = PR_FALSE;

  return ok ? NS_OK : NS_ERROR_UNEXPECTED;
}

// Array scriptable helper

NS_IMETHODIMP
nsArraySH::GetProperty(nsIXPConnectWrappedNative *wrapper, JSContext *cx,
                       JSObject *obj, jsid id, jsval *vp, PRBool *_retval)
{
  PRBool is_number = PR_FALSE;
  PRInt32 n = GetArrayIndexFromId(cx, id, &is_number);

  nsresult rv = NS_OK;

  if (is_number) {
    if (n < 0) {
      return NS_ERROR_DOM_INDEX_SIZE_ERR;
    }

    // Make sure rv == NS_OK here, so GetItemAt implementations that never fail
    // don't have to set rv.
    rv = NS_OK;
    nsISupports* array_item = GetItemAt(GetNative(wrapper, obj), n, &rv);
    NS_ENSURE_SUCCESS(rv, rv);

    if (array_item) {
      rv = WrapNative(cx, obj, array_item, PR_TRUE, vp);
      NS_ENSURE_SUCCESS(rv, rv);

      rv = NS_SUCCESS_I_DID_SOMETHING;
    }
  }

  return rv;
}


// NodeList scriptable helper

nsresult
nsNodeListSH::PreCreate(nsISupports *nativeObj, JSContext *cx,
                        JSObject *globalObj, JSObject **parentObj)
{
  nsWrapperCache* cache = nsnull;
  CallQueryInterface(nativeObj, &cache);
  if (!cache) {
    return nsDOMClassInfo::PreCreate(nativeObj, cx, globalObj, parentObj);
  }

  // nsChildContentList is the only class that uses nsNodeListSH and has a
  // cached wrapper.
  nsChildContentList *list = nsChildContentList::FromSupports(nativeObj);
  nsINode *native_parent = list->GetParentObject();
  if (!native_parent) {
    return NS_ERROR_FAILURE;
  }

  nsresult rv =
    WrapNativeParent(cx, globalObj, native_parent, native_parent, parentObj);
  NS_ENSURE_SUCCESS(rv, rv);

  return NS_SUCCESS_ALLOW_SLIM_WRAPPERS;
}

nsresult
nsNodeListSH::GetLength(nsIXPConnectWrappedNative *wrapper, JSContext *cx,
                        JSObject *obj, PRUint32 *length)
{
  nsINodeList* list = static_cast<nsINodeList*>(GetNative(wrapper, obj));
#ifdef DEBUG
  {
    nsCOMPtr<nsINodeList> list_qi = do_QueryWrappedNative(wrapper, obj);

    // If this assertion fires the QI implementation for the object in
    // question doesn't use the nsINodeList pointer as the nsISupports
    // pointer. That must be fixed, or we'll crash...
    NS_ASSERTION(list_qi == list, "Uh, fix QI!");
  }
#endif

  return list->GetLength(length);
}

nsISupports*
nsNodeListSH::GetItemAt(nsISupports *aNative, PRUint32 aIndex,
                        nsresult *aResult)
{
  nsINodeList* list = static_cast<nsINodeList*>(aNative);
#ifdef DEBUG
  {
    nsCOMPtr<nsINodeList> list_qi = do_QueryInterface(aNative);

    // If this assertion fires the QI implementation for the object in
    // question doesn't use the nsINodeList pointer as the nsISupports
    // pointer. That must be fixed, or we'll crash...
    NS_ASSERTION(list_qi == list, "Uh, fix QI!");
  }
#endif

  return list->GetNodeAt(aIndex);
}


// StringList scriptable helper

nsresult
nsStringListSH::GetStringAt(nsISupports *aNative, PRInt32 aIndex,
                            nsAString& aResult)
{
  nsCOMPtr<nsIDOMDOMStringList> list(do_QueryInterface(aNative));
  NS_ENSURE_TRUE(list, NS_ERROR_UNEXPECTED);

  return list->Item(aIndex, aResult);
}


// DOMTokenList scriptable helper

nsresult
nsDOMTokenListSH::GetStringAt(nsISupports *aNative, PRInt32 aIndex,
                              nsAString& aResult)
{
  nsCOMPtr<nsIDOMDOMTokenList> list(do_QueryInterface(aNative));
  NS_ENSURE_TRUE(list, NS_ERROR_UNEXPECTED);

  return list->Item(aIndex, aResult);
}


// Named Array helper

NS_IMETHODIMP
nsNamedArraySH::GetProperty(nsIXPConnectWrappedNative *wrapper, JSContext *cx,
                            JSObject *obj, jsid id, jsval *vp,
                            PRBool *_retval)
{
  if (JSID_IS_STRING(id) && !ObjectIsNativeWrapper(cx, obj)) {
    nsresult rv = NS_OK;
    nsISupports* item = GetNamedItem(GetNative(wrapper, obj),
                                     nsDependentJSString(id),
                                     &rv);
    NS_ENSURE_SUCCESS(rv, rv);

    if (item) {
      rv = WrapNative(cx, obj, item, PR_TRUE, vp);
      NS_ENSURE_SUCCESS(rv, rv);

      rv = NS_SUCCESS_I_DID_SOMETHING;
    }

    // Don't fall through to nsArraySH::GetProperty() here
    return rv;
  }

  return nsArraySH::GetProperty(wrapper, cx, obj, id, vp, _retval);
}


// NamedNodeMap helper

nsISupports*
nsNamedNodeMapSH::GetItemAt(nsISupports *aNative, PRUint32 aIndex,
                            nsresult *aResult)
{
  nsDOMAttributeMap* map = nsDOMAttributeMap::FromSupports(aNative);

  return map->GetItemAt(aIndex, aResult);
}

nsISupports*
nsNamedNodeMapSH::GetNamedItem(nsISupports *aNative, const nsAString& aName,
                               nsresult *aResult)
{
  nsDOMAttributeMap* map = nsDOMAttributeMap::FromSupports(aNative);

  return map->GetNamedItem(aName, aResult);
}


// HTMLCollection helper

nsresult
nsHTMLCollectionSH::GetLength(nsIXPConnectWrappedNative *wrapper, JSContext *cx,
                              JSObject *obj, PRUint32 *length)
{
  nsIHTMLCollection* collection =
    static_cast<nsIHTMLCollection*>(GetNative(wrapper, obj));
#ifdef DEBUG
  {
    nsCOMPtr<nsIHTMLCollection> collection_qi =
      do_QueryWrappedNative(wrapper, obj);

    // If this assertion fires the QI implementation for the object in
    // question doesn't use the nsIHTMLCollection pointer as the nsISupports
    // pointer. That must be fixed, or we'll crash...
    NS_ASSERTION(collection_qi == collection, "Uh, fix QI!");
  }
#endif

  return collection->GetLength(length);
}

nsISupports*
nsHTMLCollectionSH::GetItemAt(nsISupports *aNative, PRUint32 aIndex,
                              nsresult *aResult)
{
  nsIHTMLCollection* collection = static_cast<nsIHTMLCollection*>(aNative);
#ifdef DEBUG
  {
    nsCOMPtr<nsIHTMLCollection> collection_qi = do_QueryInterface(aNative);

    // If this assertion fires the QI implementation for the object in
    // question doesn't use the nsIHTMLCollection pointer as the nsISupports
    // pointer. That must be fixed, or we'll crash...
    NS_ASSERTION(collection_qi == collection, "Uh, fix QI!");
  }
#endif

  return collection->GetNodeAt(aIndex, aResult);
}

nsISupports*
nsHTMLCollectionSH::GetNamedItem(nsISupports *aNative,
                                 const nsAString& aName,
                                 nsresult *aResult)
{
  nsIHTMLCollection* collection = static_cast<nsIHTMLCollection*>(aNative);
#ifdef DEBUG
  {
    nsCOMPtr<nsIHTMLCollection> collection_qi = do_QueryInterface(aNative);

    // If this assertion fires the QI implementation for the object in
    // question doesn't use the nsIHTMLCollection pointer as the nsISupports
    // pointer. That must be fixed, or we'll crash...
    NS_ASSERTION(collection_qi == collection, "Uh, fix QI!");
  }
#endif

  return collection->GetNamedItem(aName, aResult);
}


// ContentList helper
nsresult
nsContentListSH::PreCreate(nsISupports *nativeObj, JSContext *cx,
                           JSObject *globalObj, JSObject **parentObj)
{
  nsContentList *contentList = nsContentList::FromSupports(nativeObj);
  nsINode *native_parent = contentList->GetParentObject();

  if (!native_parent) {
    return NS_ERROR_FAILURE;
  }

  nsresult rv =
    WrapNativeParent(cx, globalObj, native_parent, native_parent, parentObj);
  NS_ENSURE_SUCCESS(rv, rv);

  return NS_SUCCESS_ALLOW_SLIM_WRAPPERS;
}

nsresult
nsContentListSH::GetLength(nsIXPConnectWrappedNative *wrapper, JSContext *cx,
                           JSObject *obj, PRUint32 *length)
{
  nsContentList *list =
    nsContentList::FromSupports(GetNative(wrapper, obj));

  return list->GetLength(length);
}

nsISupports*
nsContentListSH::GetItemAt(nsISupports *aNative, PRUint32 aIndex,
                           nsresult *aResult)
{
  nsContentList *list = nsContentList::FromSupports(aNative);

  return list->GetNodeAt(aIndex, aResult);
}

nsISupports*
nsContentListSH::GetNamedItem(nsISupports *aNative, const nsAString& aName,
                              nsresult *aResult)
{
  nsContentList *list = nsContentList::FromSupports(aNative);

  return list->GetNamedItem(aName, aResult);
}

NS_IMETHODIMP
nsDocumentSH::NewResolve(nsIXPConnectWrappedNative *wrapper, JSContext *cx,
                         JSObject *obj, jsid id, PRUint32 flags,
                         JSObject **objp, PRBool *_retval)
{
  nsresult rv;

  if (id == sLocation_id) {
    // Define the location property on the document object itself so
    // that we can intercept getting and setting of document.location.

    nsCOMPtr<nsIDOMNSDocument> doc(do_QueryWrappedNative(wrapper, obj));
    NS_ENSURE_TRUE(doc, NS_ERROR_UNEXPECTED);

    nsCOMPtr<nsIDOMLocation> location;
    rv = doc->GetLocation(getter_AddRefs(location));
    NS_ENSURE_SUCCESS(rv, rv);

    jsval v;

    nsCOMPtr<nsIXPConnectJSObjectHolder> holder;
    rv = WrapNative(cx, obj, location, &NS_GET_IID(nsIDOMLocation), PR_TRUE,
                    &v, getter_AddRefs(holder));
    NS_ENSURE_SUCCESS(rv, rv);

    JSAutoRequest ar(cx);

    JSBool ok = ::JS_DefinePropertyById(cx, obj, id, v, nsnull, nsnull,
                                        JSPROP_PERMANENT | JSPROP_ENUMERATE);

    if (!ok) {
      return NS_ERROR_FAILURE;
    }

    *objp = obj;

    return NS_OK;
  }

  if (id == sDocumentURIObject_id && IsPrivilegedScript()) {
    return DefineVoidProp(cx, obj, id, objp);
  } 

  return nsNodeSH::NewResolve(wrapper, cx, obj, id, flags, objp, _retval);
}

NS_IMETHODIMP
nsDocumentSH::GetProperty(nsIXPConnectWrappedNative *wrapper, JSContext *cx,
                          JSObject *obj, jsid id, jsval *vp, PRBool *_retval)
{
  if (id == sDocumentURIObject_id && IsPrivilegedScript()) {
    nsCOMPtr<nsIDocument> doc = do_QueryWrappedNative(wrapper);
    NS_ENSURE_TRUE(doc, NS_ERROR_UNEXPECTED);

    nsIURI* uri = doc->GetDocumentURI();
    NS_ENSURE_TRUE(uri, NS_ERROR_NOT_AVAILABLE);

    nsCOMPtr<nsIXPConnectJSObjectHolder> holder;
    nsresult rv = WrapNative(cx, obj, uri, &NS_GET_IID(nsIURI), PR_TRUE, vp,
                             getter_AddRefs(holder));

    return NS_FAILED(rv) ? rv : NS_SUCCESS_I_DID_SOMETHING;
  }

  return nsNodeSH::GetProperty(wrapper, cx, obj, id, vp, _retval);
}

NS_IMETHODIMP
nsDocumentSH::SetProperty(nsIXPConnectWrappedNative *wrapper, JSContext *cx,
                          JSObject *obj, jsid id, jsval *vp, PRBool *_retval)
{
  if (id == sLocation_id) {
    nsCOMPtr<nsIDOMNSDocument> doc(do_QueryWrappedNative(wrapper));
    NS_ENSURE_TRUE(doc, NS_ERROR_UNEXPECTED);

    nsCOMPtr<nsIDOMLocation> location;

    nsresult rv = doc->GetLocation(getter_AddRefs(location));
    NS_ENSURE_SUCCESS(rv, rv);

    if (location) {
      JSAutoRequest ar(cx);

      JSString *val = ::JS_ValueToString(cx, *vp);
      NS_ENSURE_TRUE(val, NS_ERROR_UNEXPECTED);

      rv = location->SetHref(nsDependentJSString(val));
      NS_ENSURE_SUCCESS(rv, rv);

      nsCOMPtr<nsIXPConnectJSObjectHolder> holder;
      rv = WrapNative(cx, obj, location, &NS_GET_IID(nsIDOMLocation), PR_TRUE,
                      vp, getter_AddRefs(holder));
      return NS_FAILED(rv) ? rv : NS_SUCCESS_I_DID_SOMETHING;
    }
  }

  if (id == sDocumentURIObject_id && IsPrivilegedScript()) {
    // We don't want privileged script that can read this property to set it,
    // but _do_ want to allow everyone else to set a value they can then read.
    //
    // XXXbz Is there a better error we could use here?
    return NS_ERROR_DOM_NOT_SUPPORTED_ERR;
  }
  
  return nsNodeSH::SetProperty(wrapper, cx, obj, id, vp, _retval);
}

NS_IMETHODIMP
nsDocumentSH::GetFlags(PRUint32* aFlags)
{
  *aFlags = DOMCLASSINFO_STANDARD_FLAGS;

  return NS_OK;
}

NS_IMETHODIMP
nsDocumentSH::PostCreate(nsIXPConnectWrappedNative *wrapper, JSContext *cx,
                         JSObject *obj)
{
  // If this is the current document for the window that's the script global
  // object of this document, then define this document object on the window.
  // That will make sure that the document is referenced (via window.document)
  // and prevent it from going away in GC.
  nsCOMPtr<nsIDocument> doc = do_QueryWrappedNative(wrapper);
  if (!doc) {
    return NS_ERROR_UNEXPECTED;
  }

  nsIScriptGlobalObject *sgo = doc->GetScriptGlobalObject();
  nsCOMPtr<nsPIDOMWindow> win = do_QueryInterface(sgo);
  if (!win) {
    // No window, nothing else to do here
    return NS_OK;
  }

  nsIDOMDocument* currentDoc = win->GetExtantDocument();

  if (SameCOMIdentity(doc, currentDoc)) {
    jsval winVal;

    nsCOMPtr<nsIXPConnectJSObjectHolder> holder;
    nsresult rv = WrapNative(cx, obj, win, &NS_GET_IID(nsIDOMWindow), PR_FALSE,
                             &winVal, getter_AddRefs(holder));
    NS_ENSURE_SUCCESS(rv, rv);

    NS_NAMED_LITERAL_STRING(doc_str, "document");

    if (!::JS_DefineUCProperty(cx, JSVAL_TO_OBJECT(winVal),
                               reinterpret_cast<const jschar *>
                                               (doc_str.get()),
                               doc_str.Length(), OBJECT_TO_JSVAL(obj),
                               JS_PropertyStub, JS_PropertyStub,
                               JSPROP_READONLY | JSPROP_ENUMERATE)) {
      return NS_ERROR_FAILURE;
    }
  }
  return NS_OK;
}

// HTMLDocument helper

// static
nsresult
nsHTMLDocumentSH::ResolveImpl(JSContext *cx,
                              nsIXPConnectWrappedNative *wrapper, jsid id,
                              nsISupports **result)
{
  nsHTMLDocument *doc =
    static_cast<nsHTMLDocument*>(static_cast<nsINode*>
                                 (wrapper->Native()));

  // 'id' is not always a string, it can be a number since document.1
  // should map to <input name="1">. Thus we can't use
  // JSVAL_TO_STRING() here.
  JSString *str = IdToString(cx, id);
  NS_ENSURE_TRUE(str, NS_ERROR_UNEXPECTED);

  return doc->ResolveName(nsDependentJSString(str), nsnull, result);
}

// static
JSBool
nsHTMLDocumentSH::DocumentOpen(JSContext *cx, JSObject *obj, uintN argc,
                               jsval *argv, jsval *rval)
{
  if (argc > 2) {
    JSObject *global = ::JS_GetGlobalForObject(cx, obj);

    // DOM0 quirk that makes document.open() call window.open() if
    // called with 3 or more arguments.

    return ::JS_CallFunctionName(cx, global, "open", argc, argv, rval);
  }

  nsCOMPtr<nsISupports> native = do_QueryWrapper(cx, obj);
  if (!native) {
    nsDOMClassInfo::ThrowJSException(cx, NS_ERROR_FAILURE);

    return JS_FALSE;
  }

  nsCOMPtr<nsIDOMNSHTMLDocument> doc = do_QueryInterface(native);
  NS_ENSURE_TRUE(doc, JS_FALSE);

  nsCAutoString contentType("text/html");
  if (argc > 0) {
    JSString* jsstr = JS_ValueToString(cx, argv[0]);
    if (!jsstr) {
      nsDOMClassInfo::ThrowJSException(cx, NS_ERROR_OUT_OF_MEMORY);
      return JS_FALSE;
    }
    nsAutoString type;
    type.Assign(nsDependentJSString(jsstr));
    ToLowerCase(type);
    nsCAutoString actualType, dummy;
    NS_ParseContentType(NS_ConvertUTF16toUTF8(type), actualType, dummy);
    if (!actualType.EqualsLiteral("text/html") &&
        !type.EqualsLiteral("replace")) {
      contentType = "text/plain";
    }
  }
  
  PRBool replace = PR_FALSE;
  if (argc > 1) {
    JSString* jsstr = JS_ValueToString(cx, argv[1]);
    if (!jsstr) {
      nsDOMClassInfo::ThrowJSException(cx, NS_ERROR_OUT_OF_MEMORY);
      return JS_FALSE;
    }

    replace = NS_LITERAL_STRING("replace").
      Equals(reinterpret_cast<const PRUnichar*>
                             (::JS_GetStringChars(jsstr)));
  }

  nsCOMPtr<nsIDOMDocument> retval;
  nsresult rv = doc->Open(contentType, replace, getter_AddRefs(retval));
  if (NS_FAILED(rv)) {
    nsDOMClassInfo::ThrowJSException(cx, rv);

    return JS_FALSE;
  }

  nsCOMPtr<nsIXPConnectJSObjectHolder> holder;
  rv = WrapNative(cx, obj, retval, &NS_GET_IID(nsIDOMDocument), PR_FALSE, rval,
                  getter_AddRefs(holder));
  NS_ASSERTION(NS_SUCCEEDED(rv), "Failed to wrap native!");

  return NS_SUCCEEDED(rv);
}


static JSClass sHTMLDocumentAllClass = {
  "HTML document.all class",
  JSCLASS_HAS_PRIVATE | JSCLASS_PRIVATE_IS_NSISUPPORTS | JSCLASS_NEW_RESOLVE |
  JSCLASS_HAS_RESERVED_SLOTS(1),
  JS_PropertyStub, JS_PropertyStub, nsHTMLDocumentSH::DocumentAllGetProperty,
  JS_PropertyStub, JS_EnumerateStub,
  (JSResolveOp)nsHTMLDocumentSH::DocumentAllNewResolve, JS_ConvertStub,
  nsHTMLDocumentSH::ReleaseDocument, nsnull, nsnull,
  nsHTMLDocumentSH::CallToGetPropMapper
};


static JSClass sHTMLDocumentAllHelperClass = {
  "HTML document.all helper class", JSCLASS_HAS_PRIVATE | JSCLASS_NEW_RESOLVE,
  JS_PropertyStub, JS_PropertyStub,
  nsHTMLDocumentSH::DocumentAllHelperGetProperty,
  JS_PropertyStub, JS_EnumerateStub,
  (JSResolveOp)nsHTMLDocumentSH::DocumentAllHelperNewResolve, JS_ConvertStub,
  nsnull
};


static JSClass sHTMLDocumentAllTagsClass = {
  "HTML document.all.tags class",
  JSCLASS_HAS_PRIVATE | JSCLASS_NEW_RESOLVE | JSCLASS_PRIVATE_IS_NSISUPPORTS,
  JS_PropertyStub, JS_PropertyStub, JS_PropertyStub, JS_PropertyStub,
  JS_EnumerateStub, (JSResolveOp)nsHTMLDocumentSH::DocumentAllTagsNewResolve,
  JS_ConvertStub, nsHTMLDocumentSH::ReleaseDocument, nsnull, nsnull,
  nsHTMLDocumentSH::CallToGetPropMapper
};

// static
JSBool
nsHTMLDocumentSH::GetDocumentAllNodeList(JSContext *cx, JSObject *obj,
                                         nsIDOMDocument *domdoc,
                                         nsIDOMNodeList **nodeList)
{
  // The document.all object is a mix of the node list returned by
  // document.getElementsByTagName("*") and a map of elements in the
  // document exposed by their id and/or name. To make access to the
  // node list part (i.e. access to elements by index) not walk the
  // document each time, we create a nsContentList and hold on to it
  // in a reserved slot (0) on the document.all JSObject.
  jsval collection;
  nsresult rv = NS_OK;

  if (!JS_GetReservedSlot(cx, obj, 0, &collection)) {
    return JS_FALSE;
  }

  if (!JSVAL_IS_PRIMITIVE(collection)) {
    // We already have a node list in our reserved slot, use it.

    nsISupports *native =
      sXPConnect->GetNativeOfWrapper(cx, JSVAL_TO_OBJECT(collection));
    if (native) {
      CallQueryInterface(native, nodeList);
    }
    else {
      rv = NS_ERROR_FAILURE;
    }
  } else {
    // No node list for this document.all yet, create one...

    rv |= domdoc->GetElementsByTagName(NS_LITERAL_STRING("*"), nodeList);

    nsCOMPtr<nsIXPConnectJSObjectHolder> holder;
    rv |= nsDOMClassInfo::WrapNative(cx, obj, *nodeList, PR_FALSE, &collection,
                                     getter_AddRefs(holder));

    // ... and store it in our reserved slot.
    if (!JS_SetReservedSlot(cx, obj, 0, collection)) {
      return JS_FALSE;
    }
  }

  if (NS_FAILED(rv)) {
    nsDOMClassInfo::ThrowJSException(cx, rv);

    return JS_FALSE;
  }

  return *nodeList != nsnull;
}

JSBool
nsHTMLDocumentSH::DocumentAllGetProperty(JSContext *cx, JSObject *obj,
                                         jsid id, jsval *vp)
{
  // document.all.item and .namedItem get their value in the
  // newResolve hook, so nothing to do for those properties here. And
  // we need to return early to prevent <div id="item"> from shadowing
  // document.all.item(), etc.
  if (id == sItem_id || id == sNamedItem_id) {
    return JS_TRUE;
  }

  while (obj->getJSClass() != &sHTMLDocumentAllClass) {
    obj = obj->getProto();

    if (!obj) {
      NS_ERROR("The JS engine lies!");

      return JS_TRUE;
    }
  }

  nsIHTMLDocument *doc = (nsIHTMLDocument *)::JS_GetPrivate(cx, obj);
  nsCOMPtr<nsIDOMHTMLDocument> domdoc(do_QueryInterface(doc));
  nsCOMPtr<nsISupports> result;
  nsresult rv = NS_OK;

  if (JSID_IS_STRING(id)) {
    if (id == sLength_id) {
      // Map document.all.length to the length of the collection
      // document.getElementsByTagName("*"), and make sure <div
      // id="length"> doesn't shadow document.all.length.

      nsCOMPtr<nsIDOMNodeList> nodeList;
      if (!GetDocumentAllNodeList(cx, obj, domdoc, getter_AddRefs(nodeList))) {
        return JS_FALSE;
      }

      PRUint32 length;
      rv = nodeList->GetLength(&length);

      if (NS_FAILED(rv)) {
        nsDOMClassInfo::ThrowJSException(cx, rv);

        return JS_FALSE;
      }

      *vp = INT_TO_JSVAL(length);

      return JS_TRUE;
    } else if (id != sTags_id) {
      // For all other strings, look for an element by id or name.

      nsDependentJSString str(id);

      rv = doc->GetDocumentAllResult(str, getter_AddRefs(result));

      if (NS_FAILED(rv)) {
        nsDOMClassInfo::ThrowJSException(cx, rv);

        return JS_FALSE;
      }
    }
  } else if (JSID_IS_INT(id) && JSID_TO_INT(id) >= 0) {
    // Map document.all[n] (where n is a number) to the n:th item in
    // the document.all node list.

    nsCOMPtr<nsIDOMNodeList> nodeList;
    if (!GetDocumentAllNodeList(cx, obj, domdoc, getter_AddRefs(nodeList))) {
      return JS_FALSE;
    }

    nsCOMPtr<nsIDOMNode> node;
    nodeList->Item(JSID_TO_INT(id), getter_AddRefs(node));

    result = node;
  }

  if (result) {
    rv = WrapNative(cx, obj, result, PR_TRUE, vp);
    if (NS_FAILED(rv)) {
      nsDOMClassInfo::ThrowJSException(cx, rv);

      return JS_FALSE;
    }
  } else {
    *vp = JSVAL_VOID;
  }

  return JS_TRUE;
}

JSBool
nsHTMLDocumentSH::DocumentAllNewResolve(JSContext *cx, JSObject *obj, jsid id,
                                        uintN flags, JSObject **objp)
{
  if (flags & JSRESOLVE_ASSIGNING) {
    // Nothing to do here if we're assigning

    return JS_TRUE;
  }

  jsval v = JSVAL_VOID;

  if (id == sItem_id || id == sNamedItem_id) {
    // Define the item() or namedItem() method.

    JSFunction *fnc =
      ::JS_DefineFunction(cx, obj, ::JS_GetStringBytes(JSID_TO_STRING(id)),
                          CallToGetPropMapper, 0, JSPROP_ENUMERATE);

    *objp = obj;

    return fnc != nsnull;
  }

  if (id == sLength_id) {
    // document.all.length. Any jsval other than undefined would do
    // here, all we need is to get into the code below that defines
    // this propery on obj, the rest happens in
    // DocumentAllGetProperty().

    v = JSVAL_ONE;
  } else if (id == sTags_id) {
    nsIHTMLDocument *doc = (nsIHTMLDocument *)::JS_GetPrivate(cx, obj);

    JSObject *tags = ::JS_NewObject(cx, &sHTMLDocumentAllTagsClass, nsnull,
                                    ::JS_GetGlobalForObject(cx, obj));
    if (!tags) {
      return JS_FALSE;
    }

    if (!::JS_SetPrivate(cx, tags, doc)) {
      return JS_FALSE;
    }

    // The "tags" JSObject now also owns doc.
    NS_ADDREF(doc);

    v = OBJECT_TO_JSVAL(tags);
  } else {
    if (!DocumentAllGetProperty(cx, obj, id, &v)) {
      return JS_FALSE;
    }
  }

  JSBool ok = JS_TRUE;

  if (v != JSVAL_VOID) {
    if (JSID_IS_STRING(id)) {
      ok = ::JS_DefinePropertyById(cx, obj, id, v, nsnull, nsnull, 0);
    } else {
      ok = ::JS_DefineElement(cx, obj, JSID_TO_INT(id), v, nsnull, nsnull, 0);
    }

    *objp = obj;
  }

  return ok;
}

// Finalize hook used by document related JS objects, but also by
// sGlobalScopePolluterClass!

void
nsHTMLDocumentSH::ReleaseDocument(JSContext *cx, JSObject *obj)
{
  nsIHTMLDocument *doc = (nsIHTMLDocument *)::JS_GetPrivate(cx, obj);

  NS_IF_RELEASE(doc);
}

JSBool
nsHTMLDocumentSH::CallToGetPropMapper(JSContext *cx, JSObject *obj, uintN argc,
                                      jsval *argv, jsval *rval)
{
  // Handle document.all("foo") style access to document.all.

  if (argc != 1) {
    // XXX: Should throw NS_ERROR_XPC_NOT_ENOUGH_ARGS for argc < 1,
    // and create a new NS_ERROR_XPC_TOO_MANY_ARGS for argc > 1? IE
    // accepts nothing other than one arg.
    nsDOMClassInfo::ThrowJSException(cx, NS_ERROR_INVALID_ARG);

    return JS_FALSE;
  }

  // Convert all types to string.
  JSString *str = ::JS_ValueToString(cx, argv[0]);
  if (!str) {
    return JS_FALSE;
  }

  JSObject *self;

  if (::JS_TypeOfValue(cx, argv[-2]) == JSTYPE_FUNCTION) {
    // If argv[-2] is a function, we're called through
    // document.all.item() or something similar. In such a case, self
    // is passed as obj.

    self = obj;
  } else {
    // In other cases (i.e. document.all("foo")), self is passed as
    // argv[-2].

    self = JSVAL_TO_OBJECT(argv[-2]);
  }

  return ::JS_GetUCProperty(cx, self, ::JS_GetStringChars(str),
                            ::JS_GetStringLength(str), rval);
}


static inline JSObject *
GetDocumentAllHelper(JSContext *cx, JSObject *obj)
{
  while (obj && JS_GET_CLASS(cx, obj) != &sHTMLDocumentAllHelperClass) {
    obj = ::JS_GetPrototype(cx, obj);
  }

  return obj;
}

static inline void *
FlagsToPrivate(PRUint32 flags)
{
  JS_ASSERT((flags & (1 << 31)) == 0);
  return (void *)(flags << 1);
}

static inline PRUint32
PrivateToFlags(void *priv)
{
  JS_ASSERT(size_t(priv) <= PR_UINT32_MAX && (size_t(priv) & 1) == 0);
  return (PRUint32)(size_t(priv) >> 1);
}

JSBool
nsHTMLDocumentSH::DocumentAllHelperGetProperty(JSContext *cx, JSObject *obj,
                                               jsid id, jsval *vp)
{
  if (id != nsDOMClassInfo::sAll_id) {
    return JS_TRUE;
  }

  JSObject *helper = GetDocumentAllHelper(cx, obj);

  if (!helper) {
    NS_ERROR("Uh, how'd we get here?");

    // Let scripts continue, if we somehow did get here...

    return JS_TRUE;
  }

  PRUint32 flags = PrivateToFlags(::JS_GetPrivate(cx, helper));

  if (flags & JSRESOLVE_DETECTING || !(flags & JSRESOLVE_QUALIFIED)) {
    // document.all is either being detected, e.g. if (document.all),
    // or it was not being resolved with a qualified name. Claim that
    // document.all is undefined.

    *vp = JSVAL_VOID;
  } else {
    // document.all is not being detected, and it resolved with a
    // qualified name. Expose the document.all collection.

    if (!JSVAL_IS_OBJECT(*vp)) {
      // First time through, create the collection, and set the
      // document as its private nsISupports data.
      nsresult rv;
      nsCOMPtr<nsIHTMLDocument> doc = do_QueryWrapper(cx, obj, &rv);
      if (NS_FAILED(rv)) {
        nsDOMClassInfo::ThrowJSException(cx, rv);

        return JS_FALSE;
      }

      JSObject *all = ::JS_NewObject(cx, &sHTMLDocumentAllClass, nsnull,
                                     ::JS_GetGlobalForObject(cx, obj));
      if (!all) {
        return JS_FALSE;
      }

      // Let the JSObject take over ownership of doc.
      if (!::JS_SetPrivate(cx, all, doc)) {
        return JS_FALSE;
      }

      doc.forget();

      *vp = OBJECT_TO_JSVAL(all);
    }
  }

  return JS_TRUE;
}

JSBool
nsHTMLDocumentSH::DocumentAllHelperNewResolve(JSContext *cx, JSObject *obj,
                                              jsid id, uintN flags,
                                              JSObject **objp)
{
  if (id == nsDOMClassInfo::sAll_id) {
    // document.all is resolved for the first time. Define it.
    JSObject *helper = GetDocumentAllHelper(cx, obj);

    if (helper) {
      if (!::JS_DefineProperty(cx, helper, "all", JSVAL_VOID, nsnull, nsnull,
                               JSPROP_ENUMERATE)) {
        return JS_FALSE;
      }

      *objp = helper;
    }
  }

  return JS_TRUE;
}


JSBool
nsHTMLDocumentSH::DocumentAllTagsNewResolve(JSContext *cx, JSObject *obj,
                                            jsid id, uintN flags,
                                            JSObject **objp)
{
  if (JSID_IS_STRING(id)) {
    nsIHTMLDocument *doc = (nsIHTMLDocument *)::JS_GetPrivate(cx, obj);

    JSString *str = JSID_TO_STRING(id);

    JSObject *proto = ::JS_GetPrototype(cx, obj);
    if (NS_UNLIKELY(!proto)) {
      return JS_TRUE;
    }

    JSBool found;
    if (!::JS_HasPropertyById(cx, proto, id, &found)) {
      return JS_FALSE;
    }

    if (found) {
      return JS_TRUE;
    }

    nsCOMPtr<nsIDOMDocument> domdoc(do_QueryInterface(doc));

    nsCOMPtr<nsIDOMNodeList> tags;
    domdoc->GetElementsByTagName(nsDependentJSString(str),
                                 getter_AddRefs(tags));

    if (tags) {
      jsval v;
      nsCOMPtr<nsIXPConnectJSObjectHolder> holder;
      nsresult rv = nsDOMClassInfo::WrapNative(cx, obj, tags, PR_TRUE, &v,
                                               getter_AddRefs(holder));
      if (NS_FAILED(rv)) {
        nsDOMClassInfo::ThrowJSException(cx, rv);

        return JS_FALSE;
      }

      if (!::JS_DefinePropertyById(cx, obj, id, v, nsnull, nsnull, 0)) {
        return JS_FALSE;
      }

      *objp = obj;
    }
  }

  return JS_TRUE;
}


NS_IMETHODIMP
nsHTMLDocumentSH::NewResolve(nsIXPConnectWrappedNative *wrapper, JSContext *cx,
                             JSObject *obj, jsid id, PRUint32 flags,
                             JSObject **objp, PRBool *_retval)
{
  // nsDocumentSH::NewResolve() does a security check that we'd kinda
  // want to do here too before doing anything else. But given that we
  // only define dynamic properties here before the call to
  // nsDocumentSH::NewResolve() we're ok, since once those properties
  // are accessed, we'll do the necessary security check.

  if (!(flags & JSRESOLVE_ASSIGNING)) {
    // For native wrappers, do not resolve random names on document

    JSAutoRequest ar(cx);

    if (!ObjectIsNativeWrapper(cx, obj)) {
      nsCOMPtr<nsISupports> result;

      nsresult rv = ResolveImpl(cx, wrapper, id, getter_AddRefs(result));
      NS_ENSURE_SUCCESS(rv, rv);

      if (result) {
        JSBool ok = *_retval =
          ::JS_DefinePropertyById(cx, obj, id, JSVAL_VOID, nsnull, nsnull, 0);
        *objp = obj;

        return ok ? NS_OK : NS_ERROR_FAILURE;
      }
    }

    if (id == sOpen_id) {
      JSString *str = JSID_TO_STRING(id);
      JSFunction *fnc =
        ::JS_DefineFunction(cx, obj, ::JS_GetStringBytes(str),
                            DocumentOpen, 0, JSPROP_ENUMERATE);

      *objp = obj;

      return fnc ? NS_OK : NS_ERROR_UNEXPECTED;
    }

    if (id == sAll_id && !sDisableDocumentAllSupport &&
        !ObjectIsNativeWrapper(cx, obj)) {
      nsIDocument *doc = static_cast<nsIDocument*>(wrapper->Native());

      if (doc->GetCompatibilityMode() == eCompatibility_NavQuirks) {
        JSObject *helper =
          GetDocumentAllHelper(cx, ::JS_GetPrototype(cx, obj));

        JSObject *proto = ::JS_GetPrototype(cx, helper ? helper : obj);

        // Check if the property all is defined on obj's (or helper's
        // if obj doesn't exist) prototype, if it is, don't expose our
        // document.all helper.

        JSBool hasAll = JS_FALSE;
        if (proto && !JS_HasProperty(cx, proto, "all", &hasAll)) {
          return NS_ERROR_UNEXPECTED;
        }

        if (hasAll && helper) {
          // Our helper's prototype now has an "all" property, remove
          // the helper out of the prototype chain to prevent
          // shadowing of the now defined "all" property.
          JSObject *tmp = obj, *tmpProto;

          while ((tmpProto = ::JS_GetPrototype(cx, tmp)) != helper) {
            tmp = tmpProto;
          }

          ::JS_SetPrototype(cx, tmp, proto);
        }

        // If we don't already have a helper, and we're resolving
        // document.all qualified, and we're *not* detecting
        // document.all, e.g. if (document.all), and "all" isn't
        // already defined on our prototype, create a helper.
        if (!helper && flags & JSRESOLVE_QUALIFIED &&
            !(flags & JSRESOLVE_DETECTING) && !hasAll) {
          // Print a warning so developers can stop using document.all
          PrintWarningOnConsole(cx, "DocumentAllUsed");

          helper = ::JS_NewObject(cx, &sHTMLDocumentAllHelperClass,
                                  ::JS_GetPrototype(cx, obj),
                                  ::JS_GetGlobalForObject(cx, obj));

          if (!helper) {
            return NS_ERROR_OUT_OF_MEMORY;
          }

          // Insert the helper into our prototype chain. helper's prototype
          // is already obj's current prototype.
          if (!::JS_SetPrototype(cx, obj, helper)) {
            nsDOMClassInfo::ThrowJSException(cx, NS_ERROR_UNEXPECTED);

            return NS_ERROR_UNEXPECTED;
          }
        }

        // If we have (or just created) a helper, pass the resolve flags
        // to the helper as its private data.
        if (helper && !::JS_SetPrivate(cx, helper, FlagsToPrivate(flags))) {
          nsDOMClassInfo::ThrowJSException(cx, NS_ERROR_UNEXPECTED);

          return NS_ERROR_UNEXPECTED;
        }
      }

      return NS_OK;
    }
  }

  return nsDocumentSH::NewResolve(wrapper, cx, obj, id, flags, objp, _retval);
}

NS_IMETHODIMP
nsHTMLDocumentSH::GetProperty(nsIXPConnectWrappedNative *wrapper,
                              JSContext *cx, JSObject *obj, jsid id,
                              jsval *vp, PRBool *_retval)
{
  // For native wrappers, do not get random names on document
  if (!ObjectIsNativeWrapper(cx, obj)) {
    nsCOMPtr<nsISupports> result;

    JSAutoRequest ar(cx);

    nsresult rv = ResolveImpl(cx, wrapper, id, getter_AddRefs(result));
    NS_ENSURE_SUCCESS(rv, rv);

    if (result) {
      rv = WrapNative(cx, obj, result, PR_TRUE, vp);
      if (NS_SUCCEEDED(rv)) {
        rv = NS_SUCCESS_I_DID_SOMETHING;
      }
      return rv;
    }
  }

  return nsDocumentSH::GetProperty(wrapper, cx, obj, id, vp, _retval);
}

// HTMLFormElement helper

// static
nsresult
nsHTMLFormElementSH::FindNamedItem(nsIForm *aForm, JSString *str,
                                   nsISupports **aResult)
{
  nsDependentJSString name(str);

  *aResult = aForm->ResolveName(name).get();

  if (!*aResult) {
    nsCOMPtr<nsIContent> content(do_QueryInterface(aForm));
    nsCOMPtr<nsIDOMHTMLFormElement> form_element(do_QueryInterface(aForm));

    nsCOMPtr<nsIHTMLDocument> html_doc =
      do_QueryInterface(content->GetDocument());

    if (html_doc && form_element) {
      html_doc->ResolveName(name, form_element, aResult);
    }
  }

  return NS_OK;
}

NS_IMETHODIMP
nsHTMLFormElementSH::NewResolve(nsIXPConnectWrappedNative *wrapper,
                                JSContext *cx, JSObject *obj, jsid id,
                                PRUint32 flags, JSObject **objp,
                                PRBool *_retval)
{
  // For native wrappers, do not resolve random names on form
  if ((!(JSRESOLVE_ASSIGNING & flags)) && JSID_IS_STRING(id) &&
      !ObjectIsNativeWrapper(cx, obj)) {
    nsCOMPtr<nsIForm> form(do_QueryWrappedNative(wrapper, obj));
    nsCOMPtr<nsISupports> result;

    JSString *str = JSID_TO_STRING(id);
    FindNamedItem(form, str, getter_AddRefs(result));

    if (result) {
      JSAutoRequest ar(cx);
      *_retval = ::JS_DefinePropertyById(cx, obj, id, JSVAL_VOID, nsnull,
                                         nsnull, 0);

      *objp = obj;

      return *_retval ? NS_OK : NS_ERROR_FAILURE;
    }
  }

  return nsElementSH::NewResolve(wrapper, cx, obj, id, flags, objp, _retval);
}


NS_IMETHODIMP
nsHTMLFormElementSH::GetProperty(nsIXPConnectWrappedNative *wrapper,
                                 JSContext *cx, JSObject *obj, jsid id,
                                 jsval *vp, PRBool *_retval)
{
  nsCOMPtr<nsIForm> form(do_QueryWrappedNative(wrapper, obj));

  if (JSID_IS_STRING(id)) {
    // For native wrappers, do not get random names on form
    if (!ObjectIsNativeWrapper(cx, obj)) {
      nsCOMPtr<nsISupports> result;

      JSString *str = JSID_TO_STRING(id);
      FindNamedItem(form, str, getter_AddRefs(result));

      if (result) {
        // Wrap result, result can be either an element or a list of
        // elements
        nsresult rv = WrapNative(cx, obj, result, PR_TRUE, vp);
        return NS_FAILED(rv) ? rv : NS_SUCCESS_I_DID_SOMETHING;
      }
    }
  } else {
    PRInt32 n = GetArrayIndexFromId(cx, id);

    if (n >= 0) {
      nsIFormControl* control = form->GetElementAt(n);

      if (control) {
        nsresult rv = WrapNative(cx, obj, control, PR_TRUE, vp);
        return NS_FAILED(rv) ? rv : NS_SUCCESS_I_DID_SOMETHING;
      }
    }
  }

  return nsElementSH::GetProperty(wrapper, cx, obj, id, vp, _retval);;
}

NS_IMETHODIMP
nsHTMLFormElementSH::NewEnumerate(nsIXPConnectWrappedNative *wrapper,
                                  JSContext *cx, JSObject *obj,
                                  PRUint32 enum_op, jsval *statep,
                                  jsid *idp, PRBool *_retval)
{
  switch (enum_op) {
  case JSENUMERATE_INIT:
    {
      nsCOMPtr<nsIForm> form(do_QueryWrappedNative(wrapper, obj));

      if (!form) {
        *statep = JSVAL_NULL;
        return NS_ERROR_UNEXPECTED;
      }

      *statep = INT_TO_JSVAL(0);

      if (idp) {
        PRUint32 count = form->GetElementCount();

        *idp = INT_TO_JSID(count);
      }

      break;
    }
  case JSENUMERATE_NEXT:
    {
      nsCOMPtr<nsIForm> form(do_QueryWrappedNative(wrapper, obj));
      NS_ENSURE_TRUE(form, NS_ERROR_FAILURE);

      PRInt32 index = (PRInt32)JSVAL_TO_INT(*statep);

      PRUint32 count = form->GetElementCount();

      if ((PRUint32)index < count) {
        nsIFormControl* controlNode = form->GetElementAt(index);
        NS_ENSURE_TRUE(controlNode, NS_ERROR_FAILURE);

        nsCOMPtr<nsIDOMElement> domElement = do_QueryInterface(controlNode);
        NS_ENSURE_TRUE(domElement, NS_ERROR_FAILURE);

        nsAutoString attr;
        domElement->GetAttribute(NS_LITERAL_STRING("name"), attr);
        if (attr.IsEmpty()) {
          // If name is not there, use index instead
          attr.AppendInt(index);
        }

        JSAutoRequest ar(cx);

        JSString *jsname =
          JS_NewUCStringCopyN(cx, reinterpret_cast<const jschar *>
                                                  (attr.get()),
                              attr.Length());
        NS_ENSURE_TRUE(jsname, NS_ERROR_OUT_OF_MEMORY);

        JS_ValueToId(cx, STRING_TO_JSVAL(jsname), idp);

        *statep = INT_TO_JSVAL(++index);
      } else {
        *statep = JSVAL_NULL;
      }

      break;
    }
  case JSENUMERATE_DESTROY:
    *statep = JSVAL_NULL;

    break;
  }

  return NS_OK;
}


// HTMLSelectElement helper

NS_IMETHODIMP
nsHTMLSelectElementSH::GetProperty(nsIXPConnectWrappedNative *wrapper,
                                   JSContext *cx, JSObject *obj, jsid id,
                                   jsval *vp, PRBool *_retval)
{
  PRInt32 n = GetArrayIndexFromId(cx, id);

  nsresult rv = NS_OK;
  if (n >= 0) {
    nsCOMPtr<nsIDOMHTMLSelectElement> s = do_QueryWrappedNative(wrapper, obj);

    nsCOMPtr<nsIDOMHTMLOptionsCollection> options;
    s->GetOptions(getter_AddRefs(options));

    if (options) {
      nsCOMPtr<nsIDOMNode> node;

      options->Item(n, getter_AddRefs(node));

      rv = WrapNative(cx, obj, node, &NS_GET_IID(nsIDOMNode), PR_TRUE, vp);
      if (NS_SUCCEEDED(rv)) {
        rv = NS_SUCCESS_I_DID_SOMETHING;
      }
      return rv;
    }
  }

  return nsElementSH::GetProperty(wrapper, cx, obj, id, vp, _retval);;
}

// static
nsresult
nsHTMLSelectElementSH::SetOption(JSContext *cx, jsval *vp, PRUint32 aIndex,
                                 nsIDOMNSHTMLOptionCollection *aOptCollection)
{
  JSAutoRequest ar(cx);

  // vp must refer to an object
  if (!JSVAL_IS_OBJECT(*vp) && !::JS_ConvertValue(cx, *vp, JSTYPE_OBJECT, vp)) {
    return NS_ERROR_UNEXPECTED;
  }

  nsCOMPtr<nsIDOMHTMLOptionElement> new_option;

  if (!JSVAL_IS_NULL(*vp)) {
    new_option = do_QueryWrapper(cx, JSVAL_TO_OBJECT(*vp));
    if (!new_option) {
      // Someone is trying to set an option to a non-option object.

      return NS_ERROR_UNEXPECTED;
    }
  }

  return aOptCollection->SetOption(aIndex, new_option);
}

NS_IMETHODIMP
nsHTMLSelectElementSH::SetProperty(nsIXPConnectWrappedNative *wrapper,
                                   JSContext *cx, JSObject *obj, jsid id,
                                   jsval *vp, PRBool *_retval)
{
  PRInt32 n = GetArrayIndexFromId(cx, id);

  if (n >= 0) {
    nsCOMPtr<nsIDOMHTMLSelectElement> select =
      do_QueryWrappedNative(wrapper, obj);
    NS_ENSURE_TRUE(select, NS_ERROR_UNEXPECTED);

    nsCOMPtr<nsIDOMHTMLOptionsCollection> options;
    select->GetOptions(getter_AddRefs(options));

    nsCOMPtr<nsIDOMNSHTMLOptionCollection> oc(do_QueryInterface(options));
    NS_ENSURE_TRUE(oc, NS_ERROR_UNEXPECTED);

    nsresult rv = SetOption(cx, vp, n, oc);
    return NS_FAILED(rv) ? rv : NS_SUCCESS_I_DID_SOMETHING;
  }

  return nsElementSH::SetProperty(wrapper, cx, obj, id, vp, _retval);
}


// HTMLObject/EmbedElement helper

// static
nsresult
nsHTMLPluginObjElementSH::GetPluginInstanceIfSafe(nsIXPConnectWrappedNative *wrapper,
                                                  JSObject *obj,
                                                  nsIPluginInstance **_result)
{
  *_result = nsnull;

  nsCOMPtr<nsIContent> content(do_QueryWrappedNative(wrapper, obj));
  NS_ENSURE_TRUE(content, NS_ERROR_UNEXPECTED);

  nsCOMPtr<nsIObjectLoadingContent> objlc(do_QueryInterface(content));
  NS_ASSERTION(objlc, "Object nodes must implement nsIObjectLoadingContent");

  // If it's not safe to run script we'll only return the instance if it
  // exists.
  if (!nsContentUtils::IsSafeToRunScript()) {
    return objlc->GetPluginInstance(_result);
  }

  // Make sure that there is a plugin
  return objlc->EnsureInstantiation(_result);
}

// Check if proto is already in obj's prototype chain.

static PRBool
IsObjInProtoChain(JSContext *cx, JSObject *obj, JSObject *proto)
{
  JSObject *o = obj;

  JSAutoRequest ar(cx);

  while (o) {
    JSObject *p = ::JS_GetPrototype(cx, o);

    if (p == proto) {
      return PR_TRUE;
    }

    o = p;
  }

  return PR_FALSE;
}

class nsPluginProtoChainInstallRunner : public nsIRunnable
{
public:
  NS_DECL_ISUPPORTS

  nsPluginProtoChainInstallRunner(nsIXPConnectWrappedNative* wrapper,
                                  nsIScriptContext* scriptContext)
    : mWrapper(wrapper),
      mContext(scriptContext)
  {
  }

  NS_IMETHOD Run()
  {
    JSContext* cx = nsnull;
    if (mContext) {
      cx = (JSContext*)mContext->GetNativeContext();
    } else {
      nsCOMPtr<nsIThreadJSContextStack> stack =
        do_GetService("@mozilla.org/js/xpc/ContextStack;1");
      NS_ENSURE_TRUE(stack, NS_OK);

      stack->GetSafeJSContext(&cx);
      NS_ENSURE_TRUE(cx, NS_OK);
    }

    JSObject* obj = nsnull;
    mWrapper->GetJSObject(&obj);
    NS_ASSERTION(obj, "Should never be null");
    nsHTMLPluginObjElementSH::SetupProtoChain(mWrapper, cx, obj);
    return NS_OK;
  }

private:
  nsCOMPtr<nsIXPConnectWrappedNative> mWrapper;
  nsCOMPtr<nsIScriptContext> mContext;
};

NS_IMPL_ISUPPORTS1(nsPluginProtoChainInstallRunner, nsIRunnable)

// static
nsresult
nsHTMLPluginObjElementSH::SetupProtoChain(nsIXPConnectWrappedNative *wrapper,
                                          JSContext *cx,
                                          JSObject *obj)
{
  NS_ASSERTION(nsContentUtils::IsSafeToRunScript(),
               "Shouldn't have gotten in here");

  nsCxPusher cxPusher;
  if (!cxPusher.Push(cx)) {
    return NS_OK;
  }

  nsCOMPtr<nsIPluginInstance> pi;
  nsresult rv = GetPluginInstanceIfSafe(wrapper, obj, getter_AddRefs(pi));
  NS_ENSURE_SUCCESS(rv, rv);

  if (!pi) {
    // No plugin around for this object.

    return NS_OK;
  }

  JSObject *pi_obj = nsnull; // XPConnect-wrapped peer object, when we get it.
  JSObject *pi_proto = nsnull; // 'pi.__proto__'

  rv = GetPluginJSObject(cx, obj, pi, &pi_obj, &pi_proto);
  NS_ENSURE_SUCCESS(rv, rv);

  if (!pi_obj) {
    // Didn't get a plugin instance JSObject, nothing we can do then.

    return NS_OK;
  }

  if (IsObjInProtoChain(cx, obj, pi_obj)) {
    // We must have re-entered ::PostCreate() from nsObjectFrame()
    // (through the EnsureInstantiation() call in
    // GetPluginInstanceIfSafe()), this means that we've already done what
    // we're about to do in this function so we can just return here.

    return NS_OK;
  }


  // If we got an xpconnect-wrapped plugin object, set obj's
  // prototype's prototype to the scriptable plugin.

  JSObject *my_proto = nsnull;

  // Get 'this.__proto__'
  rv = wrapper->GetJSObjectPrototype(&my_proto);
  NS_ENSURE_SUCCESS(rv, rv);

  JSAutoRequest ar(cx);

  // Set 'this.__proto__' to pi
  if (!::JS_SetPrototype(cx, obj, pi_obj)) {
    return NS_ERROR_UNEXPECTED;
  }

  if (pi_proto && JS_GET_CLASS(cx, pi_proto) != sObjectClass) {
    // The plugin wrapper has a proto that's not Object.prototype, set
    // 'pi.__proto__.__proto__' to the original 'this.__proto__'
    if (pi_proto != my_proto && !::JS_SetPrototype(cx, pi_proto, my_proto)) {
      return NS_ERROR_UNEXPECTED;
    }
  } else {
    // 'pi' didn't have a prototype, or pi's proto was
    // 'Object.prototype' (i.e. pi is an NPRuntime wrapped JS object)
    // set 'pi.__proto__' to the original 'this.__proto__'
    if (!::JS_SetPrototype(cx, pi_obj, my_proto)) {
      return NS_ERROR_UNEXPECTED;
    }
  }

  // Before this proto dance the objects involved looked like this:
  //
  // this.__proto__.__proto__
  //   ^      ^         ^
  //   |      |         |__ Object.prototype
  //   |      |
  //   |      |__ xpc embed wrapper proto (shared)
  //   |
  //   |__ xpc wrapped native embed node
  //
  // pi.__proto__
  // ^      ^
  // |      |__ Object.prototype
  // |
  // |__ Plugin NPRuntime JS object wrapper
  //
  // Now, after the above prototype setup the prototype chain should
  // look like this:
  //
  // this.__proto__.__proto__.__proto__
  //   ^      ^         ^         ^
  //   |      |         |         |__ Object.prototype
  //   |      |         |
  //   |      |         |__ xpc embed wrapper proto (shared)
  //   |      |
  //   |      |__ Plugin NPRuntime JS object wrapper
  //   |
  //   |__ xpc wrapped native embed node
  //

  return NS_OK;
}

NS_IMETHODIMP
nsHTMLPluginObjElementSH::PreCreate(nsISupports *nativeObj, JSContext *cx,
                                    JSObject *globalObj, JSObject **parentObj)
{
  nsresult rv = nsElementSH::PreCreate(nativeObj, cx, globalObj, parentObj);

  // For now we don't support slim wrappers for plugins.
  return rv == NS_SUCCESS_ALLOW_SLIM_WRAPPERS ? NS_OK : rv;
}

NS_IMETHODIMP
nsHTMLPluginObjElementSH::PostCreate(nsIXPConnectWrappedNative *wrapper,
                                     JSContext *cx, JSObject *obj)
{
  if (nsContentUtils::IsSafeToRunScript()) {
#ifdef DEBUG
    nsresult rv =
#endif
      SetupProtoChain(wrapper, cx, obj);

    // If SetupProtoChain failed then we're in real trouble. We're about to fail
    // PostCreate but it's more than likely that we handed our (now invalid)
    // wrapper to someone already. Bug 429442 is an example of the kind of crash
    // that can result from such a situation. We'll return NS_OK for the time
    // being and hope for the best.
    NS_WARN_IF_FALSE(NS_SUCCEEDED(rv), "SetupProtoChain failed!");
    return NS_OK;
  }

  // This may be null if the JS context is not a DOM context. That's ok, we'll
  // use the safe context from XPConnect in the runnable.
  nsCOMPtr<nsIScriptContext> scriptContext = GetScriptContextFromJSContext(cx);

  nsRefPtr<nsPluginProtoChainInstallRunner> runner =
    new nsPluginProtoChainInstallRunner(wrapper, scriptContext);
  nsContentUtils::AddScriptRunner(runner);

  return NS_OK;
}

NS_IMETHODIMP
nsHTMLPluginObjElementSH::GetProperty(nsIXPConnectWrappedNative *wrapper,
                                      JSContext *cx, JSObject *obj, jsid id,
                                      jsval *vp, PRBool *_retval)
{
  JSAutoRequest ar(cx);

  JSObject *pi_obj = ::JS_GetPrototype(cx, obj);
  if (NS_UNLIKELY(!pi_obj)) {
    return NS_OK;
  }

  JSBool found = PR_FALSE;

  if (!ObjectIsNativeWrapper(cx, obj)) {
    if (JSID_IS_STRING(id)) {
      *_retval = ::JS_HasPropertyById(cx, pi_obj, id, &found);
    } else {
      *_retval = ::JS_HasElement(cx, pi_obj, JSID_TO_INT(id), &found);
    }

    if (!*_retval) {
      return NS_ERROR_UNEXPECTED;
    }
  }

  if (found) {
    if (JSID_IS_STRING(id)) {
      *_retval = ::JS_GetPropertyById(cx, pi_obj, id, vp);
    } else {
      *_retval = ::JS_GetElement(cx, pi_obj, JSID_TO_INT(id), vp);
    }

    return *_retval ? NS_SUCCESS_I_DID_SOMETHING : NS_ERROR_FAILURE;
  }

  return nsElementSH::GetProperty(wrapper, cx, obj, id, vp, _retval);
}

NS_IMETHODIMP
nsHTMLPluginObjElementSH::SetProperty(nsIXPConnectWrappedNative *wrapper,
                                      JSContext *cx, JSObject *obj, jsid id,
                                      jsval *vp, PRBool *_retval)
{
  JSAutoRequest ar(cx);

  JSObject *pi_obj = ::JS_GetPrototype(cx, obj);
  if (NS_UNLIKELY(!pi_obj)) {
    return NS_OK;
  }

  JSBool found = PR_FALSE;

  if (!ObjectIsNativeWrapper(cx, obj)) {
    if (JSID_IS_STRING(id)) {
      *_retval = ::JS_HasPropertyById(cx, pi_obj, id, &found);
    } else {
      *_retval = ::JS_HasElement(cx, pi_obj, JSID_TO_INT(id), &found);
    }

    if (!*_retval) {
      return NS_ERROR_UNEXPECTED;
    }
  }

  if (found) {
    if (JSID_IS_STRING(id)) {
      *_retval = ::JS_SetPropertyById(cx, pi_obj, id, vp);
    } else {
      *_retval = ::JS_SetElement(cx, pi_obj, JSID_TO_INT(id), vp);
    }

    return *_retval ? NS_SUCCESS_I_DID_SOMETHING : NS_ERROR_FAILURE;
  }

  return nsElementSH::SetProperty(wrapper, cx, obj, id, vp, _retval);
}

NS_IMETHODIMP
nsHTMLPluginObjElementSH::Call(nsIXPConnectWrappedNative *wrapper,
                               JSContext *cx, JSObject *obj, PRUint32 argc,
                               jsval *argv, jsval *vp, PRBool *_retval)
{
  nsCOMPtr<nsIPluginInstance> pi;
  nsresult rv = GetPluginInstanceIfSafe(wrapper, obj, getter_AddRefs(pi));
  NS_ENSURE_SUCCESS(rv, rv);

  // If obj is a native wrapper, or if there's no plugin around for
  // this object, throw.
  if (ObjectIsNativeWrapper(cx, obj) || !pi) {
    return NS_ERROR_NOT_AVAILABLE;
  }

  JSObject *pi_obj = nsnull;
  JSObject *pi_proto = nsnull;

  rv = GetPluginJSObject(cx, obj, pi, &pi_obj, &pi_proto);
  NS_ENSURE_SUCCESS(rv, rv);

  if (!pi) {
    return NS_ERROR_NOT_AVAILABLE;
  }

  // XPConnect passes us the XPConnect wrapper JSObject as obj, and
  // not the 'this' parameter that the JS engine passes in. Pass in
  // the real this parameter from JS (argv[-1]) here.
  JSAutoRequest ar(cx);
  *_retval = ::JS_CallFunctionValue(cx, JSVAL_TO_OBJECT(argv[-1]),
                                    OBJECT_TO_JSVAL(pi_obj), argc, argv, vp);

  return NS_OK;
}


nsresult
nsHTMLPluginObjElementSH::GetPluginJSObject(JSContext *cx, JSObject *obj,
                                            nsIPluginInstance *plugin_inst,
                                            JSObject **plugin_obj,
                                            JSObject **plugin_proto)
{
  *plugin_obj = nsnull;
  *plugin_proto = nsnull;

  JSAutoRequest ar(cx);

  if (plugin_inst) {
    plugin_inst->GetJSObject(cx, plugin_obj);
    if (*plugin_obj) {
      *plugin_proto = ::JS_GetPrototype(cx, *plugin_obj);
    }
  }

  return NS_OK;
}

NS_IMETHODIMP
nsHTMLPluginObjElementSH::NewResolve(nsIXPConnectWrappedNative *wrapper,
                                     JSContext *cx, JSObject *obj, jsid id,
                                     PRUint32 flags, JSObject **objp,
                                     PRBool *_retval)
{
  // Make sure the plugin instance is loaded and instantiated, if
  // possible.

  nsCOMPtr<nsIPluginInstance> pi;
  nsresult rv = GetPluginInstanceIfSafe(wrapper, obj, getter_AddRefs(pi));
  NS_ENSURE_SUCCESS(rv, rv);

  return nsElementSH::NewResolve(wrapper, cx, obj, id, flags, objp,
                                 _retval);
}
 
// HTMLOptionsCollection helper

NS_IMETHODIMP
nsHTMLOptionsCollectionSH::SetProperty(nsIXPConnectWrappedNative *wrapper,
                                       JSContext *cx, JSObject *obj, jsid id,
                                       jsval *vp, PRBool *_retval)
{
  PRInt32 n = GetArrayIndexFromId(cx, id);

  if (n < 0) {
    return NS_OK;
  }

  nsCOMPtr<nsIDOMNSHTMLOptionCollection> oc =
    do_QueryWrappedNative(wrapper, obj);
  NS_ENSURE_TRUE(oc, NS_ERROR_UNEXPECTED);

  nsresult rv = nsHTMLSelectElementSH::SetOption(cx, vp, n, oc);
  if (NS_SUCCEEDED(rv)) {
    rv = NS_SUCCESS_I_DID_SOMETHING;
  }
  return rv;
}


// Plugin helper

nsISupports*
nsPluginSH::GetItemAt(nsISupports *aNative, PRUint32 aIndex,
                      nsresult *aResult)
{
  nsPluginElement* plugin = nsPluginElement::FromSupports(aNative);

  return plugin->GetItemAt(aIndex, aResult);
}

nsISupports*
nsPluginSH::GetNamedItem(nsISupports *aNative, const nsAString& aName,
                         nsresult *aResult)
{
  nsPluginElement* plugin = nsPluginElement::FromSupports(aNative);

  return plugin->GetNamedItem(aName, aResult);
}


// PluginArray helper

nsISupports*
nsPluginArraySH::GetItemAt(nsISupports *aNative, PRUint32 aIndex,
                           nsresult *aResult)
{
  nsPluginArray* array = nsPluginArray::FromSupports(aNative);

  return array->GetItemAt(aIndex, aResult);
}

nsISupports*
nsPluginArraySH::GetNamedItem(nsISupports *aNative, const nsAString& aName,
                              nsresult *aResult)
{
  nsPluginArray* array = nsPluginArray::FromSupports(aNative);

  return array->GetNamedItem(aName, aResult);
}


// MimeTypeArray helper

nsISupports*
nsMimeTypeArraySH::GetItemAt(nsISupports *aNative, PRUint32 aIndex,
                             nsresult *aResult)
{
  nsMimeTypeArray* array = nsMimeTypeArray::FromSupports(aNative);

  return array->GetItemAt(aIndex, aResult);
}

nsISupports*
nsMimeTypeArraySH::GetNamedItem(nsISupports *aNative, const nsAString& aName,
                                nsresult *aResult)
{
  nsMimeTypeArray* array = nsMimeTypeArray::FromSupports(aNative);

  return array->GetNamedItem(aName, aResult);
}


// StringArray helper

NS_IMETHODIMP
nsStringArraySH::GetProperty(nsIXPConnectWrappedNative *wrapper, JSContext *cx,
                             JSObject *obj, jsid id, jsval *vp,
                             PRBool *_retval)
{
  PRBool is_number = PR_FALSE;
  PRInt32 n = GetArrayIndexFromId(cx, id, &is_number);

  if (!is_number) {
    return NS_OK;
  }

  nsAutoString val;

  nsresult rv = GetStringAt(GetNative(wrapper, obj), n, val);
  NS_ENSURE_SUCCESS(rv, rv);

  // XXX: Null strings?

  JSAutoRequest ar(cx);

  JSString *str =
    ::JS_NewUCStringCopyN(cx, reinterpret_cast<const jschar *>(val.get()),
                          val.Length());
  NS_ENSURE_TRUE(str, NS_ERROR_OUT_OF_MEMORY);

  *vp = STRING_TO_JSVAL(str);

  return NS_SUCCESS_I_DID_SOMETHING;
}


// History helper

NS_IMETHODIMP
nsHistorySH::GetProperty(nsIXPConnectWrappedNative *wrapper, JSContext *cx,
                         JSObject *obj, jsid id, jsval *vp, PRBool *_retval)
{
  PRBool is_number = PR_FALSE;
  GetArrayIndexFromId(cx, id, &is_number);

  if (!is_number) {
    return NS_OK;
  }

  nsresult rv =
    sSecMan->CheckPropertyAccess(cx, obj, mData->mName, sItem_id,
                                 nsIXPCSecurityManager::ACCESS_CALL_METHOD);

  if (NS_FAILED(rv)) {
    // Let XPConnect know that the access was not granted.
    *_retval = PR_FALSE;

    return NS_OK;
  }

  // sec check

  return nsStringArraySH::GetProperty(wrapper, cx, obj, id, vp, _retval);
}

nsresult
nsHistorySH::GetStringAt(nsISupports *aNative, PRInt32 aIndex,
                         nsAString& aResult)
{
  if (aIndex < 0) {
    return NS_ERROR_DOM_INDEX_SIZE_ERR;
  }

  nsCOMPtr<nsIDOMHistory> history(do_QueryInterface(aNative));

  return history->Item(aIndex, aResult);
}


// MediaList helper

nsresult
nsMediaListSH::GetStringAt(nsISupports *aNative, PRInt32 aIndex,
                           nsAString& aResult)
{
  if (aIndex < 0) {
    return NS_ERROR_DOM_INDEX_SIZE_ERR;
  }

  nsCOMPtr<nsIDOMMediaList> media_list(do_QueryInterface(aNative));

  return media_list->Item(PRUint32(aIndex), aResult);
}


// StyleSheetList helper

nsISupports*
nsStyleSheetListSH::GetItemAt(nsISupports *aNative, PRUint32 aIndex,
                              nsresult *rv)
{
  nsDOMStyleSheetList* list = nsDOMStyleSheetList::FromSupports(aNative);

  return list->GetItemAt(aIndex);
}


// CSSValueList helper

nsISupports*
nsCSSValueListSH::GetItemAt(nsISupports *aNative, PRUint32 aIndex,
                            nsresult *aResult)
{
  nsDOMCSSValueList* list = nsDOMCSSValueList::FromSupports(aNative);

  return list->GetItemAt(aIndex);
}


// CSSStyleDeclaration helper

NS_IMETHODIMP
nsCSSStyleDeclSH::PreCreate(nsISupports *nativeObj, JSContext *cx,
                            JSObject *globalObj, JSObject **parentObj)
{
  nsWrapperCache* cache = nsnull;
  CallQueryInterface(nativeObj, &cache);
  if (!cache) {
    return nsDOMClassInfo::PreCreate(nativeObj, cx, globalObj, parentObj);
  }

  nsICSSDeclaration *declaration = static_cast<nsICSSDeclaration*>(nativeObj);
  nsINode *native_parent = declaration->GetParentObject();
  if (!native_parent) {
    return NS_ERROR_FAILURE;
  }

  nsresult rv =
    WrapNativeParent(cx, globalObj, native_parent, native_parent, parentObj);
  NS_ENSURE_SUCCESS(rv, rv);

  return NS_SUCCESS_ALLOW_SLIM_WRAPPERS;
}

nsresult
nsCSSStyleDeclSH::GetStringAt(nsISupports *aNative, PRInt32 aIndex,
                              nsAString& aResult)
{
  if (aIndex < 0) {
    return NS_ERROR_DOM_INDEX_SIZE_ERR;
  }

  nsCOMPtr<nsIDOMCSSStyleDeclaration> style_decl(do_QueryInterface(aNative));

  return style_decl->Item(PRUint32(aIndex), aResult);
}


// CSSRuleList scriptable helper

nsISupports*
nsCSSRuleListSH::GetItemAt(nsISupports *aNative, PRUint32 aIndex,
                           nsresult *aResult)
{
  nsICSSRuleList* list = static_cast<nsICSSRuleList*>(aNative);
#ifdef DEBUG
  {
    nsCOMPtr<nsICSSRuleList> list_qi = do_QueryInterface(aNative);

    // If this assertion fires the QI implementation for the object in
    // question doesn't use the nsICSSRuleList pointer as the nsISupports
    // pointer. That must be fixed, or we'll crash...
    NS_ASSERTION(list_qi == list, "Uh, fix QI!");
  }
#endif

  return list->GetItemAt(aIndex, aResult);
}

// ClientRectList scriptable helper

nsISupports*
nsClientRectListSH::GetItemAt(nsISupports *aNative, PRUint32 aIndex,
                              nsresult *aResult)
{
  nsClientRectList* list = nsClientRectList::FromSupports(aNative);

  return list->GetItemAt(aIndex);
}

// PaintRequestList scriptable helper

nsISupports*
nsPaintRequestListSH::GetItemAt(nsISupports *aNative, PRUint32 aIndex,
                                nsresult *aResult)
{
  nsPaintRequestList* list = nsPaintRequestList::FromSupports(aNative);

  return list->GetItemAt(aIndex);
}

#ifdef MOZ_XUL
// TreeColumns helper

nsISupports*
nsTreeColumnsSH::GetItemAt(nsISupports *aNative, PRUint32 aIndex,
                           nsresult *aResult)
{
  nsTreeColumns* columns = nsTreeColumns::FromSupports(aNative);

  return columns->GetColumnAt(aIndex);
}

nsISupports*
nsTreeColumnsSH::GetNamedItem(nsISupports *aNative,
                              const nsAString& aName,
                              nsresult *aResult)
{
  nsTreeColumns* columns = nsTreeColumns::FromSupports(aNative);

  return columns->GetNamedColumn(aName);
}
#endif


// Storage scriptable helper

// One reason we need a newResolve hook is that in order for
// enumeration of storage object keys to work the keys we're
// enumerating need to exist on the storage object for the JS engine
// to find them.

NS_IMETHODIMP
nsStorageSH::NewResolve(nsIXPConnectWrappedNative *wrapper, JSContext *cx,
                        JSObject *obj, jsid id, PRUint32 flags,
                        JSObject **objp, PRBool *_retval)
{
  JSObject *realObj;
  wrapper->GetJSObject(&realObj);

  // First check to see if the property is defined on our prototype.

  JSObject *proto = ::JS_GetPrototype(cx, realObj);
  JSBool hasProp;

  if (proto &&
      (::JS_HasPropertyById(cx, proto, id, &hasProp) &&
       hasProp)) {
    // We found the property we're resolving on the prototype,
    // nothing left to do here then.

    return NS_OK;
  }

  // We're resolving property that doesn't exist on the prototype,
  // check if the key exists in the storage object.

  nsCOMPtr<nsIDOMStorageObsolete> storage(do_QueryWrappedNative(wrapper));

  JSString *jsstr = IdToString(cx, id);
  if (!jsstr)
    return JS_FALSE;

  // GetItem() will return null if the caller can't access the session
  // storage item.
  nsCOMPtr<nsIDOMStorageItem> item;
  nsresult rv = storage->GetItem(nsDependentJSString(jsstr),
                                 getter_AddRefs(item));
  NS_ENSURE_SUCCESS(rv, rv);

  if (item) {
    if (!::JS_DefinePropertyById(cx, realObj, id, JSVAL_VOID, nsnull, nsnull, 0)) {
      return NS_ERROR_FAILURE;
    }

    *objp = realObj;
  }

  return NS_OK;
}

nsISupports*
nsStorageSH::GetNamedItem(nsISupports *aNative, const nsAString& aName,
                          nsresult *aResult)
{
  nsDOMStorage* storage = nsDOMStorage::FromSupports(aNative);

  return storage->GetNamedItem(aName, aResult);
}

NS_IMETHODIMP
nsStorageSH::SetProperty(nsIXPConnectWrappedNative *wrapper,
                         JSContext *cx, JSObject *obj, jsid id,
                         jsval *vp, PRBool *_retval)
{
  nsCOMPtr<nsIDOMStorageObsolete> storage(do_QueryWrappedNative(wrapper));
  NS_ENSURE_TRUE(storage, NS_ERROR_UNEXPECTED);

  JSString *key = IdToString(cx, id);
  NS_ENSURE_TRUE(key, NS_ERROR_UNEXPECTED);

  JSString *value = ::JS_ValueToString(cx, *vp);
  NS_ENSURE_TRUE(value, NS_ERROR_UNEXPECTED);

  nsresult rv = storage->SetItem(nsDependentJSString(key),
                                 nsDependentJSString(value));
  if (NS_SUCCEEDED(rv)) {
    rv = NS_SUCCESS_I_DID_SOMETHING;
  }

  return rv;
}

NS_IMETHODIMP
nsStorageSH::DelProperty(nsIXPConnectWrappedNative *wrapper,
                         JSContext *cx, JSObject *obj, jsid id,
                         jsval *vp, PRBool *_retval)
{
  nsCOMPtr<nsIDOMStorageObsolete> storage(do_QueryWrappedNative(wrapper));
  NS_ENSURE_TRUE(storage, NS_ERROR_UNEXPECTED);

  JSString *key = IdToString(cx, id);
  NS_ENSURE_TRUE(key, NS_ERROR_UNEXPECTED);

  nsresult rv = storage->RemoveItem(nsDependentJSString(key));
  if (NS_SUCCEEDED(rv)) {
    rv = NS_SUCCESS_I_DID_SOMETHING;
  }

  return rv;
}


NS_IMETHODIMP
nsStorageSH::NewEnumerate(nsIXPConnectWrappedNative *wrapper, JSContext *cx,
                          JSObject *obj, PRUint32 enum_op, jsval *statep,
                          jsid *idp, PRBool *_retval)
{
  nsTArray<nsString> *keys =
    (nsTArray<nsString> *)JSVAL_TO_PRIVATE(*statep);

  switch (enum_op) {
    case JSENUMERATE_INIT:
    {
      nsCOMPtr<nsPIDOMStorage> storage(do_QueryWrappedNative(wrapper));

      // XXXndeakin need to free the keys afterwards
      keys = storage->GetKeys();
      NS_ENSURE_TRUE(keys, NS_ERROR_OUT_OF_MEMORY);

      *statep = PRIVATE_TO_JSVAL(keys);

      if (idp) {
        *idp = INT_TO_JSID(keys->Length());
      }
      break;
    }
    case JSENUMERATE_NEXT:
      if (keys->Length() != 0) {
        nsString& key = keys->ElementAt(0);
        JSString *str =
          JS_NewUCStringCopyN(cx, reinterpret_cast<const jschar *>
                                                  (key.get()),
                              key.Length());
        NS_ENSURE_TRUE(str, NS_ERROR_OUT_OF_MEMORY);

        JS_ValueToId(cx, STRING_TO_JSVAL(str), idp);

        keys->RemoveElementAt(0);

        break;
      }

      // Fall through
    case JSENUMERATE_DESTROY:
      delete keys;

      *statep = JSVAL_NULL;

      break;
    default:
      NS_NOTREACHED("Bad call from the JS engine");

      return NS_ERROR_FAILURE;
  }

  return NS_OK;
}


// Storage2SH

// One reason we need a newResolve hook is that in order for
// enumeration of storage object keys to work the keys we're
// enumerating need to exist on the storage object for the JS engine
// to find them.

NS_IMETHODIMP
nsStorage2SH::NewResolve(nsIXPConnectWrappedNative *wrapper, JSContext *cx,
                         JSObject *obj, jsid id, PRUint32 flags,
                         JSObject **objp, PRBool *_retval)
{
  JSObject *realObj;
  wrapper->GetJSObject(&realObj);

  // First check to see if the property is defined on our prototype,
  // after converting id to a string if it's an integer.

  JSString *jsstr = IdToString(cx, id);
  if (!jsstr) {
    return JS_FALSE;
  }

  JSObject *proto = ::JS_GetPrototype(cx, realObj);
  JSBool hasProp;

  if (proto &&
      (::JS_HasPropertyById(cx, proto, id, &hasProp) &&
       hasProp)) {
    // We found the property we're resolving on the prototype,
    // nothing left to do here then.

    return NS_OK;
  }

  // We're resolving property that doesn't exist on the prototype,
  // check if the key exists in the storage object.

  nsCOMPtr<nsIDOMStorage> storage(do_QueryWrappedNative(wrapper));

  // GetItem() will return null if the caller can't access the session
  // storage item.
  nsAutoString data;
  nsresult rv = storage->GetItem(nsDependentJSString(jsstr), data);
  NS_ENSURE_SUCCESS(rv, rv);

  if (!DOMStringIsNull(data)) {
    if (!::JS_DefinePropertyById(cx, realObj, id, JSVAL_VOID, nsnull,
                                 nsnull, 0)) {
      return NS_ERROR_FAILURE;
    }

    *objp = realObj;
  }

  return NS_OK;
}

NS_IMETHODIMP
nsStorage2SH::GetProperty(nsIXPConnectWrappedNative *wrapper, JSContext *cx,
                          JSObject *obj, jsid id, jsval *vp, PRBool *_retval)
{
  nsCOMPtr<nsIDOMStorage> storage(do_QueryWrappedNative(wrapper));
  NS_ENSURE_TRUE(storage, NS_ERROR_UNEXPECTED);

  nsAutoString val;
  nsresult rv = NS_OK;

  if (JSID_IS_STRING(id)) {
    // For native wrappers, do not get random names on storage objects.
    if (ObjectIsNativeWrapper(cx, obj)) {
      return NS_ERROR_NOT_AVAILABLE;
    }

    rv = storage->GetItem(nsDependentJSString(id), val);
    NS_ENSURE_SUCCESS(rv, rv);
  } else {
    PRInt32 n = GetArrayIndexFromId(cx, id);
    NS_ENSURE_TRUE(n >= 0, NS_ERROR_NOT_AVAILABLE);

    rv = storage->Key(n, val);
    NS_ENSURE_SUCCESS(rv, rv);
  }

  JSAutoRequest ar(cx);

  if (DOMStringIsNull(val)) {
      *vp = JSVAL_NULL;
  }
  else {
      JSString *str =
        ::JS_NewUCStringCopyN(cx, reinterpret_cast<const jschar *>(val.get()),
                              val.Length());
      NS_ENSURE_TRUE(str, NS_ERROR_OUT_OF_MEMORY);

      *vp = STRING_TO_JSVAL(str);
  }

  return NS_SUCCESS_I_DID_SOMETHING;
}

NS_IMETHODIMP
nsStorage2SH::SetProperty(nsIXPConnectWrappedNative *wrapper,
                          JSContext *cx, JSObject *obj, jsid id,
                          jsval *vp, PRBool *_retval)
{
  nsCOMPtr<nsIDOMStorage> storage(do_QueryWrappedNative(wrapper));
  NS_ENSURE_TRUE(storage, NS_ERROR_UNEXPECTED);

  JSString *key = IdToString(cx, id);
  NS_ENSURE_TRUE(key, NS_ERROR_UNEXPECTED);

  JSString *value = ::JS_ValueToString(cx, *vp);
  NS_ENSURE_TRUE(value, NS_ERROR_UNEXPECTED);

  nsresult rv = storage->SetItem(nsDependentJSString(key),
                                 nsDependentJSString(value));
  if (NS_SUCCEEDED(rv)) {
    rv = NS_SUCCESS_I_DID_SOMETHING;
  }

  return rv;
}

NS_IMETHODIMP
nsStorage2SH::DelProperty(nsIXPConnectWrappedNative *wrapper,
                          JSContext *cx, JSObject *obj, jsid id,
                          jsval *vp, PRBool *_retval)
{
  nsCOMPtr<nsIDOMStorage> storage(do_QueryWrappedNative(wrapper));
  NS_ENSURE_TRUE(storage, NS_ERROR_UNEXPECTED);

  JSString *key = IdToString(cx, id);
  NS_ENSURE_TRUE(key, NS_ERROR_UNEXPECTED);

  nsresult rv = storage->RemoveItem(nsDependentJSString(key));
  if (NS_SUCCEEDED(rv)) {
    rv = NS_SUCCESS_I_DID_SOMETHING;
  }

  return rv;
}


NS_IMETHODIMP
nsStorage2SH::NewEnumerate(nsIXPConnectWrappedNative *wrapper, JSContext *cx,
                           JSObject *obj, PRUint32 enum_op, jsval *statep,
                           jsid *idp, PRBool *_retval)
{
  nsTArray<nsString> *keys =
    (nsTArray<nsString> *)JSVAL_TO_PRIVATE(*statep);

  switch (enum_op) {
    case JSENUMERATE_INIT:
    {
      nsCOMPtr<nsPIDOMStorage> storage(do_QueryWrappedNative(wrapper));

      // XXXndeakin need to free the keys afterwards
      keys = storage->GetKeys();
      NS_ENSURE_TRUE(keys, NS_ERROR_OUT_OF_MEMORY);

      *statep = PRIVATE_TO_JSVAL(keys);

      if (idp) {
        *idp = INT_TO_JSID(keys->Length());
      }
      break;
    }
    case JSENUMERATE_NEXT:
      if (keys->Length() != 0) {
        nsString& key = keys->ElementAt(0);
        JSString *str =
          JS_NewUCStringCopyN(cx, reinterpret_cast<const jschar *>
                                                  (key.get()),
                              key.Length());
        NS_ENSURE_TRUE(str, NS_ERROR_OUT_OF_MEMORY);

        JS_ValueToId(cx, STRING_TO_JSVAL(str), idp);

        keys->RemoveElementAt(0);

        break;
      }

      // Fall through
    case JSENUMERATE_DESTROY:
      delete keys;

      *statep = JSVAL_NULL;

      break;
    default:
      NS_NOTREACHED("Bad call from the JS engine");

      return NS_ERROR_FAILURE;
  }

  return NS_OK;
}

// StorageList scriptable helper

nsISupports*
nsStorageListSH::GetNamedItem(nsISupports *aNative, const nsAString& aName,
                              nsresult *aResult)
{
  nsDOMStorageList* storagelist = static_cast<nsDOMStorageList*>(aNative);

  return storagelist->GetNamedItem(aName, aResult);
}


// nsIDOMEventListener::HandleEvent() 'this' converter helper

NS_INTERFACE_MAP_BEGIN(nsEventListenerThisTranslator)
  NS_INTERFACE_MAP_ENTRY(nsIXPCFunctionThisTranslator)
  NS_INTERFACE_MAP_ENTRY(nsISupports)
NS_INTERFACE_MAP_END


NS_IMPL_ADDREF(nsEventListenerThisTranslator)
NS_IMPL_RELEASE(nsEventListenerThisTranslator)


NS_IMETHODIMP
nsEventListenerThisTranslator::TranslateThis(nsISupports *aInitialThis,
                                             nsIInterfaceInfo *aInterfaceInfo,
                                             PRUint16 aMethodIndex,
                                             PRBool *aHideFirstParamFromJS,
                                             nsIID * *aIIDOfResult,
                                             nsISupports **_retval)
{
  *aHideFirstParamFromJS = PR_FALSE;
  *aIIDOfResult = nsnull;

  nsCOMPtr<nsIDOMEvent> event(do_QueryInterface(aInitialThis));
  NS_ENSURE_TRUE(event, NS_ERROR_UNEXPECTED);

  nsCOMPtr<nsIDOMEventTarget> target;
  event->GetCurrentTarget(getter_AddRefs(target));

  *_retval = target.forget().get();

  return NS_OK;
}

NS_IMETHODIMP
nsDOMConstructorSH::Call(nsIXPConnectWrappedNative *wrapper, JSContext *cx,
                         JSObject *obj, PRUint32 argc, jsval *argv, jsval *vp,
                         PRBool *_retval)
{
  nsDOMConstructor *wrapped =
    static_cast<nsDOMConstructor *>(wrapper->Native());

#ifdef DEBUG
  {
    nsCOMPtr<nsIDOMDOMConstructor> is_constructor =
      do_QueryWrappedNative(wrapper);
    NS_ASSERTION(is_constructor, "How did we not get a constructor?");
  }
#endif

  return wrapped->Construct(wrapper, cx, obj, argc, argv, vp, _retval);
}

NS_IMETHODIMP
nsDOMConstructorSH::Construct(nsIXPConnectWrappedNative *wrapper, JSContext *cx,
                              JSObject *obj, PRUint32 argc, jsval *argv,
                              jsval *vp, PRBool *_retval)
{
  nsDOMConstructor *wrapped =
    static_cast<nsDOMConstructor *>(wrapper->Native());

#ifdef DEBUG
  {
    nsCOMPtr<nsIDOMDOMConstructor> is_constructor =
      do_QueryWrappedNative(wrapper);
    NS_ASSERTION(is_constructor, "How did we not get a constructor?");
  }
#endif

  return wrapped->Construct(wrapper, cx, obj, argc, argv, vp, _retval);
}

NS_IMETHODIMP
nsDOMConstructorSH::HasInstance(nsIXPConnectWrappedNative *wrapper,
                                JSContext *cx, JSObject *obj, jsval val,
                                PRBool *bp, PRBool *_retval)
{
  nsDOMConstructor *wrapped =
    static_cast<nsDOMConstructor *>(wrapper->Native());

#ifdef DEBUG
  {
    nsCOMPtr<nsIDOMDOMConstructor> is_constructor =
      do_QueryWrappedNative(wrapper);
    NS_ASSERTION(is_constructor, "How did we not get a constructor?");
  }
#endif

  return wrapped->HasInstance(wrapper, cx, obj, val, bp, _retval);
}

NS_IMETHODIMP
nsNonDOMObjectSH::GetFlags(PRUint32 *aFlags)
{
  // This is NOT a DOM Object.  Use this helper class for cases when you need
  // to do something like implement nsISecurityCheckedComponent in a meaningful
  // way.
  *aFlags = nsIClassInfo::MAIN_THREAD_ONLY;
  return NS_OK;
}

NS_IMETHODIMP
nsAttributeSH::GetFlags(PRUint32 *aFlags)
{
  // Just like nsNodeSH, but without CONTENT_NODE
  *aFlags = DOMCLASSINFO_STANDARD_FLAGS;

  return NS_OK;
}

// nsOfflineResourceListSH
nsresult
nsOfflineResourceListSH::GetStringAt(nsISupports *aNative, PRInt32 aIndex,
                                     nsAString& aResult)
{
  nsCOMPtr<nsIDOMOfflineResourceList> list(do_QueryInterface(aNative));
  NS_ENSURE_TRUE(list, NS_ERROR_UNEXPECTED);

  return list->MozItem(aIndex, aResult);
}

// nsFileListSH
nsISupports*
nsFileListSH::GetItemAt(nsISupports *aNative, PRUint32 aIndex,
                        nsresult *aResult)
{
  nsDOMFileList* list = nsDOMFileList::FromSupports(aNative);

  return list->GetItemAt(aIndex);
}<|MERGE_RESOLUTION|>--- conflicted
+++ resolved
@@ -1502,7 +1502,6 @@
 PRBool nsDOMClassInfo::sDisableGlobalScopePollutionSupport = PR_FALSE;
 
 
-<<<<<<< HEAD
 jsid nsDOMClassInfo::sTop_id             = JSID_VOID;
 jsid nsDOMClassInfo::sParent_id          = JSID_VOID;
 jsid nsDOMClassInfo::sScrollbars_id      = JSID_VOID;
@@ -1548,7 +1547,7 @@
 jsid nsDOMClassInfo::sOnbeforeunload_id  = JSID_VOID;
 jsid nsDOMClassInfo::sOnunload_id        = JSID_VOID;
 jsid nsDOMClassInfo::sOnhashchange_id    = JSID_VOID;
-jsid nsDOMClassInfo::sOnpageshow_id      = JSID_VOID;
+jsval nsDOMClassInfo::sOnreadystatechange_id = JSID_VOID;
 jsid nsDOMClassInfo::sOnpagehide_id      = JSID_VOID;
 jsid nsDOMClassInfo::sOnabort_id         = JSID_VOID;
 jsid nsDOMClassInfo::sOnerror_id         = JSID_VOID;
@@ -1587,93 +1586,6 @@
 jsid nsDOMClassInfo::sOnpaste_id         = JSID_VOID;
 jsid nsDOMClassInfo::sJava_id            = JSID_VOID;
 jsid nsDOMClassInfo::sPackages_id        = JSID_VOID;
-=======
-jsval nsDOMClassInfo::sTop_id             = JSVAL_VOID;
-jsval nsDOMClassInfo::sParent_id          = JSVAL_VOID;
-jsval nsDOMClassInfo::sScrollbars_id      = JSVAL_VOID;
-jsval nsDOMClassInfo::sLocation_id        = JSVAL_VOID;
-jsval nsDOMClassInfo::sConstructor_id     = JSVAL_VOID;
-jsval nsDOMClassInfo::s_content_id        = JSVAL_VOID;
-jsval nsDOMClassInfo::sContent_id         = JSVAL_VOID;
-jsval nsDOMClassInfo::sMenubar_id         = JSVAL_VOID;
-jsval nsDOMClassInfo::sToolbar_id         = JSVAL_VOID;
-jsval nsDOMClassInfo::sLocationbar_id     = JSVAL_VOID;
-jsval nsDOMClassInfo::sPersonalbar_id     = JSVAL_VOID;
-jsval nsDOMClassInfo::sStatusbar_id       = JSVAL_VOID;
-jsval nsDOMClassInfo::sDialogArguments_id = JSVAL_VOID;
-jsval nsDOMClassInfo::sControllers_id     = JSVAL_VOID;
-jsval nsDOMClassInfo::sLength_id          = JSVAL_VOID;
-jsval nsDOMClassInfo::sInnerHeight_id     = JSVAL_VOID;
-jsval nsDOMClassInfo::sInnerWidth_id      = JSVAL_VOID;
-jsval nsDOMClassInfo::sOuterHeight_id     = JSVAL_VOID;
-jsval nsDOMClassInfo::sOuterWidth_id      = JSVAL_VOID;
-jsval nsDOMClassInfo::sScreenX_id         = JSVAL_VOID;
-jsval nsDOMClassInfo::sScreenY_id         = JSVAL_VOID;
-jsval nsDOMClassInfo::sStatus_id          = JSVAL_VOID;
-jsval nsDOMClassInfo::sName_id            = JSVAL_VOID;
-jsval nsDOMClassInfo::sOnmousedown_id     = JSVAL_VOID;
-jsval nsDOMClassInfo::sOnmouseup_id       = JSVAL_VOID;
-jsval nsDOMClassInfo::sOnclick_id         = JSVAL_VOID;
-jsval nsDOMClassInfo::sOndblclick_id      = JSVAL_VOID;
-jsval nsDOMClassInfo::sOncontextmenu_id   = JSVAL_VOID;
-jsval nsDOMClassInfo::sOnmouseover_id     = JSVAL_VOID;
-jsval nsDOMClassInfo::sOnmouseout_id      = JSVAL_VOID;
-jsval nsDOMClassInfo::sOnkeydown_id       = JSVAL_VOID;
-jsval nsDOMClassInfo::sOnkeyup_id         = JSVAL_VOID;
-jsval nsDOMClassInfo::sOnkeypress_id      = JSVAL_VOID;
-jsval nsDOMClassInfo::sOnmousemove_id     = JSVAL_VOID;
-jsval nsDOMClassInfo::sOnfocus_id         = JSVAL_VOID;
-jsval nsDOMClassInfo::sOnblur_id          = JSVAL_VOID;
-jsval nsDOMClassInfo::sOnsubmit_id        = JSVAL_VOID;
-jsval nsDOMClassInfo::sOnreset_id         = JSVAL_VOID;
-jsval nsDOMClassInfo::sOnchange_id        = JSVAL_VOID;
-jsval nsDOMClassInfo::sOnselect_id        = JSVAL_VOID;
-jsval nsDOMClassInfo::sOnload_id          = JSVAL_VOID;
-jsval nsDOMClassInfo::sOnpopstate_id      = JSVAL_VOID;
-jsval nsDOMClassInfo::sOnbeforeunload_id  = JSVAL_VOID;
-jsval nsDOMClassInfo::sOnunload_id        = JSVAL_VOID;
-jsval nsDOMClassInfo::sOnhashchange_id    = JSVAL_VOID;
-jsval nsDOMClassInfo::sOnreadystatechange_id = JSVAL_VOID;
-jsval nsDOMClassInfo::sOnpageshow_id      = JSVAL_VOID;
-jsval nsDOMClassInfo::sOnpagehide_id      = JSVAL_VOID;
-jsval nsDOMClassInfo::sOnabort_id         = JSVAL_VOID;
-jsval nsDOMClassInfo::sOnerror_id         = JSVAL_VOID;
-jsval nsDOMClassInfo::sOnpaint_id         = JSVAL_VOID;
-jsval nsDOMClassInfo::sOnresize_id        = JSVAL_VOID;
-jsval nsDOMClassInfo::sOnscroll_id        = JSVAL_VOID;
-jsval nsDOMClassInfo::sOndrag_id          = JSVAL_VOID;
-jsval nsDOMClassInfo::sOndragend_id       = JSVAL_VOID;
-jsval nsDOMClassInfo::sOndragenter_id     = JSVAL_VOID;
-jsval nsDOMClassInfo::sOndragleave_id     = JSVAL_VOID;
-jsval nsDOMClassInfo::sOndragover_id      = JSVAL_VOID;
-jsval nsDOMClassInfo::sOndragstart_id     = JSVAL_VOID;
-jsval nsDOMClassInfo::sOndrop_id          = JSVAL_VOID;
-jsval nsDOMClassInfo::sScrollX_id         = JSVAL_VOID;
-jsval nsDOMClassInfo::sScrollY_id         = JSVAL_VOID;
-jsval nsDOMClassInfo::sScrollMaxX_id      = JSVAL_VOID;
-jsval nsDOMClassInfo::sScrollMaxY_id      = JSVAL_VOID;
-jsval nsDOMClassInfo::sOpen_id            = JSVAL_VOID;
-jsval nsDOMClassInfo::sItem_id            = JSVAL_VOID;
-jsval nsDOMClassInfo::sNamedItem_id       = JSVAL_VOID;
-jsval nsDOMClassInfo::sEnumerate_id       = JSVAL_VOID;
-jsval nsDOMClassInfo::sNavigator_id       = JSVAL_VOID;
-jsval nsDOMClassInfo::sDocument_id        = JSVAL_VOID;
-jsval nsDOMClassInfo::sWindow_id          = JSVAL_VOID;
-jsval nsDOMClassInfo::sFrames_id          = JSVAL_VOID;
-jsval nsDOMClassInfo::sSelf_id            = JSVAL_VOID;
-jsval nsDOMClassInfo::sOpener_id          = JSVAL_VOID;
-jsval nsDOMClassInfo::sAll_id             = JSVAL_VOID;
-jsval nsDOMClassInfo::sTags_id            = JSVAL_VOID;
-jsval nsDOMClassInfo::sAddEventListener_id= JSVAL_VOID;
-jsval nsDOMClassInfo::sBaseURIObject_id   = JSVAL_VOID;
-jsval nsDOMClassInfo::sNodePrincipal_id   = JSVAL_VOID;
-jsval nsDOMClassInfo::sDocumentURIObject_id=JSVAL_VOID;
-jsval nsDOMClassInfo::sOncopy_id          = JSVAL_VOID;
-jsval nsDOMClassInfo::sOncut_id           = JSVAL_VOID;
-jsval nsDOMClassInfo::sOnpaste_id         = JSVAL_VOID;
-jsval nsDOMClassInfo::sJava_id            = JSVAL_VOID;
-jsval nsDOMClassInfo::sPackages_id        = JSVAL_VOID;
->>>>>>> 52e11d5d
 
 static const JSClass *sObjectClass = nsnull;
 JSPropertyOp nsDOMClassInfo::sXPCNativeWrapperGetPropertyOp = nsnull;
@@ -1790,7 +1702,6 @@
 
   JSAutoRequest ar(cx);
 
-<<<<<<< HEAD
   SET_JSID_TO_STRING(sTop_id,             cx, "top");
   SET_JSID_TO_STRING(sParent_id,          cx, "parent");
   SET_JSID_TO_STRING(sScrollbars_id,      cx, "scrollbars");
@@ -1836,7 +1747,7 @@
   SET_JSID_TO_STRING(sOnbeforeunload_id,  cx, "onbeforeunload");
   SET_JSID_TO_STRING(sOnunload_id,        cx, "onunload");
   SET_JSID_TO_STRING(sOnhashchange_id,    cx, "onhashchange");
-  SET_JSID_TO_STRING(sOnpageshow_id,      cx, "onpageshow");
+  SET_JSID_TO_STRING(sOnreadystatechange_id, cx, "onreadystatechange");
   SET_JSID_TO_STRING(sOnpagehide_id,      cx, "onpagehide");
   SET_JSID_TO_STRING(sOnabort_id,         cx, "onabort");
   SET_JSID_TO_STRING(sOnerror_id,         cx, "onerror");
@@ -1875,93 +1786,6 @@
   SET_JSID_TO_STRING(sOnpaste_id,         cx, "onpaste");
   SET_JSID_TO_STRING(sJava_id,            cx, "java");
   SET_JSID_TO_STRING(sPackages_id,        cx, "Packages");
-=======
-  SET_JSVAL_TO_STRING(sTop_id,             cx, "top");
-  SET_JSVAL_TO_STRING(sParent_id,          cx, "parent");
-  SET_JSVAL_TO_STRING(sScrollbars_id,      cx, "scrollbars");
-  SET_JSVAL_TO_STRING(sLocation_id,        cx, "location");
-  SET_JSVAL_TO_STRING(sConstructor_id,     cx, "constructor");
-  SET_JSVAL_TO_STRING(s_content_id,        cx, "_content");
-  SET_JSVAL_TO_STRING(sContent_id,         cx, "content");
-  SET_JSVAL_TO_STRING(sMenubar_id,         cx, "menubar");
-  SET_JSVAL_TO_STRING(sToolbar_id,         cx, "toolbar");
-  SET_JSVAL_TO_STRING(sLocationbar_id,     cx, "locationbar");
-  SET_JSVAL_TO_STRING(sPersonalbar_id,     cx, "personalbar");
-  SET_JSVAL_TO_STRING(sStatusbar_id,       cx, "statusbar");
-  SET_JSVAL_TO_STRING(sDialogArguments_id, cx, "dialogArguments");
-  SET_JSVAL_TO_STRING(sControllers_id,     cx, "controllers");
-  SET_JSVAL_TO_STRING(sLength_id,          cx, "length");
-  SET_JSVAL_TO_STRING(sInnerHeight_id,     cx, "innerHeight");
-  SET_JSVAL_TO_STRING(sInnerWidth_id,      cx, "innerWidth");
-  SET_JSVAL_TO_STRING(sOuterHeight_id,     cx, "outerHeight");
-  SET_JSVAL_TO_STRING(sOuterWidth_id,      cx, "outerWidth");
-  SET_JSVAL_TO_STRING(sScreenX_id,         cx, "screenX");
-  SET_JSVAL_TO_STRING(sScreenY_id,         cx, "screenY");
-  SET_JSVAL_TO_STRING(sStatus_id,          cx, "status");
-  SET_JSVAL_TO_STRING(sName_id,            cx, "name");
-  SET_JSVAL_TO_STRING(sOnmousedown_id,     cx, "onmousedown");
-  SET_JSVAL_TO_STRING(sOnmouseup_id,       cx, "onmouseup");
-  SET_JSVAL_TO_STRING(sOnclick_id,         cx, "onclick");
-  SET_JSVAL_TO_STRING(sOndblclick_id,      cx, "ondblclick");
-  SET_JSVAL_TO_STRING(sOncontextmenu_id,   cx, "oncontextmenu");
-  SET_JSVAL_TO_STRING(sOnmouseover_id,     cx, "onmouseover");
-  SET_JSVAL_TO_STRING(sOnmouseout_id,      cx, "onmouseout");
-  SET_JSVAL_TO_STRING(sOnkeydown_id,       cx, "onkeydown");
-  SET_JSVAL_TO_STRING(sOnkeyup_id,         cx, "onkeyup");
-  SET_JSVAL_TO_STRING(sOnkeypress_id,      cx, "onkeypress");
-  SET_JSVAL_TO_STRING(sOnmousemove_id,     cx, "onmousemove");
-  SET_JSVAL_TO_STRING(sOnfocus_id,         cx, "onfocus");
-  SET_JSVAL_TO_STRING(sOnblur_id,          cx, "onblur");
-  SET_JSVAL_TO_STRING(sOnsubmit_id,        cx, "onsubmit");
-  SET_JSVAL_TO_STRING(sOnreset_id,         cx, "onreset");
-  SET_JSVAL_TO_STRING(sOnchange_id,        cx, "onchange");
-  SET_JSVAL_TO_STRING(sOnselect_id,        cx, "onselect");
-  SET_JSVAL_TO_STRING(sOnload_id,          cx, "onload");
-  SET_JSVAL_TO_STRING(sOnpopstate_id,      cx, "onpopstate");
-  SET_JSVAL_TO_STRING(sOnbeforeunload_id,  cx, "onbeforeunload");
-  SET_JSVAL_TO_STRING(sOnunload_id,        cx, "onunload");
-  SET_JSVAL_TO_STRING(sOnhashchange_id,    cx, "onhashchange");
-  SET_JSVAL_TO_STRING(sOnreadystatechange_id, cx, "onreadystatechange");
-  SET_JSVAL_TO_STRING(sOnpageshow_id,      cx, "onpageshow");
-  SET_JSVAL_TO_STRING(sOnpagehide_id,      cx, "onpagehide");
-  SET_JSVAL_TO_STRING(sOnabort_id,         cx, "onabort");
-  SET_JSVAL_TO_STRING(sOnerror_id,         cx, "onerror");
-  SET_JSVAL_TO_STRING(sOnpaint_id,         cx, "onpaint");
-  SET_JSVAL_TO_STRING(sOnresize_id,        cx, "onresize");
-  SET_JSVAL_TO_STRING(sOnscroll_id,        cx, "onscroll");
-  SET_JSVAL_TO_STRING(sOndrag_id,          cx, "ondrag");
-  SET_JSVAL_TO_STRING(sOndragend_id,       cx, "ondragend");
-  SET_JSVAL_TO_STRING(sOndragenter_id,     cx, "ondragenter");
-  SET_JSVAL_TO_STRING(sOndragleave_id,     cx, "ondragleave");
-  SET_JSVAL_TO_STRING(sOndragover_id,      cx, "ondragover");
-  SET_JSVAL_TO_STRING(sOndragstart_id,     cx, "ondragstart");
-  SET_JSVAL_TO_STRING(sOndrop_id,          cx, "ondrop");
-  SET_JSVAL_TO_STRING(sScrollX_id,         cx, "scrollX");
-  SET_JSVAL_TO_STRING(sScrollY_id,         cx, "scrollY");
-  SET_JSVAL_TO_STRING(sScrollMaxX_id,      cx, "scrollMaxX");
-  SET_JSVAL_TO_STRING(sScrollMaxY_id,      cx, "scrollMaxY");
-  SET_JSVAL_TO_STRING(sOpen_id,            cx, "open");
-  SET_JSVAL_TO_STRING(sItem_id,            cx, "item");
-  SET_JSVAL_TO_STRING(sNamedItem_id,       cx, "namedItem");
-  SET_JSVAL_TO_STRING(sEnumerate_id,       cx, "enumerateProperties");
-  SET_JSVAL_TO_STRING(sNavigator_id,       cx, "navigator");
-  SET_JSVAL_TO_STRING(sDocument_id,        cx, "document");
-  SET_JSVAL_TO_STRING(sWindow_id,          cx, "window");
-  SET_JSVAL_TO_STRING(sFrames_id,          cx, "frames");
-  SET_JSVAL_TO_STRING(sSelf_id,            cx, "self");
-  SET_JSVAL_TO_STRING(sOpener_id,          cx, "opener");
-  SET_JSVAL_TO_STRING(sAll_id,             cx, "all");
-  SET_JSVAL_TO_STRING(sTags_id,            cx, "tags");
-  SET_JSVAL_TO_STRING(sAddEventListener_id,cx, "addEventListener");
-  SET_JSVAL_TO_STRING(sBaseURIObject_id,   cx, "baseURIObject");
-  SET_JSVAL_TO_STRING(sNodePrincipal_id,   cx, "nodePrincipal");
-  SET_JSVAL_TO_STRING(sDocumentURIObject_id,cx,"documentURIObject");
-  SET_JSVAL_TO_STRING(sOncopy_id,          cx, "oncopy");
-  SET_JSVAL_TO_STRING(sOncut_id,           cx, "oncut");
-  SET_JSVAL_TO_STRING(sOnpaste_id,         cx, "onpaste");
-  SET_JSVAL_TO_STRING(sJava_id,            cx, "java");
-  SET_JSVAL_TO_STRING(sPackages_id,        cx, "Packages");
->>>>>>> 52e11d5d
 
   return NS_OK;
 }
@@ -4892,7 +4716,6 @@
     }
   }
 
-<<<<<<< HEAD
   sTop_id             = JSID_VOID;
   sParent_id          = JSID_VOID;
   sScrollbars_id      = JSID_VOID;
@@ -4937,7 +4760,7 @@
   sOnbeforeunload_id  = JSID_VOID;
   sOnunload_id        = JSID_VOID;
   sOnhashchange_id    = JSID_VOID;
-  sOnpageshow_id      = JSID_VOID;
+  sOnreadystatechange_id = JSID_VOID;
   sOnpagehide_id      = JSID_VOID;
   sOnabort_id         = JSID_VOID;
   sOnerror_id         = JSID_VOID;
@@ -4975,91 +4798,6 @@
   sOnpaste_id         = JSID_VOID;
   sJava_id            = JSID_VOID;
   sPackages_id        = JSID_VOID;
-=======
-  sTop_id             = JSVAL_VOID;
-  sParent_id          = JSVAL_VOID;
-  sScrollbars_id      = JSVAL_VOID;
-  sLocation_id        = JSVAL_VOID;
-  sConstructor_id     = JSVAL_VOID;
-  s_content_id        = JSVAL_VOID;
-  sContent_id         = JSVAL_VOID;
-  sMenubar_id         = JSVAL_VOID;
-  sToolbar_id         = JSVAL_VOID;
-  sLocationbar_id     = JSVAL_VOID;
-  sPersonalbar_id     = JSVAL_VOID;
-  sStatusbar_id       = JSVAL_VOID;
-  sDialogArguments_id = JSVAL_VOID;
-  sControllers_id     = JSVAL_VOID;
-  sLength_id          = JSVAL_VOID;
-  sInnerHeight_id     = JSVAL_VOID;
-  sInnerWidth_id      = JSVAL_VOID;
-  sOuterHeight_id     = JSVAL_VOID;
-  sOuterWidth_id      = JSVAL_VOID;
-  sScreenX_id         = JSVAL_VOID;
-  sScreenY_id         = JSVAL_VOID;
-  sStatus_id          = JSVAL_VOID;
-  sName_id            = JSVAL_VOID;
-  sOnmousedown_id     = JSVAL_VOID;
-  sOnmouseup_id       = JSVAL_VOID;
-  sOnclick_id         = JSVAL_VOID;
-  sOndblclick_id      = JSVAL_VOID;
-  sOncontextmenu_id   = JSVAL_VOID;
-  sOnmouseover_id     = JSVAL_VOID;
-  sOnmouseout_id      = JSVAL_VOID;
-  sOnkeydown_id       = JSVAL_VOID;
-  sOnkeyup_id         = JSVAL_VOID;
-  sOnkeypress_id      = JSVAL_VOID;
-  sOnmousemove_id     = JSVAL_VOID;
-  sOnfocus_id         = JSVAL_VOID;
-  sOnblur_id          = JSVAL_VOID;
-  sOnsubmit_id        = JSVAL_VOID;
-  sOnreset_id         = JSVAL_VOID;
-  sOnchange_id        = JSVAL_VOID;
-  sOnselect_id        = JSVAL_VOID;
-  sOnload_id          = JSVAL_VOID;
-  sOnbeforeunload_id  = JSVAL_VOID;
-  sOnunload_id        = JSVAL_VOID;
-  sOnhashchange_id    = JSVAL_VOID;
-  sOnreadystatechange_id = JSVAL_VOID;
-  sOnpageshow_id      = JSVAL_VOID;
-  sOnpagehide_id      = JSVAL_VOID;
-  sOnabort_id         = JSVAL_VOID;
-  sOnerror_id         = JSVAL_VOID;
-  sOnpaint_id         = JSVAL_VOID;
-  sOnresize_id        = JSVAL_VOID;
-  sOnscroll_id        = JSVAL_VOID;
-  sOndrag_id          = JSVAL_VOID;
-  sOndragend_id       = JSVAL_VOID;
-  sOndragenter_id     = JSVAL_VOID;
-  sOndragleave_id     = JSVAL_VOID;
-  sOndragover_id      = JSVAL_VOID;
-  sOndragstart_id     = JSVAL_VOID;
-  sOndrop_id          = JSVAL_VOID;
-  sScrollX_id         = JSVAL_VOID;
-  sScrollY_id         = JSVAL_VOID;
-  sScrollMaxX_id      = JSVAL_VOID;
-  sScrollMaxY_id      = JSVAL_VOID;
-  sOpen_id            = JSVAL_VOID;
-  sItem_id            = JSVAL_VOID;
-  sEnumerate_id       = JSVAL_VOID;
-  sNavigator_id       = JSVAL_VOID;
-  sDocument_id        = JSVAL_VOID;
-  sWindow_id          = JSVAL_VOID;
-  sFrames_id          = JSVAL_VOID;
-  sSelf_id            = JSVAL_VOID;
-  sOpener_id          = JSVAL_VOID;
-  sAll_id             = JSVAL_VOID;
-  sTags_id            = JSVAL_VOID;
-  sAddEventListener_id= JSVAL_VOID;
-  sBaseURIObject_id   = JSVAL_VOID;
-  sNodePrincipal_id   = JSVAL_VOID;
-  sDocumentURIObject_id=JSVAL_VOID;
-  sOncopy_id          = JSVAL_VOID;
-  sOncut_id           = JSVAL_VOID;
-  sOnpaste_id         = JSVAL_VOID;
-  sJava_id            = JSVAL_VOID;
-  sPackages_id        = JSVAL_VOID;
->>>>>>> 52e11d5d
 
   NS_IF_RELEASE(sXPConnect);
   NS_IF_RELEASE(sSecMan);
